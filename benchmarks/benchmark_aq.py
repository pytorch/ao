--- conflicted
+++ resolved
@@ -16,60 +16,8 @@
     _replace_with_custom_fn_if_matches_filter,
     quantize_,
 )
-<<<<<<< HEAD
-from torchao.quantization.subclass import (
-    Int4WeightOnlyQuantizedLinearWeight,
-    Int8WeightOnlyQuantizedLinearWeight,
-)
 from torchao.testing.model_architectures import ToySingleLinearModel
 
-
-def _int8wo_api(mod, **kwargs):
-    quantize_(mod, Int8WeightOnlyConfig(**kwargs), set_inductor_config=False)
-
-
-def _int8da_int8w_api(mod, **kwargs):
-    quantize_(
-        mod,
-        Int8DynamicActivationInt8WeightConfig(**kwargs),
-        set_inductor_config=False,
-    )
-
-
-def _int4wo_api(mod, **kwargs):
-    kwargs_copy = kwargs.copy()
-    if "groupsize" in kwargs_copy:
-        kwargs_copy["group_size"] = kwargs_copy["groupsize"]
-        del kwargs_copy["groupsize"]
-    quantize_(mod, Int4WeightOnlyConfig(**kwargs_copy))
-=======
-
-
-class ToyLinearModel(torch.nn.Module):
-    """Single linear for m * k * n problem size"""
-
-    def __init__(
-        self, m=64, n=32, k=64, has_bias=False, dtype=torch.float, device="cuda"
-    ):
-        super().__init__()
-        self.m = m
-        self.dtype = dtype
-        self.device = device
-        self.linear = torch.nn.Linear(k, n, bias=has_bias).to(
-            dtype=self.dtype, device=self.device
-        )
-
-    def example_inputs(self):
-        return (
-            torch.randn(
-                self.m, self.linear.in_features, dtype=self.dtype, device=self.device
-            ),
-        )
-
-    def forward(self, x):
-        x = self.linear(x)
-        return x
->>>>>>> ed4cd343
 
 
 def _get_ref_change_linear_weights_to_woqtensors(deprecated_tenosr_subclass):
@@ -97,27 +45,27 @@
 
 
 @torch.no_grad
-<<<<<<< HEAD
 def _bench_quantized_tensor_subclass_perf(api, ref_api, M, N, K, kwargs=None):
     if kwargs is None:
         kwargs = {}
 
     m = ToySingleLinearModel(
-        K, N, dtype=torch.bfloat16, device="cuda", has_bias=True
+        M, N, K, has_bias=True, dtype=torch.bfloat16, device="cuda"
     ).eval()
     m_bf16 = copy.deepcopy(m)
     m_ref = copy.deepcopy(m)
     example_inputs = m.example_inputs(batch_size=M)
-=======
-def _bench_quantized_tensor_subclass_perf(api, config, M, N, K):
-    m = ToyLinearModel(
-        M, N, K, has_bias=True, dtype=torch.bfloat16, device="cuda"
-    ).eval()
+
+    api(m, **kwargs)
+
+    # reference
     m_bf16 = copy.deepcopy(m)
     example_inputs = m.example_inputs()
->>>>>>> ed4cd343
 
-    api(m, config)  # Pass both model and config
+    res = m(*example_inputs)
+    ref = m_ref(*example_inputs)
+
+    assert torch.equal(res, ref)
 
     # perf comparison
     from torchao.utils import benchmark_model
@@ -135,6 +83,11 @@
     m = torch.compile(m, mode="max-autotune", fullgraph=True)
     benchmark_model(m, WARMUP, example_inputs)
     elapsed_time = benchmark_model(m, RUNS, example_inputs)
+
+    torch._dynamo.reset()
+    m_bf16 = torch.compile(m_bf16, mode="max-autotune", fullgraph=True)
+    benchmark_model(m_bf16, WARMUP, example_inputs)
+    bf16_elapsed_time = benchmark_model(m_bf16, RUNS, example_inputs)
 
     print(
         f"{(M, N, K)}: elapsed time: {elapsed_time}, bf16 elapsed time: {bf16_elapsed_time}"
