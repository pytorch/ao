--- conflicted
+++ resolved
@@ -20,15 +20,7 @@
     Int4WeightOnlyQuantizedLinearWeight,
     Int8WeightOnlyQuantizedLinearWeight,
 )
-<<<<<<< HEAD
 from torchao.testing.model_architectures import ToySingleLinearModel
-from torchao.utils import (
-    TORCH_VERSION_AT_LEAST_2_4,
-    TORCH_VERSION_AT_LEAST_2_5,
-    unwrap_tensor_subclass,
-)
-=======
->>>>>>> 6a2d9754
 
 
 def _int8wo_api(mod, **kwargs):
