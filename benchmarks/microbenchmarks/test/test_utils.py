--- conflicted
+++ resolved
@@ -16,14 +16,10 @@
     Float8DynamicActivationFloat8SemiSparseWeightConfig,
     Int4WeightOnlyConfig,
     SemiSparseWeightConfig,
-<<<<<<< HEAD
     TrainingBenchmarkConfig,
     TrainingBenchmarkResult,
     clean_caches,
     dtype_to_peak_tops,
-=======
-    clean_caches,
->>>>>>> e3db2b2c
     generate_results_csv,
     get_default_device,
     string_to_config,
