--- conflicted
+++ resolved
@@ -26,52 +26,6 @@
     enable_profiler: true  # Enable profiling for this model
     enable_memory_profiler: true  # Enable memory profiling for this model
 
-<<<<<<< HEAD
-  # - name: "ln_linear_sigmoid_cuda"
-  #   matrix_shapes:
-  #     - name: "custom"
-  #       shapes: [
-  #         [2048, 4096, 1024],
-  #       ]
-  #   high_precision_dtype: "torch.bfloat16"
-  #   use_torch_compile: true
-  #   torch_compile_mode: "max-autotune"
-  #   device: "cuda"
-  #   model_type: "ln_linear_sigmoid"
-  #   enable_profiler: true
-
-  # - name: "bf16_transformer_block"
-  #   matrix_shapes:
-  #     - name: "custom"
-  #       shapes: [
-  #         [2048, 4096, 1024],  # For transformer_block, k is the hidden dimension
-  #       ]
-  #   high_precision_dtype: "torch.bfloat16"
-  #   use_torch_compile: true
-  #   torch_compile_mode: "max-autotune"
-  #   device: "cuda"
-  #   model_type: "transformer_block" # TODO: Add a custom model (Figure out how to do this, maybe pass a .py file with model definition)
-  #   enable_profiler: true
-
-  # - name: "large_bf16_ln_linear"
-  #   matrix_shapes:
-  #     - name: "llama"  # Example of using LLaMa shapes
-  #     - name: "pow2"  # Example of using power of 2 shapes
-  #       min_power: 10  # 1024
-  #       max_power: 12  # 4096
-  #     - name: "pow2_extended"  # Example of using extended power of 2 shapes
-  #       min_power: 10  # 1024
-  #       max_power: 11  # 2048
-  #     - name: "sweep"  # Example of using sweep shapes (commented out as it generates many shapes)
-  #       min_power: 8   # 256
-  #       max_power: 9   # 512
-  #   high_precision_dtype: "torch.bfloat16"
-  #   use_torch_compile: true
-  #   torch_compile_mode: "max-autotune"
-  #   device: "cuda"
-  #   model_type: "linear"
-  #   enable_profiler: true  # Enable profiling for this model
-=======
   - name: "ln_linear_sigmoid_cuda"
     matrix_shapes:
       - name: "custom"
@@ -118,5 +72,4 @@
     device: "cuda"
     model_type: "linear"
     enable_profiler: true
-    enable_memory_profiler: true
->>>>>>> ceded861
+    enable_memory_profiler: true