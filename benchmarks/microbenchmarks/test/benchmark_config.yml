--- conflicted
+++ resolved
@@ -36,12 +36,8 @@
     torch_compile_mode: "max-autotune"
     device: "cuda"
     model_type: "linear"
-<<<<<<< HEAD
-    enable_profiler: true  # Disable profiling for this model
-=======
     enable_profiler: true  # Enable profiling for this model
     enable_memory_profile: true  # Enable memory profiling for this model
->>>>>>> b8720bf9
 
   # - name: "cpu_fp32_linear"
   #   matrix_shapes:
