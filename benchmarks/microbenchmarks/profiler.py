--- conflicted
+++ resolved
@@ -72,8 +72,6 @@
     return profile_file_path
 
 
-<<<<<<< HEAD
-=======
 def _convert_pickle_to_json(pickle_path, json_path, model=None):
     """Convert a pickle file to a JSON file.
 
@@ -164,24 +162,16 @@
             return None
 
 
->>>>>>> e3db2b2c
 def generate_memory_profile(model, input_data, profile_file_path):
     """Function to generate CUDA memory profile.
 
     Args:
         model: The model to profile
         input_data: Input data for the model
-<<<<<<< HEAD
-        profile_file_path: Path to save the memory profile (.pickle)
-
-    Returns:
-        Tuple[str, dict]: Path to the saved profile file, and memory stats dictionary.
-=======
         profile_file_path: Path to save the memory profile (.json)
 
     Returns:
         str: Path to the saved profile file.
->>>>>>> e3db2b2c
     """
     if not torch.cuda.is_available():
         print("Warning: CUDA is not available. Memory profiling requires CUDA.")
@@ -191,47 +181,6 @@
 
     # Create parent directory if it doesn't exist
     os.makedirs(os.path.dirname(profile_file_path), exist_ok=True)
-<<<<<<< HEAD
-    torch.cuda.empty_cache()
-    torch.cuda.reset_peak_memory_stats()
-
-    # Reset memory history to ensure clean slate
-    torch.cuda.memory._record_memory_history(enabled=False)
-    torch.cuda.memory._record_memory_history(max_entries=100000)
-
-    # Warm-up
-    with torch.no_grad():
-        for _ in range(3):
-            _ = model(input_data)
-            torch.cuda.synchronize()
-
-    for i in range(5):
-        try:
-            # Reset again to avoid warm-up effects in final stats
-            torch.cuda.reset_peak_memory_stats()
-            torch.cuda.memory._record_memory_history(enabled=False)
-            torch.cuda.memory._record_memory_history(max_entries=100000)
-
-            # Run actual profiled inference
-            with torch.no_grad():
-                _ = model(input_data)
-                torch.cuda.synchronize()
-            # Take memory snapshot after inference
-            torch.cuda.memory._dump_snapshot(profile_file_path)
-            print(f"Saved memory profile to {profile_file_path}")
-            break
-        except ValueError:
-            import time
-
-            print(f"Attempt {i+1}/5: linemap not ready, retrying...")
-            time.sleep(3.0)
-    else:
-        print("Failed to dump snapshot after retries.")
-
-    _validate_pickle_file(profile_file_path)
-
-    return profile_file_path, torch.cuda.memory_stats()
-=======
 
     try:
         torch.cuda.empty_cache()
@@ -339,31 +288,12 @@
 
     # Return the file path for consistency with other profiler functions
     return profile_file_path
->>>>>>> e3db2b2c
 
 
 def visualize_memory_profile(profile_file_path):
     """Visualize memory profile using matplotlib.
 
     Args:
-<<<<<<< HEAD
-        profile_file_path: Path to the memory profile file
-    """
-    # Create parent directory if it doesn't exist
-    memory_visualization_path = profile_file_path.replace("pickle", "html")
-    os.makedirs(os.path.dirname(memory_visualization_path), exist_ok=True)
-    try:
-        from torch.cuda._memory_viz import trace_plot
-
-        # Validate the pickle file before loading
-        if not _validate_pickle_file(profile_file_path):
-            print(
-                f"Warning: Skipping visualization for invalid pickle file: {profile_file_path}"
-            )
-            return memory_visualization_path
-
-        try:
-=======
         profile_file_path: Path to the memory profile file (.json or .pickle)
 
     Returns:
@@ -445,29 +375,17 @@
             # For pickle files (from actual profiling), use torch's visualization
             from torch.cuda._memory_viz import trace_plot
 
->>>>>>> e3db2b2c
             with open(profile_file_path, "rb") as f:
                 data = pickle.load(f)
             with open(memory_visualization_path, "w") as f:
                 f.write(trace_plot(data))
-<<<<<<< HEAD
-            print(f"Memory visualization saved to: {memory_visualization_path}")
-        except (pickle.UnpicklingError, KeyError, ValueError) as e:
-            print(f"Error loading pickle data: {e}")
-            print("The pickle file may be corrupted or in an unexpected format.")
-=======
 
         print(f"Memory visualization saved to: {memory_visualization_path}")
 
->>>>>>> e3db2b2c
     except Exception as e:
         print(
             f"Error in generating visualization: {e}\n",
             "To view the memory visualization, upload the pickle file to https://pytorch.org/memory_viz or run the following command to convert that to a html file:\n",
             "python pytorch/torch/cuda/_memory_viz.py trace_plot <pickle file> -o <desired output name>.html",
         )
-<<<<<<< HEAD
-=======
-
->>>>>>> e3db2b2c
     return memory_visualization_path