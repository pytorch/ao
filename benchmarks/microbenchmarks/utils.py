--- conflicted
+++ resolved
@@ -105,12 +105,7 @@
         # Create profiler directory path without leading slash
         profiler_dir = os.path.join(self.output_dir, "profiler")
         os.makedirs(profiler_dir, exist_ok=True)
-<<<<<<< HEAD
-        file_name = f"{self.name}_{self.m}_{self.k}_{self.n}_quant_{self.quantization}_sparsity_{self.sparsity}"
-        self._file_name = os.path.join(profiler_dir, f"{file_name}")
-=======
         self._file_name = f"{self.name}_{self.m}_{self.k}_{self.n}_quant_{self.quantization}_sparsity_{self.sparsity}"
->>>>>>> e3db2b2c
 
     @staticmethod
     def _parse_precision(precision_str: str) -> torch.dtype:
@@ -163,7 +158,6 @@
         return result_dict
 
 
-<<<<<<< HEAD
 class TrainingBenchmarkConfig(BenchmarkConfig):
     """Extended configuration for training benchmarks"""
 
@@ -302,8 +296,6 @@
         return result
 
 
-=======
->>>>>>> e3db2b2c
 def string_to_config(
     quantization: Optional[str], sparsity: Optional[str], **kwargs
 ) -> AOBaseConfig:
@@ -609,8 +601,8 @@
             f"{result.backward_time_ms:.2f}",
             f"{result.total_time_ms:.2f}",
             f"{result.speedup:.2f}x" if result.speedup > 0 else "N/A",
-            f"{result.tops_sec/1e12:.2f}",
-            f"{result.pct_top_peak*100:.2f}%",
+            f"{result.tops_sec / 1e12:.2f}",
+            f"{result.pct_top_peak * 100:.2f}%",
             scaling_repr,
         ]
 
