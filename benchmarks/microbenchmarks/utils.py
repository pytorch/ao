--- conflicted
+++ resolved
@@ -50,60 +50,6 @@
         return "cpu"
 
 
-<<<<<<< HEAD
-def generate_model_profile(model, input_data, profile_file_path):
-    """Function to benchmark model evaluation with profiling.
-
-    Args:
-        model: The model to profile
-        input_data: Input data for the model
-        profile_file_path: Path to save the profiler output
-
-    Returns:
-        profile_file_path
-    """
-    # Create parent directory if it doesn't exist
-    os.makedirs(os.path.dirname(profile_file_path), exist_ok=True)
-
-    # Set up profiler activities based on device
-    activities = [ProfilerActivity.CPU]
-    device = next(model.parameters()).device
-    if device.type == "cuda" and torch.cuda.is_available():
-        activities.append(ProfilerActivity.CUDA)
-
-    # Run profiler with minimal settings to ensure compatibility
-    prof = torch.profiler.profile(
-        activities=activities,
-        record_shapes=True,
-        with_stack=True,
-        profile_memory=True,
-        with_flops=True,  # Experimental; might be unreliable for some layers
-    )
-
-    # Warm up
-    with torch.no_grad():
-        for _ in range(3):
-            _ = model(input_data)
-            if device.type == "cuda":
-                torch.cuda.synchronize()
-
-    # Profile
-    with prof:
-        with torch.no_grad():
-            for _ in range(3):
-                _ = model(input_data)
-                if device.type == "cuda":
-                    torch.cuda.synchronize()
-
-    # Save profiling details
-    prof.export_chrome_trace(profile_file_path)
-    print(f"Profile saved to: {profile_file_path}")
-
-    return profile_file_path
-
-
-=======
->>>>>>> d5bdb4a4
 class BenchmarkConfig:
     def __init__(
         self,
