import time
from typing import List

import torch
<<<<<<< HEAD
from torch.profiler import profile, record_function, ProfilerActivity
=======
from torch.profiler import ProfilerActivity, profile
>>>>>>> 2305c0e1

from torchao.quantization import (
    MappingType,
    PerRow,
    PerTensor,
    float8_dynamic_activation_float8_weight,
    float8_weight_only,
    fpx_weight_only,
    int4_weight_only,
    int8_dynamic_activation_int4_weight,
    int8_dynamic_activation_int8_weight,
    int8_weight_only,
    quantize_,
    uintx_weight_only,
)
<<<<<<< HEAD
from torchao.utils import TORCH_VERSION_AT_LEAST_2_5, unwrap_tensor_subclass
=======
from torchao.utils import (
    TORCH_VERSION_AT_LEAST_2_3,
    TORCH_VERSION_AT_LEAST_2_5,
    unwrap_tensor_subclass,
)
>>>>>>> 2305c0e1


# TODO: add more models
class ToyLinearModel(torch.nn.Module):
    def __init__(self, k=64, n=32, dtype=torch.bfloat16):
        super().__init__()
        self.linear1 = torch.nn.Linear(k, n, bias=False).to(dtype)

    def forward(self, x):
        x = self.linear1(x)
        return x


class LNLinearSigmoid(torch.nn.Module):
    def __init__(self, fc_dim1, fc_dim2, dtype=torch.bfloat16):
        super().__init__()
        self.ln = torch.nn.LayerNorm(fc_dim1, elementwise_affine=False)
        self.fc = torch.nn.Linear(fc_dim1, fc_dim2, bias=False).to(dtype)
        self.sigmoid = torch.nn.Sigmoid()

    def forward(self, x):
        x = self.ln(x)
        x = self.fc(x)
        x = self.sigmoid(x)
        return x


def get_default_device() -> str:
    return (
        "cuda"
        if torch.cuda.is_available()
        else "xpu"
        if torch.xpu.is_available()
        else "cpu"
    )


def benchmark_func_call(func, *args, **kwargs):
    start_time = time.time()
    result = func(*args, **kwargs)
    end_time = time.time()
    elapsed_time = end_time - start_time
    print(f"Time taken to run {func.__name__}: {elapsed_time:.2f} seconds")
    return result


def ffn_only(mod, fqn):
    return isinstance(mod, torch.nn.Linear) and "feed_forward" in fqn


def not_ffn_only(mod, fqn):
    return isinstance(mod, torch.nn.Linear) and not ffn_only(mod, fqn)


def ffn_or_attn_only(mod, fqn):
    return isinstance(mod, torch.nn.Linear) and (
        "feed_forward" in fqn or "attention" in fqn
    )


def quantize_model(
    model: torch.nn.Module,
    quantization: str,
    **kwargs,
):
    """Quantize a model inplace or return a new quantized model.

    Args:
        model (torch.nn.Module): model to be quantized
        quantization (str): quantization method to be used
        kwargs: additional arguments to be passed to the quantization method
    """
    # Define kwargs
    sparsity = kwargs.get("sparsity", None)
    precision = kwargs.get("precision", None)

    # Quantization techniques
    if "int8wo" in quantization:
        quantize_(model, int8_weight_only())
    if "int8dq" in quantization:
        if sparsity and "semi" in sparsity:
            from torchao.dtypes import SemiSparseLayout

            quantize_(
                model,
                int8_dynamic_activation_int8_weight(layout=SemiSparseLayout()),
                filter_fn=ffn_only,
            )
            quantize_(
                model, int8_dynamic_activation_int8_weight(), filter_fn=not_ffn_only
            )
        elif "int8dq_prefill_wo_decode" in quantization:
            quantize_(
                model, int8_dynamic_activation_int8_weight(weight_only_decode=True)
            )
        else:
            quantize_(model, int8_dynamic_activation_int8_weight())
    if "int4wo" in quantization:
        use_hqq = False
        if "hqq" in quantization:
            use_hqq = True
        group_size = int(quantization.split("-")[1])
        assert group_size in [
            32,
            64,
            128,
            256,
        ], f"int4wo group_size needs to be one of [32,64,128,256] but got {group_size}"
        quantize_(model, int4_weight_only(group_size=group_size, use_hqq=use_hqq))
    elif "int8adq-int4w-symm" in quantization:
        from torchao.dtypes import CutlassInt4PackedLayout

        quantize_(
            model,
            int8_dynamic_activation_int4_weight(
                group_size=None,
                mapping_type=MappingType.SYMMETRIC,
                act_mapping_type=MappingType.SYMMETRIC,
                layout=CutlassInt4PackedLayout(),
            ),
        )
    if "marlin" in quantization:
        if "qqq" in quantization:
            from torchao.dtypes import MarlinQQQLayout

            quantize_(
                model,
                int8_dynamic_activation_int4_weight(
                    group_size=128,
                    mapping_type=MappingType.SYMMETRIC,
                    act_mapping_type=MappingType.SYMMETRIC,
                    layout=MarlinQQQLayout(),
                ),
            )
        elif "semi" in sparsity:
            from torchao.dtypes import MarlinSparseLayout

            quantize_(
                model,
                int4_weight_only(layout=MarlinSparseLayout()),
                filter_fn=ffn_or_attn_only,
            )
    if "fp6" in quantization:
        quantize_(model, fpx_weight_only(3, 2))
    elif "embed-int8wo" in quantization:
        quantize_(
            model,
            int8_weight_only(group_size=64),
            filter_fn=lambda x, *args: isinstance(x, torch.nn.Embedding),
        )
    elif "uintx" in quantization:
        # uintx-nbits-group_size, e.g. "uintx-2-64"
        if "hqq" in quantization:
            # uintx-nbits-group_size-hqq
            use_hqq = True
        else:
            use_hqq = False
        _quant_args = quantization.split("-")
        nbits = int(_quant_args[1])
        assert nbits >= 1 and nbits <= 8, "nbits must be 1 to 8"
        _NBITS_TO_DTYPE = {
            1: torch.uint1,
            2: torch.uint2,
            3: torch.uint3,
            4: torch.uint4,
            5: torch.uint5,
            6: torch.uint6,
            7: torch.uint7,
            8: torch.uint8,
        }
        dtype = _NBITS_TO_DTYPE[nbits]
        group_size = int(_quant_args[2])
        quantize_(model, uintx_weight_only(dtype, group_size, use_hqq=use_hqq))
    elif "int8_dynamic_activation_intx_weight" in quantization:
        from torchao.experimental.quant_api import (
            int8_dynamic_activation_intx_weight,
        )
        from torchao.quantization.granularity import PerGroup

        assert (
            precision == torch.float32
        ), "int8_dynamic_activation_intx_weight requires using precision=torch.float32"

        # Quantize model
        _quant_args = quantization.split("-")
        weight_dtype = getattr(torch, f"int{_quant_args[1]}")
        granularity = PerGroup(int(_quant_args[2]))
        has_weight_zeros = bool(_quant_args[3])
        quantize_(
            model,
            int8_dynamic_activation_intx_weight(
                weight_dtype=weight_dtype,
                granularity=granularity,
                has_weight_zeros=has_weight_zeros,
            ),
        )
    elif "float8wo" in quantization:
        quantize_(model, float8_weight_only())
    elif "float8dq" in quantization:
        granularity = str(quantization.split("-")[-1])
        if granularity == "tensor":
            granularity = PerTensor()
        elif granularity == "row":
            granularity = PerRow()
        else:
            granularity = PerTensor()
        quantize_(
            model, float8_dynamic_activation_float8_weight(granularity=granularity)
        )
    else:
        if not TORCH_VERSION_AT_LEAST_2_5:
            unwrap_tensor_subclass(model)
    return model


# Function to benchmark model evaluation - e2e eval run
def benchmark_model_inference_in_microseconds(model, input_data):
    # Returns model run time in seconds
<<<<<<< HEAD
    # warm up
    for _ in range(2):
        model(input_data)
=======
    if torch.cuda.is_available():
        torch.cuda.synchronize()
        
    # warm up
    for _ in range(2):
        model(input_data)
        if torch.cuda.is_available():
            torch.cuda.synchronize()
            
>>>>>>> 2305c0e1
    num_iters = 5
    start_time = time.perf_counter()
    with torch.no_grad():
        for _ in range(num_iters):
            _ = model(input_data)
<<<<<<< HEAD
=======
            if torch.cuda.is_available():
                torch.cuda.synchronize()
>>>>>>> 2305c0e1
    end_time = time.perf_counter()

    return (end_time - start_time) / num_iters

<<<<<<< HEAD
def benchmark_model_inference_in_microseconds_with_profiler(model, input_data, kernels_to_benchmark: List[str]):
    # warm up
    for _ in range(2):
        model(input_data)
    with profile(activities=[ProfilerActivity.CPU, ProfilerActivity.CUDA], record_shapes=True) as prof:
        # with record_function("model_inference"):
        for _ in range(1):  # Run the model multiple times to warm up the cache
            with torch.no_grad():
                _ = model(*input_data)
                torch.cuda.synchronize()

    # Return the profiler output
    return prof
=======

def benchmark_model_op_with_profiler_in_microseconds(model, input_data, op_name: str):
    """Benchmarks model inference using PyTorch profiler to measure GPU kernel execution times.
    
    This function profiles the model execution and measures the time spent in specific GPU operations
    versus overhead time. It performs warmup runs before profiling to ensure accurate measurements.
    
    Args:
        model (torch.nn.Module): PyTorch model to benchmark
        input_data (torch.Tensor): Input tensor to run through the model
        op_name (str): Name of the GPU operation to measure time for
        
    Returns:
        tuple[float, float]: A tuple containing:
            - gpu_op_time (float): Time spent in the specified GPU operation in microseconds
            - gpu_overhead_time (float): Time spent in other GPU operations in microseconds
    """
    # Warm up
    for _ in range(2):
        model(input_data)
        
    # Profile model execution
    with profile(
        activities=[ProfilerActivity.CPU, ProfilerActivity.CUDA], 
        record_shapes=True
    ) as prof:
        with torch.no_grad():
            _ = model(input_data)
            torch.cuda.synchronize()

    # Get event data from profiler
    event_data = [
        (event.key, event.device_time)
        for event in prof.key_averages()
        if event.device_type == torch.autograd.DeviceType.CUDA
    ]

    # Calculate op time and overhead time
    gpu_op_time, gpu_overhead_time = 0, 0
    for event in event_data:
        if op_name in event[0]:
            gpu_op_time += event[1]
        else:
            gpu_overhead_time += event[1]
            
    return gpu_op_time, gpu_overhead_time

>>>>>>> 2305c0e1

def create_model_and_input(
    model_type: str,
    m: int,
    k: int,
    n: int,
    dtype: torch.dtype = torch.bfloat16,
    device: str = get_default_device(),
):
    """Create a model and input data for benchmarking.

    Args:
        model_type (str): type of the model to be created
        batch_size (int): batch size of the input data
        device (str): device to run the model on
        dtype (torch.dtype): data
        m, k, n (int): dimensions of the model and input data
    """
    if model_type == "linear":
        model = ToyLinearModel(k, n, dtype).to(device)
        input_data = torch.randn(m, k, device=device, dtype=dtype)
    elif model_type == "ln_linear_sigmoid":
        model = LNLinearSigmoid(k, n, dtype).to(device)
        input_data = torch.randn(m, k, device=device, dtype=dtype)
    else:
        raise ValueError(f"Unknown model type: {model_type}")
    return model, input_data

<<<<<<< HEAD
def get_gpu_kernel_times(profiler_chrome_trace, gpu_op_name):
    # Filter CUDA events
    event_data = [(event.key, event.device_time)
                  for event in profiler_chrome_trace.key_averages()
                  if event.device_type == torch.autograd.DeviceType.CUDA]

    # Calculate overhead time and op time
    gpu_op_time, gpu_overhead_time = 0, 0
    for event in event_data:
        if gpu_op_name in event[0]:
            gpu_op_time += event[1]
        else:
            gpu_overhead_time += event[1]
    return gpu_op_time, gpu_overhead_time
=======


@torch.no_grad()
def benchmark_op_with_cuda_graph(op, *args, **kwargs):
    """
    runs benchmark op(*args, **kwargs) avoiding torch.compile overhead
    """
    rep = kwargs.pop("rep", 100)
    warmup = kwargs.pop("warmup", 25)
    with torch.no_grad():
        torch.cuda.synchronize()
        stream = torch.cuda.Stream()
        stream.wait_stream(torch.cuda.current_stream())
        with torch.cuda.stream(stream):
            op(*args, **kwargs)
        stream.synchronize()
        torch.cuda.current_stream().wait_stream(stream)
        torch.cuda.synchronize()
        graph = torch.cuda.CUDAGraph()
        with torch.cuda.graph(graph, stream=stream):
            op(*args, **kwargs)
        if TORCH_VERSION_AT_LEAST_2_5:
            from torch._inductor.runtime.benchmarking import benchmarker

            res = benchmarker.benchmark_gpu(
                lambda: graph.replay(), warmup=warmup, rep=rep, return_mode="median"
            )
        elif TORCH_VERSION_AT_LEAST_2_3:
            from torch._inductor.runtime.runtime_utils import do_bench_gpu

            res = do_bench_gpu(
                lambda: graph.replay(), warmup=warmup, rep=rep, return_mode="median"
            )
        else:
            from torch._inductor.utils import do_bench

            res = do_bench(
                lambda: graph.replay(), warmup=warmup, rep=rep, return_mode="median"
            )
    return res


def _is_interpolate_mode(mode):
    if (
        isinstance(mode, list)
        and mode[0] == "interpolate"
        and len(mode) == 2
        and isinstance(mode[1], float)
    ):
        return True
    return False

def clean_caches():
    import gc
    # Clear everything before starting
    torch.cuda.empty_cache()
    torch.cuda.reset_peak_memory_stats()
    gc.collect()
    
    if compile:
        torch._dynamo.reset()
>>>>>>> 2305c0e1
<|MERGE_RESOLUTION|>--- conflicted
+++ resolved
@@ -2,11 +2,7 @@
 from typing import List
 
 import torch
-<<<<<<< HEAD
-from torch.profiler import profile, record_function, ProfilerActivity
-=======
 from torch.profiler import ProfilerActivity, profile
->>>>>>> 2305c0e1
 
 from torchao.quantization import (
     MappingType,
@@ -22,15 +18,11 @@
     quantize_,
     uintx_weight_only,
 )
-<<<<<<< HEAD
-from torchao.utils import TORCH_VERSION_AT_LEAST_2_5, unwrap_tensor_subclass
-=======
 from torchao.utils import (
     TORCH_VERSION_AT_LEAST_2_3,
     TORCH_VERSION_AT_LEAST_2_5,
     unwrap_tensor_subclass,
 )
->>>>>>> 2305c0e1
 
 
 # TODO: add more models
@@ -249,11 +241,6 @@
 # Function to benchmark model evaluation - e2e eval run
 def benchmark_model_inference_in_microseconds(model, input_data):
     # Returns model run time in seconds
-<<<<<<< HEAD
-    # warm up
-    for _ in range(2):
-        model(input_data)
-=======
     if torch.cuda.is_available():
         torch.cuda.synchronize()
         
@@ -263,36 +250,17 @@
         if torch.cuda.is_available():
             torch.cuda.synchronize()
             
->>>>>>> 2305c0e1
     num_iters = 5
     start_time = time.perf_counter()
     with torch.no_grad():
         for _ in range(num_iters):
             _ = model(input_data)
-<<<<<<< HEAD
-=======
             if torch.cuda.is_available():
                 torch.cuda.synchronize()
->>>>>>> 2305c0e1
     end_time = time.perf_counter()
 
     return (end_time - start_time) / num_iters
 
-<<<<<<< HEAD
-def benchmark_model_inference_in_microseconds_with_profiler(model, input_data, kernels_to_benchmark: List[str]):
-    # warm up
-    for _ in range(2):
-        model(input_data)
-    with profile(activities=[ProfilerActivity.CPU, ProfilerActivity.CUDA], record_shapes=True) as prof:
-        # with record_function("model_inference"):
-        for _ in range(1):  # Run the model multiple times to warm up the cache
-            with torch.no_grad():
-                _ = model(*input_data)
-                torch.cuda.synchronize()
-
-    # Return the profiler output
-    return prof
-=======
 
 def benchmark_model_op_with_profiler_in_microseconds(model, input_data, op_name: str):
     """Benchmarks model inference using PyTorch profiler to measure GPU kernel execution times.
@@ -340,7 +308,6 @@
             
     return gpu_op_time, gpu_overhead_time
 
->>>>>>> 2305c0e1
 
 def create_model_and_input(
     model_type: str,
@@ -369,22 +336,6 @@
         raise ValueError(f"Unknown model type: {model_type}")
     return model, input_data
 
-<<<<<<< HEAD
-def get_gpu_kernel_times(profiler_chrome_trace, gpu_op_name):
-    # Filter CUDA events
-    event_data = [(event.key, event.device_time)
-                  for event in profiler_chrome_trace.key_averages()
-                  if event.device_type == torch.autograd.DeviceType.CUDA]
-
-    # Calculate overhead time and op time
-    gpu_op_time, gpu_overhead_time = 0, 0
-    for event in event_data:
-        if gpu_op_name in event[0]:
-            gpu_op_time += event[1]
-        else:
-            gpu_overhead_time += event[1]
-    return gpu_op_time, gpu_overhead_time
-=======
 
 
 @torch.no_grad()
@@ -445,5 +396,4 @@
     gc.collect()
     
     if compile:
-        torch._dynamo.reset()
->>>>>>> 2305c0e1
+        torch._dynamo.reset()