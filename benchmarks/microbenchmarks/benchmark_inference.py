--- conflicted
+++ resolved
@@ -85,38 +85,6 @@
             m_copy = torch.compile(
                 m_copy, mode=config.torch_compile_mode, fullgraph=True
             )
-<<<<<<< HEAD
-    elif config.sparsity is None and (
-        config.quantization is None or "baseline" in config.quantization
-    ):
-        pass  # No quantization or sparsity specified, do nothing
-    else:
-        print("Quantizing model....")
-        quantize_(m_copy, ao_base_config)
-
-    if config.use_torch_compile:
-        print("Compiling model....")
-        m_copy = torch.compile(m_copy, mode=config.torch_compile_mode, fullgraph=True)
-
-    # Run benchmarks
-    result = BenchmarkResult(config=config)
-
-    # Benchmark time to run an inference call for quantized model
-    result.model_inference_time_in_ms = model_inference_time_in_ms(
-        model=m_copy, input_data=input_data
-    )
-
-    # Run profiler if enabled
-    if config.enable_profiler:
-        print("Running profiler...")
-        try:
-            result.profiler_json_path, result.perfetto_url = generate_model_profile(m_copy, input_data, config.profiler_file_name)
-        except Exception as e:
-            print(f"Error running profiler: {e}")
-
-    return result
-=======
-
         # Run benchmarks
         result = BenchmarkResult(config=config)
         # Store result in model for memory profiling
@@ -155,5 +123,4 @@
         import traceback
 
         print(traceback.format_exc())
-        return None
->>>>>>> b8720bf9
+        return None