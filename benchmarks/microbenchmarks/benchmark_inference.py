# Copyright (c) Meta Platforms, Inc. and affiliates.
# All rights reserved.

# This source code is licensed under the license found in the
# LICENSE file in the root directory of this source tree.
"""
Inference benchmark runner

This script runs inference benchmarks and generates a micro-benchmarking report for it.
- run() function is the main entry point for running inference benchmarks.
"""

import os
from copy import deepcopy
from pathlib import Path

import torch

from benchmarks.microbenchmarks.profiler import (
    generate_memory_profile,
    generate_model_profile,
    visualize_memory_profile,
)
from benchmarks.microbenchmarks.utils import (
    BenchmarkConfig,
    BenchmarkResult,
    clean_caches,
    model_inference_time_in_ms,
    string_to_config,
)
from torchao.quantization import quantize_
from torchao.sparsity.sparse_api import sparsify_
from torchao.testing.model_architectures import (
    create_model_and_input_data,
)


def run(config: BenchmarkConfig) -> BenchmarkResult:
    """Run inference benchmarks"""
    try:
        clean_caches()  # Clean caches

        # Create output directory if it doesn't exist
        Path(config.output_dir).mkdir(parents=True, exist_ok=True)

        base_model, input_data = create_model_and_input_data(
            config.model_type,
            config.m,
            config.k,
            config.n,
            high_precision_dtype=config.high_precision_dtype,
            device=config.device,
        )

        # Use quantize_ to apply each quantization function to the model
        m_copy = deepcopy(base_model).eval().to(config.device)
        ao_base_config = string_to_config(
            config.quantization,
            config.sparsity,
            high_precision_dtype=config.high_precision_dtype,
        )

        # Check if sparsity is requested and if the device is CUDA (sparsity operations require CUDA)
        is_cuda = config.device == "cuda" and torch.cuda.is_available()

        if config.sparsity is not None and (
            config.quantization is None or "baseline" in config.quantization
        ):
            if is_cuda:
                print(f"Applying {config.sparsity} sparsity to model")
                sparsify_(m_copy, ao_base_config)
            else:
                print(
                    f"Warning: Skipping {config.sparsity} sparsity as it requires CUDA, but device is {config.device}"
                )
        elif config.sparsity is None and (
            config.quantization is None or "baseline" in config.quantization
        ):
            pass  # No quantization or sparsity specified, do nothing
        else:
            print("Quantizing model....")
            quantize_(m_copy, ao_base_config)

        if config.use_torch_compile:
            print("Compiling model....")
            m_copy = torch.compile(
                m_copy, mode=config.torch_compile_mode, fullgraph=True
            )

        # Run benchmarks
        result = BenchmarkResult(config=config)
        # Store result in model for memory profiling
        m_copy._benchmark_result = result

        # Benchmark time to run an inference call for quantized model
        result.model_inference_time_in_ms = model_inference_time_in_ms(
            model=m_copy, input_data=input_data
        )

        # Run profiler if enabled
        if config.enable_profiler:
            print("Running profiler...")
            try:
                profiler_json_path = generate_model_profile(
                    model=m_copy,
                    input_data=input_data,
                    profile_file_path=os.path.join(
                        config.output_dir, "profiler", f"{config.name}_profile.json"
                    ),
                )
                result.profiler_json_path = profiler_json_path
            except Exception as e:
                print(f"Error running profiler: {e}")

        # Run memory profiler if enabled
        if config.enable_memory_profiler:
            print("Running memory profiler...")
            try:
<<<<<<< HEAD
                # memory_profile_path = generate_memory_profile(
                generate_memory_profile(
                    model=m_copy,
                    input_data=input_data,
                    profile_file_path=os.path.join(
                        config.output_dir,
                        "memory_profiler",
                        f"{config.name}_memory_profile.json",
                    ),
                )
                # if memory_profile_path:
                #     visualize_memory_profile(memory_profile_path)
=======
                result.memory_profile_path, result.memory_stats = (
                    generate_memory_profile(
                        model=m_copy,
                        input_data=input_data,
                        profile_file_path=os.path.join(
                            config.output_dir,
                            "memory_profiler/pickle",
                            f"{config.name}_quant_{config.quantization}_sparsity_{config.sparsity}_memory_profile.pickle",
                        ),
                    )
                )

                if result.memory_profile_path:
                    result.memory_visualization_path = visualize_memory_profile(
                        result.memory_profile_path
                    )
            except ValueError as e:
                if "not enough values to unpack" in e:
                    print(
                        "Failed due to existing bugs, re-run the code to generate memory profile. Please raise an issue if it persists."
                    )
>>>>>>> ceded861
            except Exception as e:
                print(f"Error running memory profiler: {e}")
                import traceback

                traceback.print_exc()

        return result
    except Exception as e:
        print(f"Error in benchmark run: {config.name} with error: {e}")
        return None<|MERGE_RESOLUTION|>--- conflicted
+++ resolved
@@ -116,20 +116,6 @@
         if config.enable_memory_profiler:
             print("Running memory profiler...")
             try:
-<<<<<<< HEAD
-                # memory_profile_path = generate_memory_profile(
-                generate_memory_profile(
-                    model=m_copy,
-                    input_data=input_data,
-                    profile_file_path=os.path.join(
-                        config.output_dir,
-                        "memory_profiler",
-                        f"{config.name}_memory_profile.json",
-                    ),
-                )
-                # if memory_profile_path:
-                #     visualize_memory_profile(memory_profile_path)
-=======
                 result.memory_profile_path, result.memory_stats = (
                     generate_memory_profile(
                         model=m_copy,
@@ -151,7 +137,6 @@
                     print(
                         "Failed due to existing bugs, re-run the code to generate memory profile. Please raise an issue if it persists."
                     )
->>>>>>> ceded861
             except Exception as e:
                 print(f"Error running memory profiler: {e}")
                 import traceback
