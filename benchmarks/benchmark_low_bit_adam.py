--- conflicted
+++ resolved
@@ -35,15 +35,10 @@
     Adam=torch.optim.Adam,
     Adam8bitBnb=bnb.optim.Adam8bit,
     Adam8bitAo=low_bit_optim.Adam8bit,
+    AdamFp8Ao=low_bit_optim.AdamFp8,
     Adam4bitLpmm=partial(lpmm.optim.AdamW, weight_decay=0, fused=True),
-<<<<<<< HEAD
     Adam4bitAo=low_bit_optim.Adam4bit,
     Adam4bitRank1Lpmm=partial(lpmm.optim.AdamW, weight_decay=0, qconfig=argparse.Namespace(scale_type="rank1")),
-    AdamFp8Ao=low_bit_optim.AdamFp8,
-=======
-    Adam4bitAo=Adam4bit,
-    Adam4bitRank1Lpmm=partial(lpmm.optim.AdamW, weight_decay=0, qconfig=argparse.Namespace(scale_type="rank1")),
->>>>>>> 56d46a28
 )
 
 
