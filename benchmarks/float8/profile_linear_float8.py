--- conflicted
+++ resolved
@@ -355,10 +355,6 @@
             1, 2048, 4096, device=device, dtype=ref_dtype
         ).requires_grad_()
     else:
-<<<<<<< HEAD
-        M, K, N = 4096, 4096, 4096
-=======
->>>>>>> 42e0a074
         M, K, N = 2048, 4096, 8192
         m_ref = torch.nn.Sequential(
             torch.nn.Linear(K, N, bias=False),
