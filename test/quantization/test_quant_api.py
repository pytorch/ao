--- conflicted
+++ resolved
@@ -618,15 +618,9 @@
         config1 = Int4WeightOnlyConfig(group_size=32, version=1)
         config2 = Int8WeightOnlyConfig()
         config = ModuleFqnToConfig({"_default": config1, "linear2": config2})
-<<<<<<< HEAD
         model = ToyLinearModel().to(_DEVICE).to(dtype=torch.bfloat16)
         example_inputs = model.example_inputs(device=_DEVICE, dtype=torch.bfloat16)
-        quantize_(model, config)
-=======
-        model = ToyLinearModel().cuda().to(dtype=torch.bfloat16)
-        example_inputs = model.example_inputs(device="cuda", dtype=torch.bfloat16)
         quantize_(model, config, filter_fn=None)
->>>>>>> ba3ac9f2
         model(*example_inputs)
         assert isinstance(model.linear1.weight, AffineQuantizedTensor)
         assert isinstance(model.linear1.weight._layout, TensorCoreTiledLayout)
@@ -638,15 +632,9 @@
         config1 = Int4WeightOnlyConfig(group_size=32, version=1)
         config2 = Int8WeightOnlyConfig()
         config = ModuleFqnToConfig({"linear1": config1, "linear2": config2})
-<<<<<<< HEAD
         model = ToyLinearModel().to(_DEVICE).to(dtype=torch.bfloat16)
         example_inputs = model.example_inputs(device=_DEVICE, dtype=torch.bfloat16)
-        quantize_(model, config)
-=======
-        model = ToyLinearModel().cuda().to(dtype=torch.bfloat16)
-        example_inputs = model.example_inputs(device="cuda", dtype=torch.bfloat16)
         quantize_(model, config, filter_fn=None)
->>>>>>> ba3ac9f2
         model(*example_inputs)
         assert isinstance(model.linear1.weight, AffineQuantizedTensor)
         assert isinstance(model.linear1.weight._layout, TensorCoreTiledLayout)
@@ -782,15 +770,9 @@
     def test_module_fqn_to_config_skip(self):
         config1 = Int4WeightOnlyConfig(group_size=32, version=1)
         config = ModuleFqnToConfig({"_default": config1, "linear2": None})
-<<<<<<< HEAD
         model = ToyLinearModel().to(_DEVICE).to(dtype=torch.bfloat16)
         example_inputs = model.example_inputs(device=_DEVICE, dtype=torch.bfloat16)
-        quantize_(model, config)
-=======
-        model = ToyLinearModel().cuda().to(dtype=torch.bfloat16)
-        example_inputs = model.example_inputs(device="cuda", dtype=torch.bfloat16)
         quantize_(model, config, filter_fn=None)
->>>>>>> ba3ac9f2
         model(*example_inputs)
         assert isinstance(model.linear1.weight, AffineQuantizedTensor)
         assert isinstance(model.linear1.weight._layout, TensorCoreTiledLayout)
