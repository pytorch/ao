# Copyright (c) Meta Platforms, Inc. and affiliates.
# All rights reserved.

# This source code is licensed under the license found in the
# LICENSE file in the root directory of this source tree.

# mypy: ignore-errors
# This test takes a long time to run
import copy
import gc
import tempfile
import unittest
from pathlib import Path

import torch
from torch.ao.quantization.quantize_pt2e import convert_pt2e, prepare_pt2e
from torch.ao.quantization.quantizer.xnnpack_quantizer import (
    XNNPACKQuantizer,
    get_symmetric_quantization_config,
)
from torch.testing._internal import common_utils
from torch.testing._internal.common_quantization import TestHelperModules
from torch.testing._internal.common_utils import TestCase

from torchao import quantize_
from torchao._models.llama.model import Transformer, prepare_inputs_for_model
from torchao._models.llama.tokenizer import get_tokenizer
from torchao.dtypes import (
    AffineQuantizedTensor,
    Int4CPULayout,
    Int4XPULayout,
    PlainLayout,
    TensorCoreTiledLayout,
)
from torchao.quantization import (
    Int4TilePackedTo4dTensor,
    IntxUnpackedToInt8Tensor,
    LinearActivationQuantizedTensor,
    PerGroup,
)
from torchao.quantization.quant_api import (
    Float8DynamicActivationFloat8WeightConfig,
    Float8StaticActivationFloat8WeightConfig,
    Float8WeightOnlyConfig,
    FPXWeightOnlyConfig,
    GemliteUIntXWeightOnlyConfig,
    Int4DynamicActivationInt4WeightConfig,
    Int4WeightOnlyConfig,
    Int8DynamicActivationInt4WeightConfig,
    Int8DynamicActivationInt8WeightConfig,
    Int8DynamicActivationIntxWeightConfig,
    Int8WeightOnlyConfig,
    IntxWeightOnlyConfig,
    ModuleFqnToConfig,
    Quantizer,
    TwoStepQuantizer,
    UIntXWeightOnlyConfig,
    _replace_with_custom_fn_if_matches_filter,
)
from torchao.quantization.quant_primitives import MappingType
from torchao.quantization.utils import compute_error
from torchao.testing.model_architectures import ToyTwoLinearModel
from torchao.testing.utils import skip_if_rocm
from torchao.utils import (
    is_sm_at_least_89,
    is_sm_at_least_90,
    torch_version_at_least,
    unwrap_tensor_subclass,
)

try:
    import gemlite  # noqa: F401

    has_gemlite = True
except ModuleNotFoundError:
    has_gemlite = False


def dynamic_quant(model, example_inputs):
    m = torch.export.export(model, example_inputs, strict=True).module()
    quantizer = XNNPACKQuantizer().set_global(
        get_symmetric_quantization_config(is_dynamic=True)
    )
    m = prepare_pt2e(m, quantizer)
    m = convert_pt2e(m)
    return m


def capture_and_prepare(model, example_inputs):
    m = torch.export.export(model, example_inputs, strict=True)
    quantizer = XNNPACKQuantizer().set_global(
        get_symmetric_quantization_config(is_dynamic=True)
    )
    m = prepare_pt2e(m, quantizer)
    # TODO: we can run the weight observer in convert_pt2e so that user don't need to run this
    m(*example_inputs)
    return m


class XNNPackDynamicQuantizer(TwoStepQuantizer):
    def prepare(self, model: torch.nn.Module) -> torch.nn.Module:
        _replace_with_custom_fn_if_matches_filter(
            model,
            lambda linear_mod: capture_and_prepare(
                linear_mod, (torch.randn(1, linear_mod.in_features))
            ),
            lambda mod, fqn: isinstance(mod, torch.nn.Linear),
        )
        return model

    def convert(self, model: torch.nn.Module) -> torch.nn.Module:
        _replace_with_custom_fn_if_matches_filter(
            model,
            lambda linear_mod: convert_pt2e(linear_mod),
            lambda mod, fqn: isinstance(mod, torch.fx.GraphModule),
        )
        return model


class TorchCompileDynamicQuantizer(Quantizer):
    def quantize(self, model: torch.nn.Module) -> torch.nn.Module:
        quantize_(model, Int8DynamicActivationInt8WeightConfig())
        return model


def _get_ref_change_linear_weights_to_woqtensors(deprecated_tenosr_subclass):
    def _ref_change_linear_weights_to_woqtensors(model, filter_fn=None, **kwargs):
        """
        The deprecated implementation for weight only quant API, used as a reference for
        numerics and performance
        """
        from torchao.quantization.quant_api import _get_subclass_inserter, _is_linear

        filter_fn = kwargs.pop("filter_fn", _is_linear)

        _replace_with_custom_fn_if_matches_filter(
            model,
            _get_subclass_inserter(
                deprecated_tenosr_subclass, enable_parametrization=True, **kwargs
            ),
            filter_fn,
        )

    return _ref_change_linear_weights_to_woqtensors


class TestQuantFlow(TestCase):
    GPU_DEVICES = (["cuda"] if torch.cuda.is_available() else []) + (
        ["xpu"] if torch.xpu.is_available() else []
    )

    def setUp(self):
        self.device = "cpu"
        self.dtype = torch.float32

    def test_dynamic_quant_gpu_singleline(self):
        m = ToyTwoLinearModel(64, 32, 64, device=self.device, dtype=self.dtype).eval()
        example_inputs = m.example_inputs()
        quantize_(m, Int8DynamicActivationInt8WeightConfig())
        m(*example_inputs)
        # AssertionError: Expecting input to have dtype torch.float32, but got dtype: torch.float64
        # While executing %choose_qparams_tensor_1 : [num_users=2] = call_function[target=torch.ops.quantized_decomposed.choose_qparams.tensor](args = (%arg0_3, -128, 127, 0.000244140625, torch.int8), kwargs = {})
        # m = torch.compile(m, mode="max-autotune")
        # print(example_inputs[0].dtype)
        # compiled = m(*example_inputs)
        # torch.testing.assert_close(quantized, compiled, atol=0, rtol=0)

    @unittest.skip("skipping for now due to torch.compile error")
    def test_dynamic_quant_gpu_unified_api_unified_impl(self):
        quantizer = XNNPackDynamicQuantizer()
        m = ToyTwoLinearModel(64, 32, 64, device=self.device, dtype=self.dtype).eval()
        example_inputs = m.example_inputs()
        m = quantizer.prepare(m)
        m = quantizer.convert(m)
        quantized = m(*example_inputs)
        # AssertionError: Expecting input to have dtype torch.float32, but got dtype: torch.float64
        # While executing %choose_qparams_tensor_1 : [num_users=2] = call_function[target=torch.ops.quantized_decomposed.choose_qparams.tensor](args = (%arg0_3, -128, 127, 0.000244140625, torch.int8), kwargs = {})
        m = torch.compile(m, mode="max-autotune")
        # print(example_inputs[0].dtype)
        compiled = m(*example_inputs)
        torch.testing.assert_close(quantized, compiled, atol=0, rtol=0)

    @unittest.skip(
        "FAILED test/quantization/test_quant_api.py::TestQuantFlow::test_dynamic_quant_gpu_unified_api_eager_mode_impl - AssertionError: Tensor-likes are not equal!"
    )
    def test_dynamic_quant_gpu_unified_api_eager_mode_impl(self):
        quantizer = TorchCompileDynamicQuantizer()
        m = ToyTwoLinearModel(64, 32, 64, device=self.device, dtype=self.dtype).eval()
        example_inputs = m.example_inputs()
        m = quantizer.quantize(m)
        quantized = m(*example_inputs)
        m = torch.compile(m, mode="max-autotune")
        compiled = m(*example_inputs)
        torch.testing.assert_close(quantized, compiled, atol=0, rtol=0)

    @unittest.skipIf(not torch.xpu.is_available(), "Need XPU available")
    @unittest.skipIf(not torch_version_at_least("2.8.0"), "only works for torch 2.8+")
    def test_int4_wo_quant_save_load(self):
        m = ToyTwoLinearModel(64, 32, 64, device=self.device, dtype=self.dtype).eval()

        def api(model):
            quantize_(model, Int4WeightOnlyConfig(layout=Int4XPULayout(), version=1))
            unwrap_tensor_subclass(model)

        api(m)

        example_inputs = m.example_inputs()
        ref = m(*example_inputs)
        with tempfile.NamedTemporaryFile() as f:
            torch.save(m.state_dict(), f)
            f.seek(0)
            state_dict = torch.load(f)

        m2 = ToyTwoLinearModel(64, 32, 64, device=self.device, dtype=self.dtype).eval()
        api(m2)

        m2.load_state_dict(state_dict)
        m2 = m2.to(device="xpu")
        example_inputs = map(lambda x: x.xpu(), example_inputs)
        res = m2(*example_inputs)

        torch.testing.assert_close(ref, res.cpu())

    @unittest.skipIf(not torch.cuda.is_available(), "Need CUDA available")
    def test_int8_wo_quant_save_load(self):
        m = ToyTwoLinearModel(64, 32, 64, device=self.device, dtype=self.dtype).eval()

        def api(model):
            quantize_(model, Int8WeightOnlyConfig())
            unwrap_tensor_subclass(model)

        api(m)

        example_inputs = m.example_inputs()
        ref = m(*example_inputs)
        with tempfile.NamedTemporaryFile() as f:
            torch.save(m.state_dict(), f)
            f.seek(0)
            state_dict = torch.load(f)

        m2 = ToyTwoLinearModel(64, 32, 64, device=self.device, dtype=self.dtype).eval()
        api(m2)

        m2.load_state_dict(state_dict)
        m2 = m2.to(device="cuda")
        example_inputs = map(lambda x: x.cuda(), example_inputs)
        res = m2(*example_inputs)

        # TODO: figure out why ROCm has a larger error
        atol, rtol = (1e-2, 1e-2) if torch.version.hip else (None, None)
        torch.testing.assert_close(ref, res.cpu(), atol=atol, rtol=rtol)

    def test_8da4w_quantizer(self):
        from torchao.quantization.linear_quant_modules import Int8DynActInt4WeightLinear
        from torchao.quantization.quant_api import Int8DynActInt4WeightQuantizer

        quantizer = Int8DynActInt4WeightQuantizer(groupsize=32)
        m = ToyTwoLinearModel(64, 32, 64, device=self.device, dtype=self.dtype).eval()
        example_inputs = m.example_inputs()
        m = quantizer.quantize(m)
        assert isinstance(m.linear1, Int8DynActInt4WeightLinear)
        assert isinstance(m.linear2, Int8DynActInt4WeightLinear)
        m(*example_inputs)

    def test_8da4w_quantizer_linear_bias(self):
        from torchao.quantization.linear_quant_modules import Int8DynActInt4WeightLinear
        from torchao.quantization.quant_api import Int8DynActInt4WeightQuantizer

        quantizer = Int8DynActInt4WeightQuantizer(groupsize=32)
        m = ToyTwoLinearModel(
            64, 32, 64, device=self.device, dtype=self.dtype, has_bias=True
        ).eval()
        example_inputs = m.example_inputs()
        m = quantizer.quantize(m)
        assert isinstance(m.linear1, Int8DynActInt4WeightLinear)
        assert isinstance(m.linear2, Int8DynActInt4WeightLinear)
        m(*example_inputs)

    @unittest.skip("skipping until we get checkpoints for gpt-fast")
    def test_quantizer_int4_weight_only(self):
        from torchao._models._eval import TransformerEvalWrapper
        from torchao.quantization.linear_quant_modules import Int4WeightOnlyQuantizer

        precision = torch.bfloat16
        device = "cuda"
        checkpoint_path = Path("../checkpoints/meta-llama/Llama-2-7b-chat-hf/model.pth")
        model = Transformer.from_name(checkpoint_path.parent.name)
        checkpoint = torch.load(str(checkpoint_path), mmap=True, weights_only=True)
        model.load_state_dict(checkpoint, assign=True)
        model = model.to(dtype=precision, device=device)
        model.eval()
        tokenizer_path = checkpoint_path.parent / "tokenizer.model"
        assert tokenizer_path.is_file(), tokenizer_path
        tokenizer = get_tokenizer(  # pyre-ignore[28]
            tokenizer_path,
            "Llama-2-7b-chat-hf",
        )
        groupsize = 64
        quantizer = Int4WeightOnlyQuantizer(
            groupsize,
        )
        model = quantizer.quantize(model).cuda()
        result = TransformerEvalWrapper(
            model,
            tokenizer,
            model.config.block_size,
            prepare_inputs_for_model,
            device,
        ).run_eval(
            ["wikitext"],
            1,
        )
        assert result["results"]["wikitext"]["word_perplexity,none"] < 8.24, (
            f"accuracy regressed from 8.23 to {result['results']['wikitext']['word_perplexity,none']}"
        )

    @unittest.skip("skipping until we get checkpoints for gpt-fast")
    def test_eval_wrapper(self):
        from torchao._models._eval import TransformerEvalWrapper

        precision = torch.bfloat16
        device = "cuda"
        checkpoint_path = Path("../checkpoints/meta-llama/Llama-2-7b-chat-hf/model.pth")
        model = Transformer.from_name(checkpoint_path.parent.name)
        checkpoint = torch.load(str(checkpoint_path), mmap=True, weights_only=True)
        model.load_state_dict(checkpoint, assign=True)
        model = model.to(dtype=precision, device=device)
        model.eval()
        tokenizer_path = checkpoint_path.parent / "tokenizer.model"
        assert tokenizer_path.is_file(), tokenizer_path
        tokenizer = get_tokenizer(  # pyre-ignore[28]
            tokenizer_path,
            "Llama-2-7b-chat-hf",
        )
        result = TransformerEvalWrapper(
            model,
            tokenizer,
            model.config.block_size,
            prepare_inputs_for_model,
            device,
        ).run_eval(
            ["wikitext"],
            1,
        )
        assert result["results"]["wikitext"]["word_perplexity,none"] < 7.77, (
            f"accuracy regressed from 7.76 to {result['results']['wikitext']['word_perplexity,none']}"
        )

    # EVAL IS CURRENTLY BROKEN FOR LLAMA 3, VERY LOW ACCURACY
    @unittest.skip("skipping until we get checkpoints for gpt-fast")
    def test_eval_wrapper_llama3(self):
        from torchao._models._eval import TransformerEvalWrapper

        precision = torch.bfloat16
        device = "cuda"
        checkpoint_path = Path(
            ".../gpt-fast/checkpoints/meta-llama/Meta-Llama-3-8B/model.pth"
        )
        model = Transformer.from_name(checkpoint_path.parent.name)
        checkpoint = torch.load(str(checkpoint_path), mmap=True, weights_only=True)
        model.load_state_dict(checkpoint, assign=True)
        model = model.to(dtype=precision, device=device)
        model.eval()
        tokenizer_path = checkpoint_path.parent / "tokenizer.model"
        assert tokenizer_path.is_file(), tokenizer_path
        tokenizer = get_tokenizer(  # pyre-ignore[28]
            tokenizer_path,
            "Meta-Llama-3-8B",
        )
        result = TransformerEvalWrapper(
            model,
            tokenizer,
            model.config.block_size,
            prepare_inputs_for_model,
            device,
        ).run_eval(
            ["wikitext"],
            1,
        )
        assert result["results"]["wikitext"]["word_perplexity,none"] < 8.24, (
            f"accuracy regressed from 8.23 to {result['results']['wikitext']['word_perplexity,none']}"
        )

    # TODO: move to a separate test file
    @common_utils.parametrize(
        "mapping_type", [MappingType.SYMMETRIC, MappingType.SYMMETRIC_NO_CLIPPING_ERR]
    )
    def test_quantized_tensor_subclass_8da4w(self, mapping_type):
        group_size = 32
        m = ToyTwoLinearModel(64, 32, 64, device=self.device, dtype=self.dtype).eval()
        m_copy = copy.deepcopy(m)
        example_inputs = m.example_inputs()
        quantize_(
            m,
            Int8DynamicActivationInt4WeightConfig(
                group_size=group_size, mapping_type=mapping_type
            ),
        )

        assert isinstance(m.linear1.weight, LinearActivationQuantizedTensor)
        assert isinstance(m.linear2.weight, LinearActivationQuantizedTensor)
        assert isinstance(
            m.linear1.weight.original_weight_tensor, AffineQuantizedTensor
        )
        assert isinstance(
            m.linear2.weight.original_weight_tensor, AffineQuantizedTensor
        )

        # reference
        from torchao.quantization.linear_quant_modules import Int8DynActInt4WeightLinear
        from torchao.quantization.quant_api import Int8DynActInt4WeightQuantizer

        quantizer = Int8DynActInt4WeightQuantizer(
            groupsize=group_size, mapping_type=mapping_type
        )
        m_copy = quantizer.quantize(m_copy)
        assert isinstance(m_copy.linear1, Int8DynActInt4WeightLinear)
        assert isinstance(m_copy.linear2, Int8DynActInt4WeightLinear)

        res = m(*example_inputs)
        ref = m_copy(*example_inputs)
        self.assertTrue(torch.equal(res, ref))

<<<<<<< HEAD
    @unittest.skipIf(len(GPU_DEVICES) == 0, "Need GPU available")
    def test_quantized_tensor_subclass_int4(self):
        for device in self.GPU_DEVICES:
            # use 1024 so that we don't need padding
            m = ToyTwoLinearModel(
                1024, 1024, 1024, dtype=torch.bfloat16, device=device
            ).eval()
            m_copy = copy.deepcopy(m)
            example_inputs = m.example_inputs()

            group_size = 32
            if device == "xpu":
                quantize_(
                    m,
                    Int4WeightOnlyConfig(
                        group_size=group_size, layout=Int4XPULayout(), version=1
                    ),
                )
            else:
                quantize_(m, Int4WeightOnlyConfig(group_size=group_size, version=1))
            assert isinstance(m.linear1.weight, AffineQuantizedTensor)
            assert isinstance(m.linear2.weight, AffineQuantizedTensor)

            # reference
            _ref_change_linear_weights_to_int4_woqtensors(m_copy, groupsize=group_size)

            res = m(*example_inputs)
            ref = m_copy(*example_inputs)

            self.assertTrue(torch.equal(res, ref))

    @unittest.skipIf(not torch.cuda.is_available(), "Need CUDA available")
    def test_quantized_tensor_subclass_int8_wo(self):
        m = ToyTwoLinearModel(
            64, 32, 64, device=self.device, dtype=torch.bfloat16
        ).eval()
        m_copy = copy.deepcopy(m)
        example_inputs = tuple(map(lambda x: x.to(torch.bfloat16), m.example_inputs()))

        quantize_(m, Int8WeightOnlyConfig())

        assert isinstance(m.linear1.weight, AffineQuantizedTensor)
        assert isinstance(m.linear2.weight, AffineQuantizedTensor)

        # reference
        _ref_change_linear_weights_to_int8_woqtensors(m_copy)

        res = m(*example_inputs)
        ref = m_copy(*example_inputs)

        self.assertTrue(torch.equal(res, ref))

=======
>>>>>>> ed4cd343
    @unittest.skipIf(not torch.cuda.is_available(), "Need CUDA available")
    def test_quantized_tensor_subclass_save_load(self):
        m = ToyTwoLinearModel(
            64, 32, 64, device=self.device, dtype=torch.bfloat16
        ).eval()
        m_copy = copy.deepcopy(m)
        example_inputs = m.example_inputs()

        quantize_(m, Int8WeightOnlyConfig())
        ref = m(*example_inputs)
        with tempfile.NamedTemporaryFile() as f:
            torch.save(m.state_dict(), f)
            f.seek(0)
            state_dict = torch.load(f)

        m_copy.load_state_dict(state_dict, assign=True)

        res = m_copy(*example_inputs)
        self.assertEqual(res, ref)

    @unittest.skipIf(not torch.cuda.is_available(), "Need CUDA available")
    def test_int8wo_quantized_model_to_device(self):
        m = ToyTwoLinearModel(
            64, 32, 64, device=self.device, dtype=torch.bfloat16
        ).eval()
        example_inputs = m.example_inputs()

        quantize_(m, Int8WeightOnlyConfig())
        ref = m(*example_inputs)

        example_inputs_cuda = (example_inputs[0].to("cuda"),)
        m.to(device="cuda")
        cuda_res = m(*example_inputs_cuda)
        self.assertEqual(cuda_res.cpu(), ref)

    @unittest.skipIf(not torch.cuda.is_available(), "Need CUDA available")
    def test_quantized_tensor_subclass_save_load_map_location(self):
        m = ToyTwoLinearModel(64, 32, 64, dtype=torch.bfloat16, device="cuda").eval()
        example_inputs = m.example_inputs()

        quantize_(m, Int8WeightOnlyConfig())
        ref = m(*example_inputs)
        with tempfile.NamedTemporaryFile() as f:
            torch.save(m.state_dict(), f)
            f.seek(0)
            state_dict = torch.load(f.name, map_location=self.device, mmap=True)

        with torch.device("meta"):
            m_copy = ToyTwoLinearModel(
                64, 32, 64, device=self.device, dtype=self.dtype
            ).eval()

        m_copy.load_state_dict(state_dict, assign=True)
        m_copy.to(dtype=torch.bfloat16, device="cuda")

        res = m_copy(*example_inputs)
        self.assertEqual(res, ref)

    @unittest.skipIf(not torch.cuda.is_available(), "Need CUDA available")
    def test_quantized_model_streaming(self):
        def reset_memory():
            gc.collect()
            torch.cuda.empty_cache()
            torch.cuda.reset_peak_memory_stats()

        reset_memory()

        m = ToyTwoLinearModel(64, 32, 64, device=self.device, dtype=self.dtype)
        quantize_(m.to(device="cuda"), Int8WeightOnlyConfig())
        memory_baseline = torch.cuda.max_memory_allocated()

        del m
        reset_memory()

        m = ToyTwoLinearModel(64, 32, 64, device=self.device, dtype=self.dtype)
        quantize_(m, Int8WeightOnlyConfig(), device="cuda")
        memory_streaming = torch.cuda.max_memory_allocated()

        for param in m.parameters():
            assert param.is_cuda
        self.assertLess(memory_streaming, memory_baseline)

    @common_utils.parametrize("dtype", [torch.float32, torch.bfloat16, torch.half])
    @common_utils.parametrize("x_dim", [2, 3])
    @common_utils.parametrize("use_hqq", [True, False])
    def test_int4wo_cpu(self, dtype, x_dim, use_hqq):
        m = ToyTwoLinearModel(64, 32, 64, device=self.device, dtype=dtype).eval()
        example_inputs = m.example_inputs()
        if x_dim == 3:
            example_inputs = (example_inputs[0].unsqueeze(0),)

        with torch.no_grad():
            quantize_(
                m,
                Int4WeightOnlyConfig(
                    group_size=32, layout=Int4CPULayout(), use_hqq=use_hqq, version=1
                ),
            )
            # ensure the expected op is in the code
            _, code = torch._inductor.utils.run_and_get_code(
                torch.compile(m, fullgraph=True, dynamic=True),
                *example_inputs,
            )
            assert "_weight_int4pack_mm_for_cpu" in code[0]
            assert "aten.mm.default" not in code[0]

    # TODO(#1690): move to new config names
    @unittest.skipIf(not torch.cuda.is_available(), "Need CUDA available")
    @common_utils.parametrize(
        "config",
        [
            Int4WeightOnlyConfig(version=1),
            Float8WeightOnlyConfig(),
            Float8DynamicActivationFloat8WeightConfig(),
            Float8StaticActivationFloat8WeightConfig(scale=torch.tensor([1.0])),
            Int4DynamicActivationInt4WeightConfig(),
            Int8DynamicActivationInt8WeightConfig(),
            Int8DynamicActivationInt4WeightConfig(),
            Int8WeightOnlyConfig(),
            FPXWeightOnlyConfig(ebits=4, mbits=3),
            GemliteUIntXWeightOnlyConfig(),
            UIntXWeightOnlyConfig(dtype=torch.uint4),
        ],
    )
    @skip_if_rocm("ROCm enablement in progress")
    def test_workflow_e2e_numerics(self, config):
        """
        Simple test of e2e Int4WeightOnlyConfig workflow, comparing numerics
        to a bfloat16 baseline.
        """
        if (
            isinstance(
                config,
                (
                    Float8DynamicActivationFloat8WeightConfig,
                    Float8StaticActivationFloat8WeightConfig,
                ),
            )
            and not is_sm_at_least_89()
        ):
            return unittest.skip("requires CUDA capability 8.9 or greater")
        elif (
            isinstance(config, Int4DynamicActivationInt4WeightConfig)
            and is_sm_at_least_90()
        ):
            return unittest.skip("only supported on CUDA capability 8.9, not greater")
        elif isinstance(config, GemliteUIntXWeightOnlyConfig) and not has_gemlite:
            return unittest.skip("gemlite not available")

        # scale has to be moved to cuda here because the parametrization init
        # code happens before gating for cuda availability
        if isinstance(config, Float8StaticActivationFloat8WeightConfig):
            config.scale = config.scale.to("cuda")

        dtype = torch.bfloat16
        if isinstance(config, GemliteUIntXWeightOnlyConfig):
            dtype = torch.float16

        # set up inputs
        x = torch.randn(128, 128, device="cuda", dtype=dtype)
        # TODO(future): model in float32 leads to error: https://gist.github.com/vkuzo/63b3bcd7818393021a6e3fb4ccf3c469
        # is that expected?
        m_ref = torch.nn.Sequential(torch.nn.Linear(128, 128)).cuda().to(dtype)
        m_q = copy.deepcopy(m_ref)

        # quantize
        quantize_(m_q, config)

        with torch.no_grad():
            y_ref = m_ref(x)
            y_q = m_q(x)

        sqnr = compute_error(y_ref, y_q)
        assert sqnr >= 16.5, f"SQNR {sqnr} is too low"

    @unittest.skipIf(not torch.cuda.is_available(), "Need CUDA available")
    def test_module_fqn_to_config_default(self):
        config1 = Int4WeightOnlyConfig(group_size=32, version=1)
        config2 = Int8WeightOnlyConfig()
        config = ModuleFqnToConfig({"_default": config1, "linear2": config2})
        model = ToyTwoLinearModel(64, 32, 64, device="cuda", dtype=torch.bfloat16)
        example_inputs = model.example_inputs()
        quantize_(model, config)
        model(*example_inputs)
        assert isinstance(model.linear1.weight, AffineQuantizedTensor)
        assert isinstance(model.linear1.weight._layout, TensorCoreTiledLayout)
        assert isinstance(model.linear2.weight, AffineQuantizedTensor)
        assert isinstance(model.linear2.weight._layout, PlainLayout)

    @unittest.skipIf(not torch.cuda.is_available(), "Need CUDA available")
    def test_module_fqn_to_config_module_name(self):
        config1 = Int4WeightOnlyConfig(group_size=32, version=1)
        config2 = Int8WeightOnlyConfig()
        config = ModuleFqnToConfig({"linear1": config1, "linear2": config2})
        model = ToyTwoLinearModel(64, 32, 64, device="cuda", dtype=torch.bfloat16)
        example_inputs = model.example_inputs()
        quantize_(model, config)
        model(*example_inputs)
        assert isinstance(model.linear1.weight, AffineQuantizedTensor)
        assert isinstance(model.linear1.weight._layout, TensorCoreTiledLayout)
        assert isinstance(model.linear2.weight, AffineQuantizedTensor)
        assert isinstance(model.linear2.weight._layout, PlainLayout)

    @unittest.skipIf(not torch.cuda.is_available(), "Need CUDA available")
    def test_module_fqn_to_config_regex_basic(self):
        config1 = Int4WeightOnlyConfig(
            group_size=32, int4_packing_format="tile_packed_to_4d"
        )
        config = ModuleFqnToConfig({"re:linear.*": config1})
        model = ToyTwoLinearModel(
            64, 32, 64, device=self.device, dtype=torch.bfloat16
        ).eval()
        quantize_(model, config)
        model(*model.example_inputs())
        assert isinstance(model.linear1.weight, Int4TilePackedTo4dTensor)
        assert isinstance(model.linear2.weight, Int4TilePackedTo4dTensor)

    @unittest.skipIf(not torch.cuda.is_available(), "Need CUDA available")
    def test_module_fqn_to_config_regex_precedence(self):
        """Testing that full path config takes precedence over
        regex config in ModuleFqnToConfig
        """
        config1 = Int4WeightOnlyConfig(
            group_size=32, int4_packing_format="tile_packed_to_4d"
        )
        config2 = IntxWeightOnlyConfig()
        config = ModuleFqnToConfig({"linear1": config1, "re:linear.*": config2})
        model = ToyTwoLinearModel(64, 32, 64, device="cuda", dtype=torch.bfloat16)
        quantize_(model, config)
        model(*model.example_inputs())
        assert isinstance(model.linear1.weight, Int4TilePackedTo4dTensor)
        assert isinstance(model.linear2.weight, IntxUnpackedToInt8Tensor)

    @unittest.skipIf(not torch.cuda.is_available(), "Need CUDA available")
    def test_module_fqn_to_config_regex_precedence2(self):
        """Testing that full path config takes precedence over
        regex config in ModuleFqnToConfig, swapping
        the order of `re:linear.*` and `linear1` to make sure that
        `linear1` config has precedence even it comes after `linear*`
        """
        config1 = Int4WeightOnlyConfig(
            group_size=32, int4_packing_format="tile_packed_to_4d"
        )
        config2 = IntxWeightOnlyConfig()
        config = ModuleFqnToConfig({"re:linear.*": config2, "linear1": config1})
        model = ToyTwoLinearModel(
            64, 32, 64, device="cuda", dtype=torch.bfloat16
        ).eval()
        quantize_(model, config)
        model(*model.example_inputs())
        assert isinstance(model.linear1.weight, Int4TilePackedTo4dTensor)
        assert isinstance(model.linear2.weight, IntxUnpackedToInt8Tensor)

    @unittest.skipIf(not torch.cuda.is_available(), "Need CUDA available")
    def test_module_fqn_to_config_regex_fullmatch(self):
        """Testing that we will only match the fqns that fully
        matches the regex
        """

        class M(torch.nn.Module):
            def __init__(self, dtype, device):
                super().__init__()
                self.dtype = dtype
                self.device = device
                self.linear1 = torch.nn.Linear(32, 64, dtype=dtype, device=device)
                self.not_full_match_linear2 = torch.nn.Linear(
                    64, 32, dtype=dtype, device=device
                )
                self.linear3_full_match = torch.nn.Linear(
                    32, 32, dtype=dtype, device=device
                )

            def forward(self, x):
                x = self.linear1(x)
                x = self.not_full_match_linear2(x)
                x = self.linear3_full_match(x)
                return

            def example_inputs(self):
                return (torch.randn(1, 32, dtype=self.dtype, device=self.device),)

        config1 = Int4WeightOnlyConfig(
            group_size=32, int4_packing_format="tile_packed_to_4d"
        )
        config2 = IntxWeightOnlyConfig()
        config = ModuleFqnToConfig({"re:linear.*": config2, "linear1": config1})
        model = M(dtype=torch.bfloat16, device="cuda")
        example_inputs = model.example_inputs()
        quantize_(model, config)
        model(*example_inputs)
        assert isinstance(model.linear1.weight, Int4TilePackedTo4dTensor)
        # since fqn does not fully match `linear*`, it should not be quantized
        assert not isinstance(
            model.not_full_match_linear2.weight, IntxUnpackedToInt8Tensor
        )
        # linear3_full_match matches `linear*`, so should be quantized
        assert isinstance(model.linear3_full_match.weight, IntxUnpackedToInt8Tensor)

    def test_module_fqn_to_config_embedding_linear(self):
        weight_dtype = torch.int8
        granularity = PerGroup(8)
        mapping_type = MappingType.SYMMETRIC
        embedding_config = IntxWeightOnlyConfig(
            weight_dtype=weight_dtype,
            granularity=granularity,
            mapping_type=mapping_type,
        )
        # example model linear is Linear(16, 8)
        linear_config = Int8DynamicActivationIntxWeightConfig(
            weight_dtype=torch.int4,
            weight_granularity=PerGroup(16),
        )

        config = ModuleFqnToConfig({"emb": embedding_config, "linear": linear_config})
        indices = torch.randint(0, 10, (32,))
        indices = indices.unsqueeze(0)
        example_inputs = (indices,)
        model = TestHelperModules.EmbeddingConvLinearModule().eval()
        model(*example_inputs)
        quantize_(
            model,
            config,
            filter_fn=lambda x, fqn: isinstance(x, torch.nn.Linear)
            or isinstance(x, torch.nn.Embedding),
        )
        model(*example_inputs)

        assert isinstance(model.emb.weight, IntxUnpackedToInt8Tensor)
        assert isinstance(model.linear.weight, IntxUnpackedToInt8Tensor)

    @unittest.skipIf(not torch.cuda.is_available(), "Need CUDA available")
    def test_module_fqn_to_config_skip(self):
        config1 = Int4WeightOnlyConfig(group_size=32, version=1)
        config = ModuleFqnToConfig({"_default": config1, "linear2": None})
        model = ToyTwoLinearModel(64, 32, 64, device="cuda", dtype=torch.bfloat16)
        example_inputs = model.example_inputs()
        quantize_(model, config)
        model(*example_inputs)
        assert isinstance(model.linear1.weight, AffineQuantizedTensor)
        assert isinstance(model.linear1.weight._layout, TensorCoreTiledLayout)
        assert not isinstance(model.linear2.weight, AffineQuantizedTensor)

    @unittest.skipIf(not torch.cuda.is_available(), "Need CUDA available")
    def test_int4wo_cuda_serialization(self):
        config = Int4WeightOnlyConfig(group_size=32, version=1)
        model = ToyTwoLinearModel(64, 32, 64, device="cuda", dtype=torch.bfloat16)
        # quantize in cuda
        quantize_(model, config)
        example_inputs = model.example_inputs()
        model(*example_inputs)
        with tempfile.NamedTemporaryFile() as ckpt:
            # save checkpoint in cuda
            torch.save(model.state_dict(), ckpt)
            # load checkpoint on cpu then move checkpoint to cuda
            # This is what torchtune does: https://github.com/pytorch/torchtune/blob/v0.6.1/torchtune/training/checkpointing/_utils.py#L253
            sd = torch.load(ckpt.name, weights_only=False, map_location="cpu")
            for k, v in sd.items():
                sd[k] = v.to("cuda")
            # load state_dict in cuda
            model.load_state_dict(sd, assign=True)


common_utils.instantiate_parametrized_tests(TestQuantFlow)


if __name__ == "__main__":
    unittest.main()<|MERGE_RESOLUTION|>--- conflicted
+++ resolved
@@ -421,61 +421,7 @@
         ref = m_copy(*example_inputs)
         self.assertTrue(torch.equal(res, ref))
 
-<<<<<<< HEAD
-    @unittest.skipIf(len(GPU_DEVICES) == 0, "Need GPU available")
-    def test_quantized_tensor_subclass_int4(self):
-        for device in self.GPU_DEVICES:
-            # use 1024 so that we don't need padding
-            m = ToyTwoLinearModel(
-                1024, 1024, 1024, dtype=torch.bfloat16, device=device
-            ).eval()
-            m_copy = copy.deepcopy(m)
-            example_inputs = m.example_inputs()
-
-            group_size = 32
-            if device == "xpu":
-                quantize_(
-                    m,
-                    Int4WeightOnlyConfig(
-                        group_size=group_size, layout=Int4XPULayout(), version=1
-                    ),
-                )
-            else:
-                quantize_(m, Int4WeightOnlyConfig(group_size=group_size, version=1))
-            assert isinstance(m.linear1.weight, AffineQuantizedTensor)
-            assert isinstance(m.linear2.weight, AffineQuantizedTensor)
-
-            # reference
-            _ref_change_linear_weights_to_int4_woqtensors(m_copy, groupsize=group_size)
-
-            res = m(*example_inputs)
-            ref = m_copy(*example_inputs)
-
-            self.assertTrue(torch.equal(res, ref))
-
-    @unittest.skipIf(not torch.cuda.is_available(), "Need CUDA available")
-    def test_quantized_tensor_subclass_int8_wo(self):
-        m = ToyTwoLinearModel(
-            64, 32, 64, device=self.device, dtype=torch.bfloat16
-        ).eval()
-        m_copy = copy.deepcopy(m)
-        example_inputs = tuple(map(lambda x: x.to(torch.bfloat16), m.example_inputs()))
-
-        quantize_(m, Int8WeightOnlyConfig())
-
-        assert isinstance(m.linear1.weight, AffineQuantizedTensor)
-        assert isinstance(m.linear2.weight, AffineQuantizedTensor)
-
-        # reference
-        _ref_change_linear_weights_to_int8_woqtensors(m_copy)
-
-        res = m(*example_inputs)
-        ref = m_copy(*example_inputs)
-
-        self.assertTrue(torch.equal(res, ref))
-
-=======
->>>>>>> ed4cd343
+
     @unittest.skipIf(not torch.cuda.is_available(), "Need CUDA available")
     def test_quantized_tensor_subclass_save_load(self):
         m = ToyTwoLinearModel(
