--- conflicted
+++ resolved
@@ -742,13 +742,8 @@
 
     @unittest.skipIf(not torch.accelerator.is_available(), "Need GPU available")
     def test_int4wo_cuda_serialization(self):
-<<<<<<< HEAD
-        config = Int4WeightOnlyConfig(group_size=32)
+        config = Int4WeightOnlyConfig(group_size=32, version=1)
         model = ToyLinearModel().to(_DEVICE).to(dtype=torch.bfloat16)
-=======
-        config = Int4WeightOnlyConfig(group_size=32, version=1)
-        model = ToyLinearModel().cuda().to(dtype=torch.bfloat16)
->>>>>>> f32431e5
         # quantize in cuda
         quantize_(model, config)
         example_inputs = model.example_inputs(device=_DEVICE, dtype=torch.bfloat16)
