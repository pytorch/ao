# Copyright (c) Meta Platforms, Inc. and affiliates.
# All rights reserved.

# This source code is licensed under the license found in the
# LICENSE file in the root directory of this source tree.

# mypy: ignore-errors
# This test takes a long time to run
import copy
import gc
import tempfile
import unittest
import warnings
from pathlib import Path

import torch
from torch.ao.quantization.quantize_pt2e import convert_pt2e, prepare_pt2e
from torch.ao.quantization.quantizer.xnnpack_quantizer import (
    XNNPACKQuantizer,
    get_symmetric_quantization_config,
)
from torch.testing._internal import common_utils
from torch.testing._internal.common_quantization import TestHelperModules
from torch.testing._internal.common_utils import TestCase

from torchao import quantize_
from torchao._models.llama.model import Transformer, prepare_inputs_for_model
from torchao._models.llama.tokenizer import get_tokenizer
from torchao.dtypes import (
    AffineQuantizedTensor,
    Int4CPULayout,
    Int4XPULayout,
    PlainLayout,
    TensorCoreTiledLayout,
)
from torchao.quantization import (
    Int4TilePackedTo4dTensor,
    IntxUnpackedToInt8Tensor,
    LinearActivationQuantizedTensor,
    PerGroup,
)
from torchao.quantization.quant_api import (
    Float8DynamicActivationFloat8WeightConfig,
    Float8StaticActivationFloat8WeightConfig,
    Float8WeightOnlyConfig,
    FPXWeightOnlyConfig,
    GemliteUIntXWeightOnlyConfig,
    Int4DynamicActivationInt4WeightConfig,
    Int4WeightOnlyConfig,
    Int8DynamicActivationInt4WeightConfig,
    Int8DynamicActivationInt8WeightConfig,
    Int8DynamicActivationIntxWeightConfig,
    Int8WeightOnlyConfig,
    IntxWeightOnlyConfig,
    ModuleFqnToConfig,
    Quantizer,
    TwoStepQuantizer,
    UIntXWeightOnlyConfig,
    _replace_with_custom_fn_if_matches_filter,
)
from torchao.quantization.quant_primitives import MappingType
from torchao.quantization.utils import compute_error
from torchao.testing.utils import skip_if_rocm, skip_if_xpu
from torchao.utils import (
    auto_detect_device,
    is_sm_at_least_89,
    is_sm_at_least_90,
    torch_version_at_least,
    unwrap_tensor_subclass,
)

_DEVICE = auto_detect_device()

try:
    import gemlite  # noqa: F401

    has_gemlite = True
except ModuleNotFoundError:
    has_gemlite = False


def dynamic_quant(model, example_inputs):
    m = torch.export.export(model, example_inputs, strict=True).module()
    quantizer = XNNPACKQuantizer().set_global(
        get_symmetric_quantization_config(is_dynamic=True)
    )
    m = prepare_pt2e(m, quantizer)
    m = convert_pt2e(m)
    return m


def capture_and_prepare(model, example_inputs):
    m = torch.export.export(model, example_inputs, strict=True)
    quantizer = XNNPACKQuantizer().set_global(
        get_symmetric_quantization_config(is_dynamic=True)
    )
    m = prepare_pt2e(m, quantizer)
    # TODO: we can run the weight observer in convert_pt2e so that user don't need to run this
    m(*example_inputs)
    return m


class XNNPackDynamicQuantizer(TwoStepQuantizer):
    def prepare(self, model: torch.nn.Module) -> torch.nn.Module:
        _replace_with_custom_fn_if_matches_filter(
            model,
            lambda linear_mod: capture_and_prepare(
                linear_mod, (torch.randn(1, linear_mod.in_features))
            ),
            lambda mod, fqn: isinstance(mod, torch.nn.Linear),
        )
        return model

    def convert(self, model: torch.nn.Module) -> torch.nn.Module:
        _replace_with_custom_fn_if_matches_filter(
            model,
            lambda linear_mod: convert_pt2e(linear_mod),
            lambda mod, fqn: isinstance(mod, torch.fx.GraphModule),
        )
        return model


class TorchCompileDynamicQuantizer(Quantizer):
    def quantize(self, model: torch.nn.Module) -> torch.nn.Module:
        quantize_(model, Int8DynamicActivationInt8WeightConfig())
        return model


class ToyLinearModel(torch.nn.Module):
    def __init__(self, m=64, n=32, k=64, bias=False):
        super().__init__()
        self.linear1 = torch.nn.Linear(m, n, bias=bias).to(torch.float)
        self.linear2 = torch.nn.Linear(n, k, bias=bias).to(torch.float)

    def example_inputs(self, batch_size=1, dtype=torch.float, device="cpu"):
        return (
            torch.randn(
                batch_size, self.linear1.in_features, dtype=dtype, device=device
            ),
        )

    def forward(self, x):
        x = self.linear1(x)
        x = self.linear2(x)
        return x


def _get_ref_change_linear_weights_to_woqtensors(deprecated_tenosr_subclass):
    def _ref_change_linear_weights_to_woqtensors(model, filter_fn=None, **kwargs):
        """
        The deprecated implementation for weight only quant API, used as a reference for
        numerics and performance
        """
        from torchao.quantization.quant_api import _get_subclass_inserter, _is_linear

        filter_fn = kwargs.pop("filter_fn", _is_linear)

        _replace_with_custom_fn_if_matches_filter(
            model,
            _get_subclass_inserter(
                deprecated_tenosr_subclass, enable_parametrization=True, **kwargs
            ),
            filter_fn,
        )

    return _ref_change_linear_weights_to_woqtensors


class TestQuantFlow(TestCase):
    GPU_DEVICES = (["cuda"] if torch.cuda.is_available() else []) + (
        ["xpu"] if torch.xpu.is_available() else []
    )

    def test_dynamic_quant_gpu_singleline(self):
        m = ToyLinearModel().eval()
        example_inputs = m.example_inputs()
        quantize_(m, Int8DynamicActivationInt8WeightConfig())
        m(*example_inputs)
        # AssertionError: Expecting input to have dtype torch.float32, but got dtype: torch.float64
        # While executing %choose_qparams_tensor_1 : [num_users=2] = call_function[target=torch.ops.quantized_decomposed.choose_qparams.tensor](args = (%arg0_3, -128, 127, 0.000244140625, torch.int8), kwargs = {})
        # m = torch.compile(m, mode="max-autotune")
        # print(example_inputs[0].dtype)
        # compiled = m(*example_inputs)
        # torch.testing.assert_close(quantized, compiled, atol=0, rtol=0)

    @unittest.skip("skipping for now due to torch.compile error")
    def test_dynamic_quant_gpu_unified_api_unified_impl(self):
        quantizer = XNNPackDynamicQuantizer()
        m = ToyLinearModel().eval()
        example_inputs = m.example_inputs()
        m = quantizer.prepare(m)
        m = quantizer.convert(m)
        quantized = m(*example_inputs)
        # AssertionError: Expecting input to have dtype torch.float32, but got dtype: torch.float64
        # While executing %choose_qparams_tensor_1 : [num_users=2] = call_function[target=torch.ops.quantized_decomposed.choose_qparams.tensor](args = (%arg0_3, -128, 127, 0.000244140625, torch.int8), kwargs = {})
        m = torch.compile(m, mode="max-autotune")
        # print(example_inputs[0].dtype)
        compiled = m(*example_inputs)
        torch.testing.assert_close(quantized, compiled, atol=0, rtol=0)

    @unittest.skip(
        "FAILED test/quantization/test_quant_api.py::TestQuantFlow::test_dynamic_quant_gpu_unified_api_eager_mode_impl - AssertionError: Tensor-likes are not equal!"
    )
    def test_dynamic_quant_gpu_unified_api_eager_mode_impl(self):
        quantizer = TorchCompileDynamicQuantizer()
        m = ToyLinearModel().eval()
        example_inputs = m.example_inputs()
        m = quantizer.quantize(m)
        quantized = m(*example_inputs)
        m = torch.compile(m, mode="max-autotune")
        compiled = m(*example_inputs)
        torch.testing.assert_close(quantized, compiled, atol=0, rtol=0)

    @unittest.skipIf(not torch.xpu.is_available(), "Need XPU available")
    @unittest.skipIf(not torch_version_at_least("2.8.0"), "only works for torch 2.8+")
    def test_int4_wo_quant_save_load(self):
        m = ToyLinearModel().eval().cpu()

        def api(model):
            quantize_(model, Int4WeightOnlyConfig(layout=Int4XPULayout(), version=1))
            unwrap_tensor_subclass(model)

        api(m)

        example_inputs = m.example_inputs()
        ref = m(*example_inputs)
        with tempfile.NamedTemporaryFile() as f:
            torch.save(m.state_dict(), f)
            f.seek(0)
            state_dict = torch.load(f)

        m2 = ToyLinearModel().eval().cpu()
        api(m2)

        m2.load_state_dict(state_dict)
        m2 = m2.to(device="xpu")
        example_inputs = map(lambda x: x.xpu(), example_inputs)
        res = m2(*example_inputs)

        torch.testing.assert_close(ref, res.cpu())

    @unittest.skipIf(not torch.cuda.is_available(), "Need CUDA available")
    def test_int8_wo_quant_save_load(self):
        m = ToyLinearModel().eval().cpu()

        def api(model):
            quantize_(model, Int8WeightOnlyConfig())
            unwrap_tensor_subclass(model)

        api(m)

        example_inputs = m.example_inputs()
        ref = m(*example_inputs)
        with tempfile.NamedTemporaryFile() as f:
            torch.save(m.state_dict(), f)
            f.seek(0)
            state_dict = torch.load(f)

        m2 = ToyLinearModel().eval().cpu()
        api(m2)

        m2.load_state_dict(state_dict)
        m2 = m2.to(device="cuda")
        example_inputs = map(lambda x: x.to(_DEVICE), example_inputs)
        res = m2(*example_inputs)

        # TODO: figure out why ROCm has a larger error
        atol, rtol = (1e-2, 1e-2) if torch.version.hip else (None, None)
        torch.testing.assert_close(ref, res.cpu(), atol=atol, rtol=rtol)

    def test_8da4w_quantizer(self):
        from torchao.quantization.linear_quant_modules import Int8DynActInt4WeightLinear
        from torchao.quantization.quant_api import Int8DynActInt4WeightQuantizer

        quantizer = Int8DynActInt4WeightQuantizer(groupsize=32)
        m = ToyLinearModel().eval()
        example_inputs = m.example_inputs()
        m = quantizer.quantize(m)
        assert isinstance(m.linear1, Int8DynActInt4WeightLinear)
        assert isinstance(m.linear2, Int8DynActInt4WeightLinear)
        m(*example_inputs)

    def test_8da4w_quantizer_linear_bias(self):
        from torchao.quantization.linear_quant_modules import Int8DynActInt4WeightLinear
        from torchao.quantization.quant_api import Int8DynActInt4WeightQuantizer

        quantizer = Int8DynActInt4WeightQuantizer(groupsize=32)
        m = ToyLinearModel(bias=True).eval()
        example_inputs = m.example_inputs()
        m = quantizer.quantize(m)
        assert isinstance(m.linear1, Int8DynActInt4WeightLinear)
        assert isinstance(m.linear2, Int8DynActInt4WeightLinear)
        m(*example_inputs)

    @unittest.skip("skipping until we get checkpoints for gpt-fast")
    @unittest.skipIf(not torch.accelerator.is_available(), "Need GPU available")
    def test_quantizer_int4_weight_only(self):
        from torchao._models._eval import TransformerEvalWrapper
        from torchao.quantization.linear_quant_modules import Int4WeightOnlyQuantizer

        precision = torch.bfloat16
        device = _DEVICE
        checkpoint_path = Path("../checkpoints/meta-llama/Llama-2-7b-chat-hf/model.pth")
        model = Transformer.from_name(checkpoint_path.parent.name)
        checkpoint = torch.load(str(checkpoint_path), mmap=True, weights_only=True)
        model.load_state_dict(checkpoint, assign=True)
        model = model.to(dtype=precision, device=device)
        model.eval()
        tokenizer_path = checkpoint_path.parent / "tokenizer.model"
        assert tokenizer_path.is_file(), tokenizer_path
        tokenizer = get_tokenizer(  # pyre-ignore[28]
            tokenizer_path,
            "Llama-2-7b-chat-hf",
        )
        groupsize = 64
        quantizer = Int4WeightOnlyQuantizer(
            groupsize,
        )
        model = quantizer.quantize(model).to(_DEVICE)
        result = TransformerEvalWrapper(
            model,
            tokenizer,
            model.config.block_size,
            prepare_inputs_for_model,
            device,
        ).run_eval(
            ["wikitext"],
            1,
        )
        assert result["results"]["wikitext"]["word_perplexity,none"] < 8.24, (
            f"accuracy regressed from 8.23 to {result['results']['wikitext']['word_perplexity,none']}"
        )

    @unittest.skip("skipping until we get checkpoints for gpt-fast")
    @unittest.skipIf(not torch.accelerator.is_available(), "Need GPU available")
    def test_eval_wrapper(self):
        from torchao._models._eval import TransformerEvalWrapper

        precision = torch.bfloat16
        device = _DEVICE
        checkpoint_path = Path("../checkpoints/meta-llama/Llama-2-7b-chat-hf/model.pth")
        model = Transformer.from_name(checkpoint_path.parent.name)
        checkpoint = torch.load(str(checkpoint_path), mmap=True, weights_only=True)
        model.load_state_dict(checkpoint, assign=True)
        model = model.to(dtype=precision, device=device)
        model.eval()
        tokenizer_path = checkpoint_path.parent / "tokenizer.model"
        assert tokenizer_path.is_file(), tokenizer_path
        tokenizer = get_tokenizer(  # pyre-ignore[28]
            tokenizer_path,
            "Llama-2-7b-chat-hf",
        )
        result = TransformerEvalWrapper(
            model,
            tokenizer,
            model.config.block_size,
            prepare_inputs_for_model,
            device,
        ).run_eval(
            ["wikitext"],
            1,
        )
        assert result["results"]["wikitext"]["word_perplexity,none"] < 7.77, (
            f"accuracy regressed from 7.76 to {result['results']['wikitext']['word_perplexity,none']}"
        )

    # EVAL IS CURRENTLY BROKEN FOR LLAMA 3, VERY LOW ACCURACY
    @unittest.skip("skipping until we get checkpoints for gpt-fast")
    @unittest.skipIf(not torch.accelerator.is_available(), "Need GPU available")
    def test_eval_wrapper_llama3(self):
        from torchao._models._eval import TransformerEvalWrapper

        precision = torch.bfloat16
        device = _DEVICE
        checkpoint_path = Path(
            ".../gpt-fast/checkpoints/meta-llama/Meta-Llama-3-8B/model.pth"
        )
        model = Transformer.from_name(checkpoint_path.parent.name)
        checkpoint = torch.load(str(checkpoint_path), mmap=True, weights_only=True)
        model.load_state_dict(checkpoint, assign=True)
        model = model.to(dtype=precision, device=device)
        model.eval()
        tokenizer_path = checkpoint_path.parent / "tokenizer.model"
        assert tokenizer_path.is_file(), tokenizer_path
        tokenizer = get_tokenizer(  # pyre-ignore[28]
            tokenizer_path,
            "Meta-Llama-3-8B",
        )
        result = TransformerEvalWrapper(
            model,
            tokenizer,
            model.config.block_size,
            prepare_inputs_for_model,
            device,
        ).run_eval(
            ["wikitext"],
            1,
        )
        assert result["results"]["wikitext"]["word_perplexity,none"] < 8.24, (
            f"accuracy regressed from 8.23 to {result['results']['wikitext']['word_perplexity,none']}"
        )

    # TODO: move to a separate test file
    @common_utils.parametrize(
        "mapping_type", [MappingType.SYMMETRIC, MappingType.SYMMETRIC_NO_CLIPPING_ERR]
    )
    def test_quantized_tensor_subclass_8da4w(self, mapping_type):
        group_size = 32
        m = ToyLinearModel().eval()
        m_copy = copy.deepcopy(m)
        example_inputs = m.example_inputs()
        quantize_(
            m,
            Int8DynamicActivationInt4WeightConfig(
                group_size=group_size, mapping_type=mapping_type
            ),
        )

        assert isinstance(m.linear1.weight, LinearActivationQuantizedTensor)
        assert isinstance(m.linear2.weight, LinearActivationQuantizedTensor)
        assert isinstance(
            m.linear1.weight.original_weight_tensor, AffineQuantizedTensor
        )
        assert isinstance(
            m.linear2.weight.original_weight_tensor, AffineQuantizedTensor
        )

        # reference
        from torchao.quantization.linear_quant_modules import Int8DynActInt4WeightLinear
        from torchao.quantization.quant_api import Int8DynActInt4WeightQuantizer

        quantizer = Int8DynActInt4WeightQuantizer(
            groupsize=group_size, mapping_type=mapping_type
        )
        m_copy = quantizer.quantize(m_copy)
        assert isinstance(m_copy.linear1, Int8DynActInt4WeightLinear)
        assert isinstance(m_copy.linear2, Int8DynActInt4WeightLinear)

        res = m(*example_inputs)
        ref = m_copy(*example_inputs)
        self.assertTrue(torch.equal(res, ref))

<<<<<<< HEAD
    @unittest.skipIf(not torch.accelerator.is_available(), "Need GPU available")
    def test_quantized_tensor_subclass_int4(self):
        for device in self.GPU_DEVICES:
            # use 1024 so that we don't need padding
            m = ToyLinearModel(1024, 1024, 1024).eval().to(torch.bfloat16).to(device)
            m_copy = copy.deepcopy(m)
            example_inputs = m.example_inputs(dtype=torch.bfloat16, device=device)

            group_size = 32
            if device == "xpu":
                quantize_(
                    m,
                    int4_weight_only(
                        group_size=group_size, layout=Int4XPULayout(), version=1
                    ),
                )
            else:
                quantize_(m, int4_weight_only(group_size=group_size, version=1))
            assert isinstance(m.linear1.weight, AffineQuantizedTensor)
            assert isinstance(m.linear2.weight, AffineQuantizedTensor)

            # reference
            _ref_change_linear_weights_to_int4_woqtensors(m_copy, groupsize=group_size)

            res = m(*example_inputs)
            ref = m_copy(*example_inputs)

            self.assertTrue(torch.equal(res, ref))

    @unittest.skipIf(not torch.cuda.is_available(), "Need CUDA available")
    def test_quantized_tensor_subclass_int8_wo(self):
        m = ToyLinearModel().eval().to(torch.bfloat16)
        m_copy = copy.deepcopy(m)
        example_inputs = tuple(map(lambda x: x.to(torch.bfloat16), m.example_inputs()))

        quantize_(m, int8_weight_only())

        assert isinstance(m.linear1.weight, AffineQuantizedTensor)
        assert isinstance(m.linear2.weight, AffineQuantizedTensor)

        # reference
        _ref_change_linear_weights_to_int8_woqtensors(m_copy)

        res = m(*example_inputs)
        ref = m_copy(*example_inputs)

        self.assertTrue(torch.equal(res, ref))

=======
>>>>>>> 35fbac95
    @unittest.skipIf(not torch.cuda.is_available(), "Need CUDA available")
    def test_quantized_tensor_subclass_save_load(self):
        m = ToyLinearModel().eval().to(torch.bfloat16)
        m_copy = copy.deepcopy(m)
        example_inputs = m.example_inputs(dtype=torch.bfloat16)

        quantize_(m, Int8WeightOnlyConfig())
        ref = m(*example_inputs)
        with tempfile.NamedTemporaryFile() as f:
            torch.save(m.state_dict(), f)
            f.seek(0)
            state_dict = torch.load(f)

        m_copy.load_state_dict(state_dict, assign=True)

        res = m_copy(*example_inputs)
        self.assertEqual(res, ref)

    @unittest.skipIf(not torch.cuda.is_available(), "Need CUDA available")
    def test_int8wo_quantized_model_to_device(self):
        m = ToyLinearModel().eval().to(torch.bfloat16)
        example_inputs = m.example_inputs(dtype=torch.bfloat16, device="cpu")

        quantize_(m, Int8WeightOnlyConfig())
        ref = m(*example_inputs)

        example_inputs_cuda = (example_inputs[0].to("cuda"),)
        m.to(device="cuda")
        cuda_res = m(*example_inputs_cuda)
        self.assertEqual(cuda_res.cpu(), ref)

    @unittest.skipIf(not torch.cuda.is_available(), "Need CUDA available")
    def test_quantized_tensor_subclass_save_load_map_location(self):
        m = ToyLinearModel().eval().to(dtype=torch.bfloat16, device="cuda")
        example_inputs = m.example_inputs(dtype=torch.bfloat16, device="cuda")

        quantize_(m, Int8WeightOnlyConfig())
        ref = m(*example_inputs)
        with tempfile.NamedTemporaryFile() as f:
            torch.save(m.state_dict(), f)
            f.seek(0)
            state_dict = torch.load(f.name, map_location="cpu", mmap=True)

        with torch.device("meta"):
            m_copy = ToyLinearModel().eval()

        m_copy.load_state_dict(state_dict, assign=True)
        m_copy.to(dtype=torch.bfloat16, device="cuda")

        res = m_copy(*example_inputs)
        self.assertEqual(res, ref)

    @unittest.skipIf(not torch.cuda.is_available(), "Need CUDA available")
    def test_quantized_model_streaming(self):
        def reset_memory():
            gc.collect()
            torch.cuda.empty_cache()
            torch.cuda.reset_peak_memory_stats()

        reset_memory()
        m = ToyLinearModel()
        quantize_(m.to(device="cuda"), Int8WeightOnlyConfig())
        memory_baseline = torch.cuda.max_memory_allocated()

        del m
        reset_memory()
        m = ToyLinearModel()
        quantize_(m, Int8WeightOnlyConfig(), device="cuda")
        memory_streaming = torch.cuda.max_memory_allocated()

        for param in m.parameters():
            assert param.is_cuda
        self.assertLess(memory_streaming, memory_baseline)

    @common_utils.parametrize("dtype", [torch.float, torch.bfloat16, torch.half])
    @common_utils.parametrize("x_dim", [2, 3])
    @common_utils.parametrize("use_hqq", [True, False])
    def test_int4wo_cpu(self, dtype, x_dim, use_hqq):
        device = "cpu"
        m = ToyLinearModel().eval().to(dtype).to(device)
        example_inputs = m.example_inputs(dtype=dtype, device=device)
        if x_dim == 3:
            example_inputs = (example_inputs[0].unsqueeze(0),)

        with torch.no_grad():
            quantize_(
                m,
                Int4WeightOnlyConfig(
                    group_size=32, layout=Int4CPULayout(), use_hqq=use_hqq, version=1
                ),
            )
            # ensure the expected op is in the code
            _, code = torch._inductor.utils.run_and_get_code(
                torch.compile(m, fullgraph=True, dynamic=True),
                *example_inputs,
            )
            assert "_weight_int4pack_mm_for_cpu" in code[0]
            assert "aten.mm.default" not in code[0]

    # TODO(#1690): move to new config names
    @unittest.skipIf(not torch.accelerator.is_available(), "Need GPU available")
    @common_utils.parametrize(
        "config",
        [
            Int4WeightOnlyConfig(version=1),
            Float8WeightOnlyConfig(),
            Float8DynamicActivationFloat8WeightConfig(),
            Float8StaticActivationFloat8WeightConfig(scale=torch.tensor([1.0])),
            Int4DynamicActivationInt4WeightConfig(),
            Int8DynamicActivationInt8WeightConfig(),
            Int8DynamicActivationInt4WeightConfig(),
            Int8WeightOnlyConfig(),
            FPXWeightOnlyConfig(ebits=4, mbits=3),
            GemliteUIntXWeightOnlyConfig(),
            UIntXWeightOnlyConfig(dtype=torch.uint4),
        ],
    )
    @skip_if_xpu("XPU enablement in progress")
    @skip_if_rocm("ROCm enablement in progress")
    def test_workflow_e2e_numerics(self, config):
        """
        Simple test of e2e Int4WeightOnlyConfig workflow, comparing numerics
        to a bfloat16 baseline.
        """
        if (
            isinstance(
                config,
                (
                    Float8DynamicActivationFloat8WeightConfig,
                    Float8StaticActivationFloat8WeightConfig,
                ),
            )
            and not is_sm_at_least_89()
        ):
            return unittest.skip("requires CUDA capability 8.9 or greater")
        elif (
            isinstance(config, Int4DynamicActivationInt4WeightConfig)
            and is_sm_at_least_90()
        ):
            return unittest.skip("only supported on CUDA capability 8.9, not greater")
        elif isinstance(config, GemliteUIntXWeightOnlyConfig) and not has_gemlite:
            return unittest.skip("gemlite not available")

        # scale has to be moved to cuda here because the parametrization init
        # code happens before gating for cuda availability
<<<<<<< HEAD
        if isinstance(config, float8_static_activation_float8_weight):
            config.scale = config.scale.to(_DEVICE)
=======
        if isinstance(config, Float8StaticActivationFloat8WeightConfig):
            config.scale = config.scale.to("cuda")
>>>>>>> 35fbac95

        dtype = torch.bfloat16
        if isinstance(config, GemliteUIntXWeightOnlyConfig):
            dtype = torch.float16

        # set up inputs
        x = torch.randn(128, 128, device=_DEVICE, dtype=dtype)
        # TODO(future): model in float32 leads to error: https://gist.github.com/vkuzo/63b3bcd7818393021a6e3fb4ccf3c469
        # is that expected?
        m_ref = torch.nn.Sequential(torch.nn.Linear(128, 128)).to(_DEVICE).to(dtype)
        m_q = copy.deepcopy(m_ref)

        # quantize
        quantize_(m_q, config)

        with torch.no_grad():
            y_ref = m_ref(x)
            y_q = m_q(x)

        sqnr = compute_error(y_ref, y_q)
        assert sqnr >= 16.5, f"SQNR {sqnr} is too low"

    @unittest.skipIf(not torch.accelerator.is_available(), "Need GPU available")
    def test_module_fqn_to_config_default(self):
        config1 = Int4WeightOnlyConfig(group_size=32, version=1)
        config2 = Int8WeightOnlyConfig()
        config = ModuleFqnToConfig({"_default": config1, "linear2": config2})
        model = ToyLinearModel().to(_DEVICE).to(dtype=torch.bfloat16)
        example_inputs = model.example_inputs(device=_DEVICE, dtype=torch.bfloat16)
        quantize_(model, config)
        model(*example_inputs)
        assert isinstance(model.linear1.weight, AffineQuantizedTensor)
        assert isinstance(model.linear1.weight._layout, TensorCoreTiledLayout)
        assert isinstance(model.linear2.weight, AffineQuantizedTensor)
        assert isinstance(model.linear2.weight._layout, PlainLayout)

    @unittest.skipIf(not torch.accelerator.is_available(), "Need GPU available")
    def test_module_fqn_to_config_module_name(self):
        config1 = Int4WeightOnlyConfig(group_size=32, version=1)
        config2 = Int8WeightOnlyConfig()
        config = ModuleFqnToConfig({"linear1": config1, "linear2": config2})
        model = ToyLinearModel().to(_DEVICE).to(dtype=torch.bfloat16)
        example_inputs = model.example_inputs(device=_DEVICE, dtype=torch.bfloat16)
        quantize_(model, config)
        model(*example_inputs)
        assert isinstance(model.linear1.weight, AffineQuantizedTensor)
        assert isinstance(model.linear1.weight._layout, TensorCoreTiledLayout)
        assert isinstance(model.linear2.weight, AffineQuantizedTensor)
        assert isinstance(model.linear2.weight._layout, PlainLayout)

    @unittest.skipIf(not torch.cuda.is_available(), "Need CUDA available")
    def test_module_fqn_to_config_regex_basic(self):
        config1 = Int4WeightOnlyConfig(
            group_size=32, int4_packing_format="tile_packed_to_4d"
        )
        config = ModuleFqnToConfig({"re:linear.*": config1})
        model = ToyLinearModel().cuda().to(dtype=torch.bfloat16)
        example_inputs = model.example_inputs(device="cuda", dtype=torch.bfloat16)
        quantize_(model, config)
        model(*example_inputs)
        assert isinstance(model.linear1.weight, Int4TilePackedTo4dTensor)
        assert isinstance(model.linear2.weight, Int4TilePackedTo4dTensor)

    @unittest.skipIf(not torch.cuda.is_available(), "Need CUDA available")
    def test_module_fqn_to_config_regex_precedence(self):
        """Testing that full path config takes precedence over
        regex config in ModuleFqnToConfig
        """
        config1 = Int4WeightOnlyConfig(
            group_size=32, int4_packing_format="tile_packed_to_4d"
        )
        config2 = IntxWeightOnlyConfig()
        config = ModuleFqnToConfig({"linear1": config1, "re:linear.*": config2})
        model = ToyLinearModel().cuda().to(dtype=torch.bfloat16)
        example_inputs = model.example_inputs(device="cuda", dtype=torch.bfloat16)
        quantize_(model, config)
        model(*example_inputs)
        assert isinstance(model.linear1.weight, Int4TilePackedTo4dTensor)
        assert isinstance(model.linear2.weight, IntxUnpackedToInt8Tensor)

    @unittest.skipIf(not torch.cuda.is_available(), "Need CUDA available")
    def test_module_fqn_to_config_regex_precedence2(self):
        """Testing that full path config takes precedence over
        regex config in ModuleFqnToConfig, swapping
        the order of `re:linear.*` and `linear1` to make sure that
        `linear1` config has precedence even it comes after `linear*`
        """
        config1 = Int4WeightOnlyConfig(
            group_size=32, int4_packing_format="tile_packed_to_4d"
        )
        config2 = IntxWeightOnlyConfig()
        config = ModuleFqnToConfig({"re:linear.*": config2, "linear1": config1})
        model = ToyLinearModel().cuda().to(dtype=torch.bfloat16)
        example_inputs = model.example_inputs(device="cuda", dtype=torch.bfloat16)
        quantize_(model, config)
        model(*example_inputs)
        assert isinstance(model.linear1.weight, Int4TilePackedTo4dTensor)
        assert isinstance(model.linear2.weight, IntxUnpackedToInt8Tensor)

    @unittest.skipIf(not torch.cuda.is_available(), "Need CUDA available")
    def test_module_fqn_to_config_regex_fullmatch(self):
        """Testing that we will only match the fqns that fully
        matches the regex
        """

        class M(torch.nn.Module):
            def __init__(self, dtype, device):
                super().__init__()
                self.dtype = dtype
                self.device = device
                self.linear1 = torch.nn.Linear(32, 64, dtype=dtype, device=device)
                self.not_full_match_linear2 = torch.nn.Linear(
                    64, 32, dtype=dtype, device=device
                )
                self.linear3_full_match = torch.nn.Linear(
                    32, 32, dtype=dtype, device=device
                )

            def forward(self, x):
                x = self.linear1(x)
                x = self.not_full_match_linear2(x)
                x = self.linear3_full_match(x)
                return

            def example_inputs(self):
                return (torch.randn(1, 32, dtype=self.dtype, device=self.device),)

        config1 = Int4WeightOnlyConfig(
            group_size=32, int4_packing_format="tile_packed_to_4d"
        )
        config2 = IntxWeightOnlyConfig()
        config = ModuleFqnToConfig({"re:linear.*": config2, "linear1": config1})
        model = M(dtype=torch.bfloat16, device="cuda")
        example_inputs = model.example_inputs()
        quantize_(model, config)
        model(*example_inputs)
        assert isinstance(model.linear1.weight, Int4TilePackedTo4dTensor)
        # since fqn does not fully match `linear*`, it should not be quantized
        assert not isinstance(
            model.not_full_match_linear2.weight, IntxUnpackedToInt8Tensor
        )
        # linear3_full_match matches `linear*`, so should be quantized
        assert isinstance(model.linear3_full_match.weight, IntxUnpackedToInt8Tensor)

    def test_module_fqn_to_config_embedding_linear(self):
        weight_dtype = torch.int8
        granularity = PerGroup(8)
        mapping_type = MappingType.SYMMETRIC
        embedding_config = IntxWeightOnlyConfig(
            weight_dtype=weight_dtype,
            granularity=granularity,
            mapping_type=mapping_type,
        )
        # example model linear is Linear(16, 8)
        linear_config = Int8DynamicActivationIntxWeightConfig(
            weight_dtype=torch.int4,
            weight_granularity=PerGroup(16),
        )

        config = ModuleFqnToConfig({"emb": embedding_config, "linear": linear_config})
        indices = torch.randint(0, 10, (32,))
        indices = indices.unsqueeze(0)
        example_inputs = (indices,)
        model = TestHelperModules.EmbeddingConvLinearModule().eval()
        model(*example_inputs)
        quantize_(
            model,
            config,
            filter_fn=lambda x, fqn: isinstance(x, torch.nn.Linear)
            or isinstance(x, torch.nn.Embedding),
        )
        model(*example_inputs)

        assert isinstance(model.emb.weight, IntxUnpackedToInt8Tensor)
        assert isinstance(model.linear.weight, IntxUnpackedToInt8Tensor)

    @unittest.skipIf(not torch.accelerator.is_available(), "Need GPU available")
    def test_module_fqn_to_config_skip(self):
        config1 = Int4WeightOnlyConfig(group_size=32, version=1)
        config = ModuleFqnToConfig({"_default": config1, "linear2": None})
        model = ToyLinearModel().to(_DEVICE).to(dtype=torch.bfloat16)
        example_inputs = model.example_inputs(device=_DEVICE, dtype=torch.bfloat16)
        quantize_(model, config)
        model(*example_inputs)
        assert isinstance(model.linear1.weight, AffineQuantizedTensor)
        assert isinstance(model.linear1.weight._layout, TensorCoreTiledLayout)
        assert not isinstance(model.linear2.weight, AffineQuantizedTensor)

    @unittest.skipIf(not torch.accelerator.is_available(), "Need GPU available")
    def test_int4wo_cuda_serialization(self):
        config = Int4WeightOnlyConfig(group_size=32, version=1)
        model = ToyLinearModel().to(_DEVICE).to(dtype=torch.bfloat16)
        # quantize in cuda
        quantize_(model, config)
        example_inputs = model.example_inputs(device=_DEVICE, dtype=torch.bfloat16)
        model(*example_inputs)
        with tempfile.NamedTemporaryFile() as ckpt:
            # save checkpoint in cuda
            torch.save(model.state_dict(), ckpt)
            # load checkpoint on cpu then move checkpoint to cuda
            # This is what torchtune does: https://github.com/pytorch/torchtune/blob/v0.6.1/torchtune/training/checkpointing/_utils.py#L253
            sd = torch.load(ckpt.name, weights_only=False, map_location="cpu")
            for k, v in sd.items():
                sd[k] = v.to(_DEVICE)
            # load state_dict in cuda
            model.load_state_dict(sd, assign=True)

    def test_config_deprecation(self):
        """
        Test that old config functions like `int4_weight_only` trigger deprecation warnings.
        """
        from torchao.quantization import (
            float8_dynamic_activation_float8_weight,
            float8_static_activation_float8_weight,
            float8_weight_only,
            fpx_weight_only,
            gemlite_uintx_weight_only,
            int4_dynamic_activation_int4_weight,
            int4_weight_only,
            int8_dynamic_activation_int4_weight,
            int8_dynamic_activation_int8_weight,
            int8_weight_only,
            uintx_weight_only,
        )

        # Reset deprecation warning state, otherwise we won't log warnings here
        warnings.resetwarnings()

        # Map from deprecated API to the args needed to instantiate it
        deprecated_apis_to_args = {
            float8_dynamic_activation_float8_weight: (),
            float8_static_activation_float8_weight: (torch.randn(3)),
            float8_weight_only: (),
            fpx_weight_only: (3, 2),
            gemlite_uintx_weight_only: (),
            int4_dynamic_activation_int4_weight: (),
            int4_weight_only: (),
            int8_dynamic_activation_int4_weight: (),
            int8_dynamic_activation_int8_weight: (),
            int8_weight_only: (),
            uintx_weight_only: (torch.uint4,),
        }

        with warnings.catch_warnings(record=True) as _warnings:
            # Call each deprecated API twice
            for cls, args in deprecated_apis_to_args.items():
                cls(*args)
                cls(*args)

            # Each call should trigger the warning only once
            self.assertEqual(len(_warnings), len(deprecated_apis_to_args))
            for w in _warnings:
                self.assertIn(
                    "is deprecated and will be removed in a future release",
                    str(w.message),
                )


common_utils.instantiate_parametrized_tests(TestQuantFlow)


if __name__ == "__main__":
    unittest.main()<|MERGE_RESOLUTION|>--- conflicted
+++ resolved
@@ -440,57 +440,6 @@
         ref = m_copy(*example_inputs)
         self.assertTrue(torch.equal(res, ref))
 
-<<<<<<< HEAD
-    @unittest.skipIf(not torch.accelerator.is_available(), "Need GPU available")
-    def test_quantized_tensor_subclass_int4(self):
-        for device in self.GPU_DEVICES:
-            # use 1024 so that we don't need padding
-            m = ToyLinearModel(1024, 1024, 1024).eval().to(torch.bfloat16).to(device)
-            m_copy = copy.deepcopy(m)
-            example_inputs = m.example_inputs(dtype=torch.bfloat16, device=device)
-
-            group_size = 32
-            if device == "xpu":
-                quantize_(
-                    m,
-                    int4_weight_only(
-                        group_size=group_size, layout=Int4XPULayout(), version=1
-                    ),
-                )
-            else:
-                quantize_(m, int4_weight_only(group_size=group_size, version=1))
-            assert isinstance(m.linear1.weight, AffineQuantizedTensor)
-            assert isinstance(m.linear2.weight, AffineQuantizedTensor)
-
-            # reference
-            _ref_change_linear_weights_to_int4_woqtensors(m_copy, groupsize=group_size)
-
-            res = m(*example_inputs)
-            ref = m_copy(*example_inputs)
-
-            self.assertTrue(torch.equal(res, ref))
-
-    @unittest.skipIf(not torch.cuda.is_available(), "Need CUDA available")
-    def test_quantized_tensor_subclass_int8_wo(self):
-        m = ToyLinearModel().eval().to(torch.bfloat16)
-        m_copy = copy.deepcopy(m)
-        example_inputs = tuple(map(lambda x: x.to(torch.bfloat16), m.example_inputs()))
-
-        quantize_(m, int8_weight_only())
-
-        assert isinstance(m.linear1.weight, AffineQuantizedTensor)
-        assert isinstance(m.linear2.weight, AffineQuantizedTensor)
-
-        # reference
-        _ref_change_linear_weights_to_int8_woqtensors(m_copy)
-
-        res = m(*example_inputs)
-        ref = m_copy(*example_inputs)
-
-        self.assertTrue(torch.equal(res, ref))
-
-=======
->>>>>>> 35fbac95
     @unittest.skipIf(not torch.cuda.is_available(), "Need CUDA available")
     def test_quantized_tensor_subclass_save_load(self):
         m = ToyLinearModel().eval().to(torch.bfloat16)
@@ -636,13 +585,8 @@
 
         # scale has to be moved to cuda here because the parametrization init
         # code happens before gating for cuda availability
-<<<<<<< HEAD
-        if isinstance(config, float8_static_activation_float8_weight):
+        if isinstance(config, Float8StaticActivationFloat8WeightConfig):
             config.scale = config.scale.to(_DEVICE)
-=======
-        if isinstance(config, Float8StaticActivationFloat8WeightConfig):
-            config.scale = config.scale.to("cuda")
->>>>>>> 35fbac95
 
         dtype = torch.bfloat16
         if isinstance(config, GemliteUIntXWeightOnlyConfig):
