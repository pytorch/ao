# Copyright (c) Meta Platforms, Inc. and affiliates.
# All rights reserved.

# This source code is licensed under the license found in the
# LICENSE file in the root directory of this source tree.

# mypy: ignore-errors
# This test takes a long time to run
import copy
import gc
import tempfile
import unittest
import warnings
from pathlib import Path

import torch
from torch.ao.quantization.quantize_pt2e import convert_pt2e, prepare_pt2e
from torch.ao.quantization.quantizer.xnnpack_quantizer import (
    XNNPACKQuantizer,
    get_symmetric_quantization_config,
)
from torch.testing._internal import common_utils
from torch.testing._internal.common_quantization import TestHelperModules
from torch.testing._internal.common_utils import TestCase

from torchao import quantize_
from torchao._models.llama.model import Transformer, prepare_inputs_for_model
from torchao._models.llama.tokenizer import get_tokenizer
from torchao.dtypes import (
    AffineQuantizedTensor,
    Int4CPULayout,
    Int4XPULayout,
    PlainLayout,
    TensorCoreTiledLayout,
)
from torchao.quantization import (
    LinearActivationQuantizedTensor,
    PerGroup,
)
from torchao.quantization.quant_api import (
    Float8DynamicActivationFloat8WeightConfig,
    Float8StaticActivationFloat8WeightConfig,
    Float8WeightOnlyConfig,
    FPXWeightOnlyConfig,
    GemliteUIntXWeightOnlyConfig,
    Int4DynamicActivationInt4WeightConfig,
    Int4WeightOnlyConfig,
<<<<<<< HEAD
    Int8DynamicActivationInt4WeightConfig,
    Int8DynamicActivationInt8WeightConfig,
=======
    Int8DynamicActivationIntxWeightConfig,
>>>>>>> 38b5e8f8
    Int8WeightOnlyConfig,
    IntxWeightOnlyConfig,
    ModuleFqnToConfig,
    Quantizer,
    TwoStepQuantizer,
    UIntXWeightOnlyConfig,
    _replace_with_custom_fn_if_matches_filter,
)
from torchao.quantization.quant_primitives import MappingType
from torchao.quantization.quantize_.workflows.intx.intx_unpacked_to_int8_tensor import (
    IntxUnpackedToInt8Tensor,
)
from torchao.quantization.subclass import (
    Int4WeightOnlyQuantizedLinearWeight,
    Int8WeightOnlyQuantizedLinearWeight,
)
from torchao.quantization.utils import compute_error
from torchao.testing.utils import skip_if_rocm
from torchao.utils import (
    is_sm_at_least_89,
    is_sm_at_least_90,
    torch_version_at_least,
    unwrap_tensor_subclass,
)

try:
    import gemlite  # noqa: F401

    has_gemlite = True
except ModuleNotFoundError:
    has_gemlite = False


def dynamic_quant(model, example_inputs):
    m = torch.export.export(model, example_inputs, strict=True).module()
    quantizer = XNNPACKQuantizer().set_global(
        get_symmetric_quantization_config(is_dynamic=True)
    )
    m = prepare_pt2e(m, quantizer)
    m = convert_pt2e(m)
    return m


def capture_and_prepare(model, example_inputs):
    m = torch.export.export(model, example_inputs, strict=True)
    quantizer = XNNPACKQuantizer().set_global(
        get_symmetric_quantization_config(is_dynamic=True)
    )
    m = prepare_pt2e(m, quantizer)
    # TODO: we can run the weight observer in convert_pt2e so that user don't need to run this
    m(*example_inputs)
    return m


class XNNPackDynamicQuantizer(TwoStepQuantizer):
    def prepare(self, model: torch.nn.Module) -> torch.nn.Module:
        _replace_with_custom_fn_if_matches_filter(
            model,
            lambda linear_mod: capture_and_prepare(
                linear_mod, (torch.randn(1, linear_mod.in_features))
            ),
            lambda mod, fqn: isinstance(mod, torch.nn.Linear),
        )
        return model

    def convert(self, model: torch.nn.Module) -> torch.nn.Module:
        _replace_with_custom_fn_if_matches_filter(
            model,
            lambda linear_mod: convert_pt2e(linear_mod),
            lambda mod, fqn: isinstance(mod, torch.fx.GraphModule),
        )
        return model


class TorchCompileDynamicQuantizer(Quantizer):
    def quantize(self, model: torch.nn.Module) -> torch.nn.Module:
        quantize_(model, Int8DynamicActivationInt8WeightConfig())
        return model


class ToyLinearModel(torch.nn.Module):
    def __init__(self, m=64, n=32, k=64, bias=False):
        super().__init__()
        self.linear1 = torch.nn.Linear(m, n, bias=bias).to(torch.float)
        self.linear2 = torch.nn.Linear(n, k, bias=bias).to(torch.float)

    def example_inputs(self, batch_size=1, dtype=torch.float, device="cpu"):
        return (
            torch.randn(
                batch_size, self.linear1.in_features, dtype=dtype, device=device
            ),
        )

    def forward(self, x):
        x = self.linear1(x)
        x = self.linear2(x)
        return x


def _get_ref_change_linear_weights_to_woqtensors(deprecated_tenosr_subclass):
    def _ref_change_linear_weights_to_woqtensors(model, filter_fn=None, **kwargs):
        """
        The deprecated implementation for weight only quant API, used as a reference for
        numerics and performance
        """
        from torchao.quantization.quant_api import _get_subclass_inserter, _is_linear

        filter_fn = kwargs.pop("filter_fn", _is_linear)

        _replace_with_custom_fn_if_matches_filter(
            model,
            _get_subclass_inserter(
                deprecated_tenosr_subclass, enable_parametrization=True, **kwargs
            ),
            filter_fn,
        )

    return _ref_change_linear_weights_to_woqtensors


_ref_change_linear_weights_to_int8_woqtensors = (
    _get_ref_change_linear_weights_to_woqtensors(Int8WeightOnlyQuantizedLinearWeight)
)
_ref_change_linear_weights_to_int4_woqtensors = (
    _get_ref_change_linear_weights_to_woqtensors(Int4WeightOnlyQuantizedLinearWeight)
)


class TestQuantFlow(TestCase):
    GPU_DEVICES = (["cuda"] if torch.cuda.is_available() else []) + (
        ["xpu"] if torch.xpu.is_available() else []
    )

    def test_dynamic_quant_gpu_singleline(self):
        m = ToyLinearModel().eval()
        example_inputs = m.example_inputs()
        quantize_(m, Int8DynamicActivationInt8WeightConfig())
        m(*example_inputs)
        # AssertionError: Expecting input to have dtype torch.float32, but got dtype: torch.float64
        # While executing %choose_qparams_tensor_1 : [num_users=2] = call_function[target=torch.ops.quantized_decomposed.choose_qparams.tensor](args = (%arg0_3, -128, 127, 0.000244140625, torch.int8), kwargs = {})
        # m = torch.compile(m, mode="max-autotune")
        # print(example_inputs[0].dtype)
        # compiled = m(*example_inputs)
        # torch.testing.assert_close(quantized, compiled, atol=0, rtol=0)

    @unittest.skip("skipping for now due to torch.compile error")
    def test_dynamic_quant_gpu_unified_api_unified_impl(self):
        quantizer = XNNPackDynamicQuantizer()
        m = ToyLinearModel().eval()
        example_inputs = m.example_inputs()
        m = quantizer.prepare(m)
        m = quantizer.convert(m)
        quantized = m(*example_inputs)
        # AssertionError: Expecting input to have dtype torch.float32, but got dtype: torch.float64
        # While executing %choose_qparams_tensor_1 : [num_users=2] = call_function[target=torch.ops.quantized_decomposed.choose_qparams.tensor](args = (%arg0_3, -128, 127, 0.000244140625, torch.int8), kwargs = {})
        m = torch.compile(m, mode="max-autotune")
        # print(example_inputs[0].dtype)
        compiled = m(*example_inputs)
        torch.testing.assert_close(quantized, compiled, atol=0, rtol=0)

    @unittest.skip(
        "FAILED test/quantization/test_quant_api.py::TestQuantFlow::test_dynamic_quant_gpu_unified_api_eager_mode_impl - AssertionError: Tensor-likes are not equal!"
    )
    def test_dynamic_quant_gpu_unified_api_eager_mode_impl(self):
        quantizer = TorchCompileDynamicQuantizer()
        m = ToyLinearModel().eval()
        example_inputs = m.example_inputs()
        m = quantizer.quantize(m)
        quantized = m(*example_inputs)
        m = torch.compile(m, mode="max-autotune")
        compiled = m(*example_inputs)
        torch.testing.assert_close(quantized, compiled, atol=0, rtol=0)

    @unittest.skipIf(not torch.xpu.is_available(), "Need XPU available")
    @unittest.skipIf(not torch_version_at_least("2.8.0"), "only works for torch 2.8+")
    def test_int4_wo_quant_save_load(self):
        m = ToyLinearModel().eval().cpu()

        def api(model):
            quantize_(model, Int4WeightOnlyConfig(layout=Int4XPULayout(), version=1))
            unwrap_tensor_subclass(model)

        api(m)

        example_inputs = m.example_inputs()
        ref = m(*example_inputs)
        with tempfile.NamedTemporaryFile() as f:
            torch.save(m.state_dict(), f)
            f.seek(0)
            state_dict = torch.load(f)

        m2 = ToyLinearModel().eval().cpu()
        api(m2)

        m2.load_state_dict(state_dict)
        m2 = m2.to(device="xpu")
        example_inputs = map(lambda x: x.xpu(), example_inputs)
        res = m2(*example_inputs)

        torch.testing.assert_close(ref, res.cpu())

    @unittest.skipIf(not torch.cuda.is_available(), "Need CUDA available")
    def test_int8_wo_quant_save_load(self):
        m = ToyLinearModel().eval().cpu()

        def api(model):
            quantize_(model, Int8WeightOnlyConfig())
            unwrap_tensor_subclass(model)

        api(m)

        example_inputs = m.example_inputs()
        ref = m(*example_inputs)
        with tempfile.NamedTemporaryFile() as f:
            torch.save(m.state_dict(), f)
            f.seek(0)
            state_dict = torch.load(f)

        m2 = ToyLinearModel().eval().cpu()
        api(m2)

        m2.load_state_dict(state_dict)
        m2 = m2.to(device="cuda")
        example_inputs = map(lambda x: x.cuda(), example_inputs)
        res = m2(*example_inputs)

        # TODO: figure out why ROCm has a larger error
        atol, rtol = (1e-2, 1e-2) if torch.version.hip else (None, None)
        torch.testing.assert_close(ref, res.cpu(), atol=atol, rtol=rtol)

    def test_8da4w_quantizer(self):
        from torchao.quantization.linear_quant_modules import Int8DynActInt4WeightLinear
        from torchao.quantization.quant_api import Int8DynActInt4WeightQuantizer

        quantizer = Int8DynActInt4WeightQuantizer(groupsize=32)
        m = ToyLinearModel().eval()
        example_inputs = m.example_inputs()
        m = quantizer.quantize(m)
        assert isinstance(m.linear1, Int8DynActInt4WeightLinear)
        assert isinstance(m.linear2, Int8DynActInt4WeightLinear)
        m(*example_inputs)

    def test_8da4w_quantizer_linear_bias(self):
        from torchao.quantization.linear_quant_modules import Int8DynActInt4WeightLinear
        from torchao.quantization.quant_api import Int8DynActInt4WeightQuantizer

        quantizer = Int8DynActInt4WeightQuantizer(groupsize=32)
        m = ToyLinearModel(bias=True).eval()
        example_inputs = m.example_inputs()
        m = quantizer.quantize(m)
        assert isinstance(m.linear1, Int8DynActInt4WeightLinear)
        assert isinstance(m.linear2, Int8DynActInt4WeightLinear)
        m(*example_inputs)

    @unittest.skip("skipping until we get checkpoints for gpt-fast")
    def test_quantizer_int4_weight_only(self):
        from torchao._models._eval import TransformerEvalWrapper
        from torchao.quantization.linear_quant_modules import Int4WeightOnlyQuantizer

        precision = torch.bfloat16
        device = "cuda"
        checkpoint_path = Path("../checkpoints/meta-llama/Llama-2-7b-chat-hf/model.pth")
        model = Transformer.from_name(checkpoint_path.parent.name)
        checkpoint = torch.load(str(checkpoint_path), mmap=True, weights_only=True)
        model.load_state_dict(checkpoint, assign=True)
        model = model.to(dtype=precision, device=device)
        model.eval()
        tokenizer_path = checkpoint_path.parent / "tokenizer.model"
        assert tokenizer_path.is_file(), tokenizer_path
        tokenizer = get_tokenizer(  # pyre-ignore[28]
            tokenizer_path,
            "Llama-2-7b-chat-hf",
        )
        groupsize = 64
        quantizer = Int4WeightOnlyQuantizer(
            groupsize,
        )
        model = quantizer.quantize(model).cuda()
        result = TransformerEvalWrapper(
            model,
            tokenizer,
            model.config.block_size,
            prepare_inputs_for_model,
            device,
        ).run_eval(
            ["wikitext"],
            1,
        )
        assert result["results"]["wikitext"]["word_perplexity,none"] < 8.24, (
            f"accuracy regressed from 8.23 to {result['results']['wikitext']['word_perplexity,none']}"
        )

    @unittest.skip("skipping until we get checkpoints for gpt-fast")
    def test_eval_wrapper(self):
        from torchao._models._eval import TransformerEvalWrapper

        precision = torch.bfloat16
        device = "cuda"
        checkpoint_path = Path("../checkpoints/meta-llama/Llama-2-7b-chat-hf/model.pth")
        model = Transformer.from_name(checkpoint_path.parent.name)
        checkpoint = torch.load(str(checkpoint_path), mmap=True, weights_only=True)
        model.load_state_dict(checkpoint, assign=True)
        model = model.to(dtype=precision, device=device)
        model.eval()
        tokenizer_path = checkpoint_path.parent / "tokenizer.model"
        assert tokenizer_path.is_file(), tokenizer_path
        tokenizer = get_tokenizer(  # pyre-ignore[28]
            tokenizer_path,
            "Llama-2-7b-chat-hf",
        )
        result = TransformerEvalWrapper(
            model,
            tokenizer,
            model.config.block_size,
            prepare_inputs_for_model,
            device,
        ).run_eval(
            ["wikitext"],
            1,
        )
        assert result["results"]["wikitext"]["word_perplexity,none"] < 7.77, (
            f"accuracy regressed from 7.76 to {result['results']['wikitext']['word_perplexity,none']}"
        )

    # EVAL IS CURRENTLY BROKEN FOR LLAMA 3, VERY LOW ACCURACY
    @unittest.skip("skipping until we get checkpoints for gpt-fast")
    def test_eval_wrapper_llama3(self):
        from torchao._models._eval import TransformerEvalWrapper

        precision = torch.bfloat16
        device = "cuda"
        checkpoint_path = Path(
            ".../gpt-fast/checkpoints/meta-llama/Meta-Llama-3-8B/model.pth"
        )
        model = Transformer.from_name(checkpoint_path.parent.name)
        checkpoint = torch.load(str(checkpoint_path), mmap=True, weights_only=True)
        model.load_state_dict(checkpoint, assign=True)
        model = model.to(dtype=precision, device=device)
        model.eval()
        tokenizer_path = checkpoint_path.parent / "tokenizer.model"
        assert tokenizer_path.is_file(), tokenizer_path
        tokenizer = get_tokenizer(  # pyre-ignore[28]
            tokenizer_path,
            "Meta-Llama-3-8B",
        )
        result = TransformerEvalWrapper(
            model,
            tokenizer,
            model.config.block_size,
            prepare_inputs_for_model,
            device,
        ).run_eval(
            ["wikitext"],
            1,
        )
        assert result["results"]["wikitext"]["word_perplexity,none"] < 8.24, (
            f"accuracy regressed from 8.23 to {result['results']['wikitext']['word_perplexity,none']}"
        )

    # TODO: move to a separate test file
    @common_utils.parametrize(
        "mapping_type", [MappingType.SYMMETRIC, MappingType.SYMMETRIC_NO_CLIPPING_ERR]
    )
    def test_quantized_tensor_subclass_8da4w(self, mapping_type):
        group_size = 32
        m = ToyLinearModel().eval()
        m_copy = copy.deepcopy(m)
        example_inputs = m.example_inputs()
        quantize_(
            m,
            Int8DynamicActivationInt4WeightConfig(
                group_size=group_size, mapping_type=mapping_type
            ),
        )

        assert isinstance(m.linear1.weight, LinearActivationQuantizedTensor)
        assert isinstance(m.linear2.weight, LinearActivationQuantizedTensor)
        assert isinstance(
            m.linear1.weight.original_weight_tensor, AffineQuantizedTensor
        )
        assert isinstance(
            m.linear2.weight.original_weight_tensor, AffineQuantizedTensor
        )

        # reference
        from torchao.quantization.linear_quant_modules import Int8DynActInt4WeightLinear
        from torchao.quantization.quant_api import Int8DynActInt4WeightQuantizer

        quantizer = Int8DynActInt4WeightQuantizer(
            groupsize=group_size, mapping_type=mapping_type
        )
        m_copy = quantizer.quantize(m_copy)
        assert isinstance(m_copy.linear1, Int8DynActInt4WeightLinear)
        assert isinstance(m_copy.linear2, Int8DynActInt4WeightLinear)

        res = m(*example_inputs)
        ref = m_copy(*example_inputs)
        self.assertTrue(torch.equal(res, ref))

    @unittest.skipIf(len(GPU_DEVICES) == 0, "Need GPU available")
    def test_quantized_tensor_subclass_int4(self):
        for device in self.GPU_DEVICES:
            # use 1024 so that we don't need padding
            m = ToyLinearModel(1024, 1024, 1024).eval().to(torch.bfloat16).to(device)
            m_copy = copy.deepcopy(m)
            example_inputs = m.example_inputs(dtype=torch.bfloat16, device=device)

            group_size = 32
            if device == "xpu":
                quantize_(
                    m,
                    Int4WeightOnlyConfig(
                        group_size=group_size, layout=Int4XPULayout(), version=1
                    ),
                )
            else:
                quantize_(m, Int4WeightOnlyConfig(group_size=group_size, version=1))
            assert isinstance(m.linear1.weight, AffineQuantizedTensor)
            assert isinstance(m.linear2.weight, AffineQuantizedTensor)

            # reference
            _ref_change_linear_weights_to_int4_woqtensors(m_copy, groupsize=group_size)

            res = m(*example_inputs)
            ref = m_copy(*example_inputs)

            self.assertTrue(torch.equal(res, ref))

    @unittest.skipIf(not torch.cuda.is_available(), "Need CUDA available")
    def test_quantized_tensor_subclass_int8_wo(self):
        m = ToyLinearModel().eval().to(torch.bfloat16)
        m_copy = copy.deepcopy(m)
        example_inputs = tuple(map(lambda x: x.to(torch.bfloat16), m.example_inputs()))

        quantize_(m, Int8WeightOnlyConfig())

        assert isinstance(m.linear1.weight, AffineQuantizedTensor)
        assert isinstance(m.linear2.weight, AffineQuantizedTensor)

        # reference
        _ref_change_linear_weights_to_int8_woqtensors(m_copy)

        res = m(*example_inputs)
        ref = m_copy(*example_inputs)

        self.assertTrue(torch.equal(res, ref))

    @unittest.skipIf(not torch.cuda.is_available(), "Need CUDA available")
    def test_quantized_tensor_subclass_save_load(self):
        m = ToyLinearModel().eval().to(torch.bfloat16)
        m_copy = copy.deepcopy(m)
        example_inputs = m.example_inputs(dtype=torch.bfloat16)

        quantize_(m, Int8WeightOnlyConfig())
        ref = m(*example_inputs)
        with tempfile.NamedTemporaryFile() as f:
            torch.save(m.state_dict(), f)
            f.seek(0)
            state_dict = torch.load(f)

        m_copy.load_state_dict(state_dict, assign=True)

        res = m_copy(*example_inputs)
        self.assertEqual(res, ref)

    @unittest.skipIf(not torch.cuda.is_available(), "Need CUDA available")
    def test_int8wo_quantized_model_to_device(self):
        m = ToyLinearModel().eval().to(torch.bfloat16)
        example_inputs = m.example_inputs(dtype=torch.bfloat16, device="cpu")

        quantize_(m, Int8WeightOnlyConfig())
        ref = m(*example_inputs)

        example_inputs_cuda = (example_inputs[0].to("cuda"),)
        m.to(device="cuda")
        cuda_res = m(*example_inputs_cuda)
        self.assertEqual(cuda_res.cpu(), ref)

    @unittest.skipIf(not torch.cuda.is_available(), "Need CUDA available")
    def test_quantized_tensor_subclass_save_load_map_location(self):
        m = ToyLinearModel().eval().to(dtype=torch.bfloat16, device="cuda")
        example_inputs = m.example_inputs(dtype=torch.bfloat16, device="cuda")

        quantize_(m, Int8WeightOnlyConfig())
        ref = m(*example_inputs)
        with tempfile.NamedTemporaryFile() as f:
            torch.save(m.state_dict(), f)
            f.seek(0)
            state_dict = torch.load(f.name, map_location="cpu", mmap=True)

        with torch.device("meta"):
            m_copy = ToyLinearModel().eval()

        m_copy.load_state_dict(state_dict, assign=True)
        m_copy.to(dtype=torch.bfloat16, device="cuda")

        res = m_copy(*example_inputs)
        self.assertEqual(res, ref)

    @unittest.skipIf(not torch.cuda.is_available(), "Need CUDA available")
    def test_quantized_model_streaming(self):
        def reset_memory():
            gc.collect()
            torch.cuda.empty_cache()
            torch.cuda.reset_peak_memory_stats()

        reset_memory()
        m = ToyLinearModel()
        quantize_(m.to(device="cuda"), Int8WeightOnlyConfig())
        memory_baseline = torch.cuda.max_memory_allocated()

        del m
        reset_memory()
        m = ToyLinearModel()
        quantize_(m, Int8WeightOnlyConfig(), device="cuda")
        memory_streaming = torch.cuda.max_memory_allocated()

        for param in m.parameters():
            assert param.is_cuda
        self.assertLess(memory_streaming, memory_baseline)

    @common_utils.parametrize("dtype", [torch.float, torch.bfloat16, torch.half])
    @common_utils.parametrize("x_dim", [2, 3])
    @common_utils.parametrize("use_hqq", [True, False])
    def test_int4wo_cpu(self, dtype, x_dim, use_hqq):
        device = "cpu"
        m = ToyLinearModel().eval().to(dtype).to(device)
        example_inputs = m.example_inputs(dtype=dtype, device=device)
        if x_dim == 3:
            example_inputs = (example_inputs[0].unsqueeze(0),)

        with torch.no_grad():
            quantize_(
                m,
                Int4WeightOnlyConfig(
                    group_size=32, layout=Int4CPULayout(), use_hqq=use_hqq, version=1
                ),
            )
            # ensure the expected op is in the code
            _, code = torch._inductor.utils.run_and_get_code(
                torch.compile(m, fullgraph=True, dynamic=True),
                *example_inputs,
            )
            assert "_weight_int4pack_mm_for_cpu" in code[0]
            assert "aten.mm.default" not in code[0]

    # TODO(#1690): move to new config names
    @unittest.skipIf(not torch.cuda.is_available(), "Need CUDA available")
    @common_utils.parametrize(
        "config",
        [
            Int4WeightOnlyConfig(version=1),
            Float8WeightOnlyConfig(),
            Float8DynamicActivationFloat8WeightConfig(),
            Float8StaticActivationFloat8WeightConfig(scale=torch.tensor([1.0])),
            Int4DynamicActivationInt4WeightConfig(),
            Int8DynamicActivationInt8WeightConfig(),
            Int8DynamicActivationInt4WeightConfig(),
            Int8WeightOnlyConfig(),
            FPXWeightOnlyConfig(ebits=4, mbits=3),
            GemliteUIntXWeightOnlyConfig(),
            UIntXWeightOnlyConfig(dtype=torch.uint4),
        ],
    )
    @skip_if_rocm("ROCm enablement in progress")
    def test_workflow_e2e_numerics(self, config):
        """
        Simple test of e2e Int4WeightOnlyConfig workflow, comparing numerics
        to a bfloat16 baseline.
        """
        if (
            isinstance(
                config,
                (
                    Float8DynamicActivationFloat8WeightConfig,
                    Float8StaticActivationFloat8WeightConfig,
                ),
            )
            and not is_sm_at_least_89()
        ):
            return unittest.skip("requires CUDA capability 8.9 or greater")
        elif (
            isinstance(config, Int4DynamicActivationInt4WeightConfig)
            and is_sm_at_least_90()
        ):
            return unittest.skip("only supported on CUDA capability 8.9, not greater")
        elif isinstance(config, GemliteUIntXWeightOnlyConfig) and not has_gemlite:
            return unittest.skip("gemlite not available")

        # scale has to be moved to cuda here because the parametrization init
        # code happens before gating for cuda availability
        if isinstance(config, Float8StaticActivationFloat8WeightConfig):
            config.scale = config.scale.to("cuda")

        dtype = torch.bfloat16
        if isinstance(config, GemliteUIntXWeightOnlyConfig):
            dtype = torch.float16

        # set up inputs
        x = torch.randn(128, 128, device="cuda", dtype=dtype)
        # TODO(future): model in float32 leads to error: https://gist.github.com/vkuzo/63b3bcd7818393021a6e3fb4ccf3c469
        # is that expected?
        m_ref = torch.nn.Sequential(torch.nn.Linear(128, 128)).cuda().to(dtype)
        m_q = copy.deepcopy(m_ref)

        # quantize
        quantize_(m_q, config)

        with torch.no_grad():
            y_ref = m_ref(x)
            y_q = m_q(x)

        sqnr = compute_error(y_ref, y_q)
        assert sqnr >= 16.5, f"SQNR {sqnr} is too low"

    @unittest.skipIf(not torch.cuda.is_available(), "Need CUDA available")
    def test_module_fqn_to_config_default(self):
        config1 = Int4WeightOnlyConfig(group_size=32, version=1)
        config2 = Int8WeightOnlyConfig()
        config = ModuleFqnToConfig({"_default": config1, "linear2": config2})
        model = ToyLinearModel().cuda().to(dtype=torch.bfloat16)
        example_inputs = model.example_inputs(device="cuda", dtype=torch.bfloat16)
        quantize_(model, config)
        model(*example_inputs)
        assert isinstance(model.linear1.weight, AffineQuantizedTensor)
        assert isinstance(model.linear1.weight._layout, TensorCoreTiledLayout)
        assert isinstance(model.linear2.weight, AffineQuantizedTensor)
        assert isinstance(model.linear2.weight._layout, PlainLayout)

    @unittest.skipIf(not torch.cuda.is_available(), "Need CUDA available")
    def test_module_fqn_to_config_module_name(self):
        config1 = Int4WeightOnlyConfig(group_size=32, version=1)
        config2 = Int8WeightOnlyConfig()
        config = ModuleFqnToConfig({"linear1": config1, "linear2": config2})
        model = ToyLinearModel().cuda().to(dtype=torch.bfloat16)
        example_inputs = model.example_inputs(device="cuda", dtype=torch.bfloat16)
        quantize_(model, config)
        model(*example_inputs)
        assert isinstance(model.linear1.weight, AffineQuantizedTensor)
        assert isinstance(model.linear1.weight._layout, TensorCoreTiledLayout)
        assert isinstance(model.linear2.weight, AffineQuantizedTensor)
        assert isinstance(model.linear2.weight._layout, PlainLayout)

    def test_module_fqn_to_config_embedding_linear(self):
        weight_dtype = torch.int8
        granularity = PerGroup(8)
        mapping_type = MappingType.SYMMETRIC
        embedding_config = IntxWeightOnlyConfig(
            weight_dtype=weight_dtype,
            granularity=granularity,
            mapping_type=mapping_type,
        )
        # example model linear is Linear(16, 8)
        linear_config = Int8DynamicActivationIntxWeightConfig(
            weight_dtype=torch.int4,
            weight_granularity=PerGroup(16),
        )

        config = ModuleFqnToConfig({"emb": embedding_config, "linear": linear_config})
        indices = torch.randint(0, 10, (32,))
        indices = indices.unsqueeze(0)
        example_inputs = (indices,)
        model = TestHelperModules.EmbeddingConvLinearModule().eval()
        model(*example_inputs)
        quantize_(
            model,
            config,
            filter_fn=lambda x, fqn: isinstance(x, torch.nn.Linear)
            or isinstance(x, torch.nn.Embedding),
        )
        model(*example_inputs)

        assert isinstance(model.emb.weight, IntxUnpackedToInt8Tensor)
        assert isinstance(model.linear.weight, IntxUnpackedToInt8Tensor)

    @unittest.skipIf(not torch.cuda.is_available(), "Need CUDA available")
    def test_module_fqn_to_config_skip(self):
        config1 = Int4WeightOnlyConfig(group_size=32, version=1)
        config = ModuleFqnToConfig({"_default": config1, "linear2": None})
        model = ToyLinearModel().cuda().to(dtype=torch.bfloat16)
        example_inputs = model.example_inputs(device="cuda", dtype=torch.bfloat16)
        quantize_(model, config)
        model(*example_inputs)
        assert isinstance(model.linear1.weight, AffineQuantizedTensor)
        assert isinstance(model.linear1.weight._layout, TensorCoreTiledLayout)
        assert not isinstance(model.linear2.weight, AffineQuantizedTensor)

    @unittest.skipIf(not torch.cuda.is_available(), "Need CUDA available")
    def test_int4wo_cuda_serialization(self):
        config = Int4WeightOnlyConfig(group_size=32, version=1)
        model = ToyLinearModel().cuda().to(dtype=torch.bfloat16)
        # quantize in cuda
        quantize_(model, config)
        example_inputs = model.example_inputs(device="cuda", dtype=torch.bfloat16)
        model(*example_inputs)
        with tempfile.NamedTemporaryFile() as ckpt:
            # save checkpoint in cuda
            torch.save(model.state_dict(), ckpt)
            # load checkpoint on cpu then move checkpoint to cuda
            # This is what torchtune does: https://github.com/pytorch/torchtune/blob/v0.6.1/torchtune/training/checkpointing/_utils.py#L253
            sd = torch.load(ckpt.name, weights_only=False, map_location="cpu")
            for k, v in sd.items():
                sd[k] = v.to("cuda")
            # load state_dict in cuda
            model.load_state_dict(sd, assign=True)

    def test_config_deprecation(self):
        """
        Test that old config functions like `int4_weight_only` trigger deprecation warnings.
        """
        from torchao.quantization import (
            float8_dynamic_activation_float8_weight,
            float8_static_activation_float8_weight,
            float8_weight_only,
            fpx_weight_only,
            gemlite_uintx_weight_only,
            int4_dynamic_activation_int4_weight,
            int4_weight_only,
            int8_dynamic_activation_int4_weight,
            int8_dynamic_activation_int8_weight,
            int8_weight_only,
            uintx_weight_only,
        )

        # Reset deprecation warning state, otherwise we won't log warnings here
        warnings.resetwarnings()

        # Map from deprecated API to the args needed to instantiate it
        deprecated_apis_to_args = {
            float8_dynamic_activation_float8_weight: (),
            float8_static_activation_float8_weight: (torch.randn(3)),
            float8_weight_only: (),
            fpx_weight_only: (3, 2),
            gemlite_uintx_weight_only: (),
            int4_dynamic_activation_int4_weight: (),
            int4_weight_only: (),
            int8_dynamic_activation_int4_weight: (),
            int8_dynamic_activation_int8_weight: (),
            int8_weight_only: (),
            uintx_weight_only: (torch.uint4,),
        }

        with warnings.catch_warnings(record=True) as _warnings:
            # Call each deprecated API twice
            for cls, args in deprecated_apis_to_args.items():
                cls(*args)
                cls(*args)

            # Each call should trigger the warning only once
            self.assertEqual(len(_warnings), len(deprecated_apis_to_args))
            for w in _warnings:
                self.assertIn(
                    "is deprecated and will be removed in a future release",
                    str(w.message),
                )


common_utils.instantiate_parametrized_tests(TestQuantFlow)


if __name__ == "__main__":
    unittest.main()<|MERGE_RESOLUTION|>--- conflicted
+++ resolved
@@ -45,12 +45,9 @@
     GemliteUIntXWeightOnlyConfig,
     Int4DynamicActivationInt4WeightConfig,
     Int4WeightOnlyConfig,
-<<<<<<< HEAD
     Int8DynamicActivationInt4WeightConfig,
     Int8DynamicActivationInt8WeightConfig,
-=======
     Int8DynamicActivationIntxWeightConfig,
->>>>>>> 38b5e8f8
     Int8WeightOnlyConfig,
     IntxWeightOnlyConfig,
     ModuleFqnToConfig,
