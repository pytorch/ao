--- conflicted
+++ resolved
@@ -97,12 +97,8 @@
     groupwise_affine_quantize_tensor,
 )
 from torchao.utils import (
-<<<<<<< HEAD
-    _is_fbgemm_genai_gpu_available,
+    _is_fbgemm_gpu_genai_available,
     auto_detect_device,
-=======
-    _is_fbgemm_gpu_genai_available,
->>>>>>> 35fbac95
     is_fbcode,
     is_sm_at_least_89,
 )
