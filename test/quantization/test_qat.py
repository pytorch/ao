# Copyright (c) Meta Platforms, Inc. and affiliates.
# All rights reserved.

# This source code is licensed under the license found in the
# LICENSE file in the root directory of this source tree.

# mypy: ignore-errors
# This test takes a long time to run

import copy
import unittest

import torch
import torch.nn.functional as F
from parameterized import parameterized
from torch.ao.quantization.fx._decomposed import quantized_decomposed_lib  # noqa: F401

from torchao import quantize_
from torchao.quantization.GPTQ import _replace_linear_8da4w, _replace_linear_int4
from torchao.quantization.granularity import (
    PerAxis,
    PerGroup,
    PerRow,
    PerToken,
)
from torchao.quantization.qat.api import (
    ComposableQATQuantizer,
    FakeQuantizeConfig,
    from_intx_quantization_aware_training,
    intx_quantization_aware_training,
)
from torchao.quantization.qat.embedding import (
    FakeQuantizedEmbedding,
)
from torchao.quantization.qat.fake_quantizer import (
    FakeQuantizer,
)
from torchao.quantization.qat.linear import (
    FakeQuantizedLinear,
    Int4WeightOnlyQATLinear,
    Int8DynActInt4WeightQATLinear,
)
from torchao.quantization.qat.utils import (
    _fake_quantize_per_channel_group,
    _fake_quantize_per_token,
    _GenericFakeQuantize,
    _get_qmin_qmax,
)
from torchao.quantization.quant_api import (
    int8_dynamic_activation_int4_weight,
)
from torchao.quantization.quant_primitives import (
    MappingType,
    TorchAODType,
    ZeroPointDomain,
    choose_qparams_affine,
    dequantize_affine,
    fake_quantize_affine,
    quantize_affine,
)
from torchao.quantization.unified import (
    TwoStepQuantizer,
)
from torchao.quantization.utils import (
    _get_per_token_block_size,
    get_group_qparams_symmetric,
    get_groupwise_affine_qparams,
    groupwise_affine_quantize_tensor,
)
from torchao.utils import (
    TORCH_VERSION_AT_LEAST_2_3,
    TORCH_VERSION_AT_LEAST_2_4,
    TORCH_VERSION_AT_LEAST_2_6,
)

# TODO: put this in a common test utils file
_CUDA_IS_AVAILABLE = torch.cuda.is_available()


class Sub(torch.nn.Module):
    def __init__(self):
        super().__init__()
        self.linear = torch.nn.Linear(256, 256, bias=False).to(torch.float)

    def example_inputs(self):
        return (torch.randn(1, 256).to(torch.float),)

    def forward(self, x):
        return self.linear(x)


class M(torch.nn.Module):
    def __init__(self):
        super().__init__()
        self.linear1 = torch.nn.Linear(512, 256, bias=False).to(torch.float)
        self.sub = Sub()
        self.linear2 = torch.nn.Linear(256, 512, bias=False).to(torch.float)

    def example_inputs(self):
        return (torch.randn(1, 512).to(torch.float),)

    def forward(self, x):
        x = self.linear1(x)
        x = self.sub(x)
        x = self.linear2(x)
        return x


class M2(torch.nn.Module):
    def __init__(self):
        super().__init__()
        self.embedding = torch.nn.Embedding(10, 512)

    def example_inputs(self):
        return (torch.randint(1, 10, (1, 512)),)

    def forward(self, x):
        return self.embedding(x)


class M3(torch.nn.Module):
    def __init__(self):
        super().__init__()
        self.embedding = torch.nn.Embedding(10, 512)
        self.linear1 = torch.nn.Linear(512, 256, bias=False).to(torch.float)
        self.linear2 = torch.nn.Linear(256, 512, bias=False).to(torch.float)
        self.relu = torch.nn.ReLU()

    def example_inputs(self):
        return (torch.randint(1, 10, (1, 512)),)

    def forward(self, x):
        x = self.embedding(x)
        x = self.linear1(x)
        x = self.linear2(x)
        x = self.relu(x)
        return x


class M4(torch.nn.Module):
    def __init__(self, dtype: torch.dtype = torch.float32):
        super().__init__()
        self.dtype = dtype
        self.linear = torch.nn.Linear(512, 256, bias=False).to(dtype)

    def example_inputs(self):
        return (torch.randn(1, 512).to(self.dtype),)

    def forward(self, x):
        return self.linear(x)


class ModelWithLinearBias(torch.nn.Module):
    def __init__(self):
        super().__init__()
        self.linear1 = torch.nn.Linear(512, 256, bias=True)
        self.linear2 = torch.nn.Linear(256, 512, bias=True)

    def example_inputs(self):
        return (torch.randn(1, 512),)

    def forward(self, x):
        x = self.linear1(x)
        x = self.linear2(x)
        return x


class TestQAT(unittest.TestCase):
    SEED = 123

    @unittest.skipIf(
        not TORCH_VERSION_AT_LEAST_2_4, "skipping when torch version is 2.4 or lower"
    )
    def test_fake_quantize_per_channel_group(self):
        n_bit = 4
        (qmin, qmax) = _get_qmin_qmax(n_bit)
        group_size = 128

        torch.manual_seed(self.SEED)
        x = torch.randn(100, 256).requires_grad_()
        (s, zp) = get_group_qparams_symmetric(x, n_bit, group_size)
        zp = zp.to(torch.int32)
        x2 = copy.deepcopy(x)

        # fake quant op
        out = _fake_quantize_per_channel_group(
            x,
            s,
            zp,
            qmin,
            qmax,
            group_size,
        )
        out.sum().backward()

        # compare against PTQ ops
        out_ptq = torch.ops.quantized_decomposed.quantize_per_channel_group(
            x2,
            s,
            zp,
            qmin,
            qmax,
            torch.int8,
            group_size,
        )
        out_ptq = torch.ops.quantized_decomposed.dequantize_per_channel_group(
            out_ptq,
            s,
            zp,
            qmin,
            qmax,
            torch.int8,
            group_size,
            torch.float32,
        )
        torch.testing.assert_close(out, out_ptq, atol=0, rtol=0)

    @unittest.skipIf(
        not TORCH_VERSION_AT_LEAST_2_4, "skipping when torch version is 2.4 or lower"
    )
    def test_fake_quantize_per_token(self):
        (qmin, qmax) = _get_qmin_qmax(8)

        torch.manual_seed(self.SEED)
        x = torch.randn(100, 256).requires_grad_()
        x2 = copy.deepcopy(x)
        block_size = _get_per_token_block_size(x)
        (s, zp) = choose_qparams_affine(
            x,
            mapping_type=MappingType.ASYMMETRIC,
            block_size=block_size,
            target_dtype=torch.int8,
            quant_min=-128,
            quant_max=127,
            scale_dtype=torch.float32,
            zero_point_dtype=torch.int32,
        )

        # fake quant op
        out = _fake_quantize_per_token(x, s, zp, qmin, qmax)
        out.sum().backward()

        # compare against PTQ ops
        out_ptq = quantize_affine(
            x2,
            block_size,
            s,
            zp,
            torch.int8,
            qmin,
            qmax,
        )
        out_ptq = dequantize_affine(
            out_ptq,
            block_size,
            s,
            zp,
            torch.int8,
            qmin,
            qmax,
            output_dtype=torch.float32,
        )
        torch.testing.assert_close(out, out_ptq, atol=0, rtol=0)

    def _set_ptq_weight(
        self,
        ptq_linear: torch.nn.Module,
        qat_linear: torch.nn.Module,
    ):
        """
        Set the weight to the quantized version of the given fp32 weights,
        for making linear outputs comparable with QAT.
        """
        from torchao.quantization.GPTQ import (
            Int8DynActInt4WeightLinear,
            WeightOnlyInt4Linear,
        )
        from torchao.quantization.qat.linear import (
            Int4WeightOnlyQATLinear,
            Int8DynActInt4WeightQATLinear,
        )

        n_bit = 4
        (qmin, qmax) = _get_qmin_qmax(n_bit)
        group_size = qat_linear.weight_fake_quantizer.config.group_size
        if isinstance(ptq_linear, Int8DynActInt4WeightLinear):
            assert isinstance(qat_linear, Int8DynActInt4WeightQATLinear)
            fp32_weight = qat_linear.weight
            (s, zp) = get_group_qparams_symmetric(fp32_weight, n_bit, group_size)
            q_weight = torch.ops.quantized_decomposed.quantize_per_channel_group(
                fp32_weight,
                s,
                zp,
                qmin,
                qmax,
                torch.int8,
                group_size,
            )
            ptq_linear.weight = q_weight
            ptq_linear.scales = s
            ptq_linear.zeros = zp
        elif isinstance(ptq_linear, WeightOnlyInt4Linear):
            assert isinstance(qat_linear, Int4WeightOnlyQATLinear)
            (q_weight, scales_and_zeros) = groupwise_affine_quantize_tensor(
                qat_linear.weight,
                n_bit,
                group_size,
            )
            q_weight = torch.ops.aten._convert_weight_to_int4pack(
                q_weight.to("cuda"),
                qat_linear.inner_k_tiles,
            )
            ptq_linear.weight = q_weight
            ptq_linear.scales_and_zeros = scales_and_zeros
        else:
            raise ValueError("Unknown ptq_linear type: %s" % type(ptq_linear))

    @unittest.skipIf(
        not TORCH_VERSION_AT_LEAST_2_4, "skipping when torch version is 2.4 or lower"
    )
    def test_qat_8da4w_linear(self):
        from torchao.quantization.GPTQ import Int8DynActInt4WeightLinear
        from torchao.quantization.qat.linear import Int8DynActInt4WeightQATLinear

        group_size = 128
        torch.manual_seed(self.SEED)
        qat_linear = Int8DynActInt4WeightQATLinear(
            256,
            688,
            bias=False,
            groupsize=group_size,
        )
        ptq_linear = Int8DynActInt4WeightLinear(
            256,
            688,
            bias=False,
            groupsize=group_size,
        )

        # Force the weights to be the same
        self._set_ptq_weight(ptq_linear, qat_linear)

        # Compare linear values
        torch.manual_seed(self.SEED)
        x = torch.randn(100, 256)
        x2 = copy.deepcopy(x)
        qat_out = qat_linear(x)
        ptq_out = ptq_linear(x2)
        torch.testing.assert_close(ptq_out, qat_out, atol=0, rtol=0)

    @unittest.skipIf(
        not TORCH_VERSION_AT_LEAST_2_4, "skipping when torch version is 2.4 or lower"
    )
    def test_qat_8da4w_quantizer(self):
        from torchao.quantization.GPTQ import Int8DynActInt4WeightQuantizer
        from torchao.quantization.qat import Int8DynActInt4WeightQATQuantizer

        group_size = 16
        torch.manual_seed(self.SEED)
        m = M()
        m2 = copy.deepcopy(m)
        qat_quantizer = Int8DynActInt4WeightQATQuantizer(groupsize=group_size)
        ptq_quantizer = Int8DynActInt4WeightQuantizer(groupsize=group_size)
        qat_model = qat_quantizer.prepare(m)
        ptq_model = ptq_quantizer.quantize(m2)

        # Compare model values
        torch.manual_seed(self.SEED)
        x = m.example_inputs()
        x2 = copy.deepcopy(x)
        qat_out = qat_model(*x)
        ptq_out = ptq_model(*x2)
        torch.testing.assert_close(ptq_out, qat_out, atol=0, rtol=0)

        # Convert QAT model and compare model values
        converted_model = qat_quantizer.convert(qat_model)
        converted_out = converted_model(*x)
        torch.testing.assert_close(ptq_out, converted_out, atol=0, rtol=0)

        # Compare converted state dict
        ptq_state_dict = ptq_model.state_dict()
        converted_state_dict = converted_model.state_dict()
        self.assertEqual(ptq_state_dict.keys(), converted_state_dict.keys())
        for k in ptq_state_dict.keys():
            torch.testing.assert_close(
                ptq_state_dict[k], converted_state_dict[k], atol=0, rtol=0
            )

    @unittest.skipIf(
        not TORCH_VERSION_AT_LEAST_2_4, "skipping when torch version is 2.4 or lower"
    )
    def test_qat_8da4w_quantizer_meta_weights(self):
        from torchao.quantization.qat import Int8DynActInt4WeightQATQuantizer

        with torch.device("meta"):
            m = M()
        self.assertTrue(all(v.is_meta for v in m.state_dict().values()))
        group_size = 16
        qat_quantizer = Int8DynActInt4WeightQATQuantizer(groupsize=group_size)
        qat_model = qat_quantizer.prepare(m)
        self.assertTrue(all(v.is_meta for v in qat_model.state_dict().values()))

    @unittest.skipIf(
        not TORCH_VERSION_AT_LEAST_2_4, "skipping when torch version is 2.4 or lower"
    )
    def test_qat_8da4w_quantizer_disable_fake_quant(self):
        """
        Test that 8da4w QAT with disabled fake quant matches nn.Linear in forward.
        """
        from torchao.quantization.qat.linear import (
            Int8DynActInt4WeightQATQuantizer,
            disable_8da4w_fake_quant,
            enable_8da4w_fake_quant,
        )

        group_size = 16
        torch.manual_seed(self.SEED)
        m = M()
        m2 = copy.deepcopy(m)
        m3 = copy.deepcopy(m)
        quantizer = Int8DynActInt4WeightQATQuantizer(groupsize=group_size)
        qat_model = quantizer.prepare(m)
        qat_model.apply(disable_8da4w_fake_quant)
        self.assertFalse(qat_model.linear1.activation_fake_quantizer.enabled)
        self.assertFalse(qat_model.linear1.weight_fake_quantizer.enabled)
        self.assertFalse(qat_model.linear2.activation_fake_quantizer.enabled)
        self.assertFalse(qat_model.linear2.weight_fake_quantizer.enabled)
        self.assertFalse(qat_model.sub.linear.activation_fake_quantizer.enabled)
        self.assertFalse(qat_model.sub.linear.weight_fake_quantizer.enabled)

        # Disabled fake quant is just a normal linear
        m2.linear1.weight = torch.nn.Parameter(qat_model.linear1.weight)
        m2.linear2.weight = torch.nn.Parameter(qat_model.linear2.weight)
        m2.sub.linear.weight = torch.nn.Parameter(qat_model.sub.linear.weight)
        torch.manual_seed(self.SEED)
        x = m.example_inputs()
        x2 = copy.deepcopy(x)
        qat_out = qat_model(*x)
        nn_out = m2(*x2)
        torch.testing.assert_close(nn_out, qat_out, atol=0, rtol=0)

        # Renable fake quant
        qat_model.apply(enable_8da4w_fake_quant)
        self.assertTrue(qat_model.linear1.activation_fake_quantizer.enabled)
        self.assertTrue(qat_model.linear1.weight_fake_quantizer.enabled)
        self.assertTrue(qat_model.linear2.activation_fake_quantizer.enabled)
        self.assertTrue(qat_model.linear2.weight_fake_quantizer.enabled)
        self.assertTrue(qat_model.sub.linear.activation_fake_quantizer.enabled)
        self.assertTrue(qat_model.sub.linear.weight_fake_quantizer.enabled)

        # Fake quant should be applied as normal
        quantizer2 = Int8DynActInt4WeightQATQuantizer(groupsize=group_size)
        qat_model2 = quantizer2.prepare(m3)
        qat_model2.linear1.weight = qat_model.linear1.weight
        qat_model2.linear2.weight = qat_model.linear2.weight
        qat_model2.sub.linear.weight = qat_model.sub.linear.weight
        torch.manual_seed(self.SEED)
        x = m.example_inputs()
        x2 = copy.deepcopy(x)
        qat_out = qat_model(*x)
        qat_out2 = qat_model2(*x2)
        torch.testing.assert_close(qat_out, qat_out2, atol=0, rtol=0)

    @unittest.skipIf(
        not TORCH_VERSION_AT_LEAST_2_4, "skipping when torch version is 2.4 or lower"
    )
    def test_qat_8da4w_quantizer_disable_fake_quant_backward(self):
        """
        Test that 8da4w QAT with disabled fake quant matches nn.Linear in backward.
        """
        from torchao.quantization.qat.linear import (
            Int8DynActInt4WeightQATQuantizer,
            disable_8da4w_fake_quant,
        )

        group_size = 16
        torch.manual_seed(self.SEED)
        m = M()
        nn_model = copy.deepcopy(m)
        quantizer = Int8DynActInt4WeightQATQuantizer(groupsize=group_size)
        qat_model = quantizer.prepare(m)
        qat_model.apply(disable_8da4w_fake_quant)
        nn_model.linear1.weight = torch.nn.Parameter(qat_model.linear1.weight)
        nn_model.linear2.weight = torch.nn.Parameter(qat_model.linear2.weight)
        nn_model.sub.linear.weight = torch.nn.Parameter(qat_model.sub.linear.weight)

        # Simulate training for both models
        optimizer1 = torch.optim.SGD(
            nn_model.parameters(), lr=0.001, momentum=0.9, weight_decay=1e-5
        )
        optimizer2 = torch.optim.SGD(
            qat_model.parameters(), lr=0.001, momentum=0.9, weight_decay=1e-5
        )
        loss_fn1 = torch.nn.CrossEntropyLoss()
        loss_fn2 = torch.nn.CrossEntropyLoss()
        example_inputs = nn_model.example_inputs()
        target = torch.randn(1, 512).float()
        output1 = nn_model(*example_inputs)
        output2 = qat_model(*example_inputs)
        torch.testing.assert_close(output1, output2, atol=0, rtol=0)
        loss1 = loss_fn1(output1, target)
        loss2 = loss_fn2(output2, target)
        optimizer1.zero_grad()
        optimizer2.zero_grad()
        loss1.backward()
        loss2.backward()
        optimizer1.step()
        optimizer2.step()

        # After 1 training step, weights should match exactly
        torch.testing.assert_close(
            nn_model.linear1.weight, qat_model.linear1.weight, atol=0, rtol=0
        )
        torch.testing.assert_close(
            nn_model.linear2.weight, qat_model.linear2.weight, atol=0, rtol=0
        )
        torch.testing.assert_close(
            nn_model.sub.linear.weight, qat_model.sub.linear.weight, atol=0, rtol=0
        )

    def _test_qat_quantized_gradients(self, quantizer):
        """
        Test that QAT produces gradients in the backward pass.
        """
        num_steps = 10
        torch.manual_seed(self.SEED)
        m = M()
        model = quantizer.prepare(m)
        optimizer = torch.optim.SGD(
            model.parameters(), lr=0.001, momentum=0.9, weight_decay=1e-5
        )
        loss_fn = torch.nn.CrossEntropyLoss()

        # Simulate training
        current_step = 0
        last_linear1_grad = None
        last_linear2_grad = None
        last_sub_linear_grad = None
        while current_step < num_steps:
            example_inputs = model.example_inputs()
            target = torch.randn(1, 512).float()
            output = model(*example_inputs)
            loss = loss_fn(output, target)
            loss.backward()
            # assert each linear grad is updated
            new_linear1_grad = model.linear1.weight.grad
            new_linear2_grad = model.linear2.weight.grad
            new_sub_linear_grad = model.sub.linear.weight.grad
            self.assertIsNotNone(new_linear1_grad)
            self.assertIsNotNone(new_linear2_grad)
            self.assertIsNotNone(new_sub_linear_grad)
            if current_step > 0:
                self.assertFalse(torch.equal(last_linear1_grad, new_linear1_grad))
                self.assertFalse(torch.equal(last_linear2_grad, new_linear2_grad))
                self.assertFalse(torch.equal(last_sub_linear_grad, new_sub_linear_grad))
            last_linear1_grad = new_linear1_grad
            last_linear2_grad = new_linear2_grad
            last_sub_linear_grad = new_sub_linear_grad
            optimizer.zero_grad()
            optimizer.step()
            current_step += 1

    @unittest.skipIf(
        not TORCH_VERSION_AT_LEAST_2_4, "skipping when torch version is 2.4 or lower"
    )
    def test_qat_8da4w_quantizer_gradients(self):
        from torchao.quantization.qat import Int8DynActInt4WeightQATQuantizer

        quantizer = Int8DynActInt4WeightQATQuantizer(groupsize=16)
        self._test_qat_quantized_gradients(quantizer)

    @unittest.skipIf(
        not TORCH_VERSION_AT_LEAST_2_4, "skipping when torch version is 2.4 or lower"
    )
    def test_qat_generic_fake_quantize(self):
        """
        Test that the generic fake quantize used in 8da4w QAT matches
        the numerics of existing fake quantize ops in Pytorch in both
        the forward and the backward passes.
        """
        (qmin, qmax) = _get_qmin_qmax(4)
        py_input = torch.randn(16, 64).float().requires_grad_()
        py_s = torch.randn(16).float()
        py_zp = torch.randint(qmax, size=(16,), dtype=torch.int32)
        py_out = torch.fake_quantize_per_channel_affine(
            py_input, py_s, py_zp, 0, qmin, qmax
        )
        py_out.sum().backward()

        ao_input = copy.deepcopy(py_input)
        ao_input.grad.data.zero_()
        block_size = (1, ao_input.shape[-1])
        ao_s = copy.deepcopy(py_s)
        ao_zp = copy.deepcopy(py_zp)
        ao_out = _GenericFakeQuantize.apply(
            ao_input, block_size, ao_s, ao_zp, qmin, qmax
        )
        ao_out.sum().backward()

        torch.testing.assert_close(py_out, ao_out, atol=0, rtol=0)

        # Test that gradients are close enough
        num_grads = py_input.grad.numel()
        num_equal_grads = torch.eq(py_input.grad, ao_input.grad).flatten().sum().item()
        num_equal_grad_threshold = 0.8
        self.assertGreaterEqual(num_equal_grads / num_grads, num_equal_grad_threshold)

    def _assert_close_4w(self, val, ref):
        # Note: for int4 weight-only quantization, we do not expect exact match
        # because torch._weight_int4pack_mm and torch.mm do not match exactly.
        # Here we use the same error bar as PyTorch core to determine closeness:
        # https://github.com/pytorch/pytorch/blob/6079c5091091d872b8dafbaa4e31a5b6194647ad/test/test_linalg.py#L6079
        mean_err = ((val - ref) / ref).mean().abs()
        print(mean_err)
        self.assertTrue(mean_err < 0.05)

    @unittest.skipIf(not _CUDA_IS_AVAILABLE, "skipping when cuda is not available")
    def test_qat_4w_primitives(self):
        n_bit = 4
        group_size = 32
        inner_k_tiles = 8
        scales_precision = torch.bfloat16
        device = torch.device("cuda")
        dtype = torch.bfloat16
        torch.manual_seed(self.SEED)
        x = torch.randn(100, 256, dtype=dtype, device=device)
        weight = torch.randn(512, 256, dtype=dtype, device=device)

        # PTQ
        (q_weight, scales_and_zeros) = groupwise_affine_quantize_tensor(
            weight,
            n_bit,
            group_size,
            scales_precision,
        )
        q_weight = torch.ops.aten._convert_weight_to_int4pack(
            q_weight.to(device),
            inner_k_tiles,
        )
        ptq_out = torch.ops.aten._weight_int4pack_mm(
            x, q_weight, group_size, scales_and_zeros
        )

        # QAT
        block_size = (1, group_size)
        quant_min = 0
        quant_max = 2**n_bit - 1
        scales, zero_points = get_groupwise_affine_qparams(
            weight,
            n_bit,
            group_size,
            scales_precision,
        )
        w_fq = fake_quantize_affine(
            weight,
            block_size,
            scales,
            zero_points,
            torch.int32,
            quant_min,
            quant_max,
            zero_point_domain=ZeroPointDomain.FLOAT,
        )
        qat_out = torch.nn.functional.linear(x, w_fq)

        self._assert_close_4w(qat_out, ptq_out)

    @unittest.skipIf(
        not TORCH_VERSION_AT_LEAST_2_4, "skipping when torch version is 2.4 or lower"
    )
    @unittest.skipIf(not _CUDA_IS_AVAILABLE, "skipping when cuda is not available")
    def test_qat_4w_linear(self):
        from torchao.quantization.GPTQ import WeightOnlyInt4Linear
        from torchao.quantization.qat.linear import Int4WeightOnlyQATLinear

        group_size = 128
        device = torch.device("cuda")
        dtype = torch.bfloat16
        torch.manual_seed(self.SEED)
        qat_linear = Int4WeightOnlyQATLinear(
            256,
            688,
            bias=False,
            groupsize=group_size,
            device=device,
        )
        ptq_linear = WeightOnlyInt4Linear(
            256,
            688,
            bias=False,
            groupsize=group_size,
            device=device,
        )

        # Force the weights to be the same
        self._set_ptq_weight(ptq_linear, qat_linear)

        # Compare linear values
        torch.manual_seed(self.SEED)
        x = torch.randn(100, 256, dtype=dtype, device=device)
        x2 = copy.deepcopy(x)
        qat_out = qat_linear(x)
        ptq_out = ptq_linear(x2)
        self._assert_close_4w(qat_out, ptq_out)

    @unittest.skipIf(
        not TORCH_VERSION_AT_LEAST_2_4, "skipping when torch version is 2.4 or lower"
    )
    def test_qat_4w_quantizer_gradients(self):
        from torchao.quantization.qat import Int4WeightOnlyQATQuantizer

        quantizer = Int4WeightOnlyQATQuantizer(groupsize=32, inner_k_tiles=8)
        self._test_qat_quantized_gradients(quantizer)

    @unittest.skipIf(
        not TORCH_VERSION_AT_LEAST_2_4, "skipping when torch version is 2.4 or lower"
    )
    @unittest.skipIf(not _CUDA_IS_AVAILABLE, "skipping when cuda is not available")
    def test_qat_4w_quantizer(self):
        from torchao.quantization.GPTQ import Int4WeightOnlyQuantizer
        from torchao.quantization.qat import Int4WeightOnlyQATQuantizer

        group_size = 32
        inner_k_tiles = 8
        device = torch.device("cuda")
        dtype = torch.bfloat16
        torch.manual_seed(self.SEED)
        m = M().to(device).to(dtype)
        m2 = copy.deepcopy(m)
        qat_quantizer = Int4WeightOnlyQATQuantizer(
            groupsize=group_size,
            inner_k_tiles=inner_k_tiles,
        )
        ptq_quantizer = Int4WeightOnlyQuantizer(
            groupsize=group_size,
            inner_k_tiles=inner_k_tiles,
        )
        qat_model = qat_quantizer.prepare(m)
        ptq_model = ptq_quantizer.quantize(m2)

        # Compare model values
        torch.manual_seed(self.SEED)
        x = [i.to(device).to(dtype) for i in m.example_inputs()]
        x2 = copy.deepcopy(x)
        qat_out = qat_model(*x)
        ptq_out = ptq_model(*x2)
        self._assert_close_4w(qat_out, ptq_out)

        # Convert QAT model and compare model values
        converted_model = qat_quantizer.convert(qat_model)
        converted_out = converted_model(*x)
        torch.testing.assert_close(converted_out, ptq_out, atol=0, rtol=0)

        # Compare converted state dict
        ptq_state_dict = ptq_model.state_dict()
        converted_state_dict = converted_model.state_dict()
        self.assertEqual(ptq_state_dict.keys(), converted_state_dict.keys())
        for k in ptq_state_dict.keys():
            torch.testing.assert_close(
                ptq_state_dict[k], converted_state_dict[k], atol=0, rtol=0
            )

    class _MyQATQuantizer(TwoStepQuantizer):
        """
        Dummy quantizer that attaches a certain value to each nn.Linear's
        `_temp_quantizer_values` attribute.
        """

        ATTR_NAME = "_temp_quantizer_values"

        def __init__(self, value: str):
            self.value = value

        def _attach_value(self, module: torch.nn.Module):
            if isinstance(module, torch.nn.Linear):
                if not hasattr(module, self.ATTR_NAME):
                    setattr(module, self.ATTR_NAME, [])
                getattr(module, self.ATTR_NAME).append(self.value)

        def prepare(self, model: torch.nn.Module):
            model.apply(self._attach_value)
            return model

        def convert(self, model: torch.nn.Module):
            model.apply(self._attach_value)
            return model

    def test_composable_qat_quantizer(self):
        quantizer1 = self._MyQATQuantizer("quantizer1")
        quantizer2 = self._MyQATQuantizer("quantizer2")
        composable_quantizer = ComposableQATQuantizer([quantizer1, quantizer2])
        model = M()
        model = composable_quantizer.prepare(model)
        self.assertTrue(hasattr(model.linear1, self._MyQATQuantizer.ATTR_NAME))
        values_list = getattr(model.linear1, self._MyQATQuantizer.ATTR_NAME)
        self.assertEqual(values_list, ["quantizer1", "quantizer2"])
        composable_quantizer.convert(model)
        values_list = getattr(model.linear1, self._MyQATQuantizer.ATTR_NAME)
        self.assertEqual(
            values_list, ["quantizer1", "quantizer2", "quantizer1", "quantizer2"]
        )

    @unittest.skipIf(
        not TORCH_VERSION_AT_LEAST_2_4, "skipping when torch version is 2.4 or lower"
    )
    def test_qat_4w_embedding(self):
        from torchao._executorch_ops import (
            _quantized_decomposed_quantize_per_channel_group_wrapper,
        )
        from torchao.quantization.qat import Int4WeightOnlyEmbeddingQATQuantizer

        group_size = 256
        model = M2()
        x = model.example_inputs()
        model(*x)
        quantizer = Int4WeightOnlyEmbeddingQATQuantizer(group_size)
        prepared = quantizer.prepare(model)
        prepared_embedding_weight = copy.deepcopy(prepared.embedding.weight)
        prepared(*x)
        converted = quantizer.convert(model)
        converted(*x)

        # Assert the scales, zero points, and weights are correct after convert
        qmin, qmax = -8, 7
        (s, zp) = get_group_qparams_symmetric(
            prepared_embedding_weight,
            4,
            group_size,
        )
        zp = zp.to(torch.int32)
        q_weight = _quantized_decomposed_quantize_per_channel_group_wrapper(
            prepared_embedding_weight,
            s,
            zp,
            qmin,
            qmax,
            torch.int8,
            group_size,
        )
        torch.testing.assert_close(converted.embedding.weight, q_weight)
        torch.testing.assert_close(converted.embedding.scale, s)
        torch.testing.assert_close(converted.embedding.zero_point, zp)

    def test_fake_quantize_config_granularity(self):
        """
        Test initialization and property setting of `FakeQuantizeConfig`'s granularity.
        """
        # per token
        per_token_config1 = FakeQuantizeConfig(torch.int8, PerToken())
        per_token_config2 = FakeQuantizeConfig(torch.int8, "per_token")
        self.assertIsInstance(per_token_config1.granularity, PerToken)
        self.assertIsInstance(per_token_config2.granularity, PerToken)

        # per channel
        per_channel_config1 = FakeQuantizeConfig(torch.int8, PerAxis(0))
        per_channel_config2 = FakeQuantizeConfig(torch.int8, "per_channel")
        self.assertIsInstance(per_channel_config1.granularity, PerAxis)
        self.assertIsInstance(per_channel_config2.granularity, PerAxis)
        self.assertEqual(per_channel_config1.granularity.axis, 0)
        self.assertEqual(per_channel_config2.granularity.axis, 0)

        # per group
        per_group_config1 = FakeQuantizeConfig(torch.int8, PerGroup(32))
        per_group_config2 = FakeQuantizeConfig(torch.int8, "per_group", group_size=32)
        per_group_config3 = FakeQuantizeConfig(torch.int8, group_size=32)
        self.assertIsInstance(per_group_config1.granularity, PerGroup)
        self.assertIsInstance(per_group_config2.granularity, PerGroup)
        self.assertIsInstance(per_group_config3.granularity, PerGroup)
        self.assertEqual(per_group_config1.group_size, 32)
        self.assertEqual(per_group_config2.group_size, 32)
        self.assertEqual(per_group_config3.group_size, 32)

        # set `group_size` after initialization
        per_token_config1.group_size = 64
        per_channel_config1.group_size = 64
        per_group_config1.group_size = 64
        self.assertIsInstance(per_token_config1.granularity, PerGroup)
        self.assertIsInstance(per_channel_config1.granularity, PerGroup)
        self.assertIsInstance(per_group_config1.granularity, PerGroup)
        self.assertEqual(per_token_config1.granularity.group_size, 64)
        self.assertEqual(per_channel_config1.granularity.group_size, 64)
        self.assertEqual(per_group_config1.granularity.group_size, 64)

    def test_fake_quantize_config_granularity_error_cases(self):
        """
        Test incorrect settings of `FakeQuantizeConfig`'s granularity.
        """
        # no granularity provided
        with self.assertRaisesRegex(
            ValueError, "`granularity` or `group_size` must be set"
        ):
            FakeQuantizeConfig(torch.int8)

        # group_size with conflicting granularity
        msg = "`group_size` conflicts with granularity"
        with self.assertRaisesRegex(ValueError, msg):
            FakeQuantizeConfig(torch.int8, PerToken(), group_size=32)
        with self.assertRaisesRegex(ValueError, msg):
            FakeQuantizeConfig(torch.int8, PerGroup(64), group_size=32)
        with self.assertRaisesRegex(ValueError, msg):
            FakeQuantizeConfig(torch.int8, "per_token", group_size=32)

        # 'per_group' but no group_size
        msg = "Granularity was 'per_group' but no `group_size` was set"
        with self.assertRaisesRegex(ValueError, msg):
            FakeQuantizeConfig(torch.int8, "per_group")

        # not supported
        with self.assertRaisesRegex(ValueError, "not supported"):
            FakeQuantizeConfig(torch.int8, PerRow())
        with self.assertRaisesRegex(ValueError, "Only axis=0 is supported"):
            FakeQuantizeConfig(torch.int8, PerAxis(1))
        with self.assertRaisesRegex(ValueError, "Unexpected granularity"):
            FakeQuantizeConfig(torch.int8, "blah")
        with self.assertRaisesRegex(ValueError, "unexpected type"):
            FakeQuantizeConfig(torch.int8, 1234)

    def test_fake_quantize_config_mapping_type(self):
        """
        Test initialization and property setting of `FakeQuantizeConfig`'s mapping type.
        """
        # symmetric
        symmetric_config1 = FakeQuantizeConfig(torch.int8, "per_token")
        symmetric_config2 = FakeQuantizeConfig(
            torch.int8, "per_token", is_symmetric=True
        )
        symmetric_config3 = FakeQuantizeConfig(
            torch.int8, "per_token", MappingType.SYMMETRIC
        )
        self.assertEqual(symmetric_config1.mapping_type, MappingType.SYMMETRIC)
        self.assertEqual(symmetric_config2.mapping_type, MappingType.SYMMETRIC)
        self.assertEqual(symmetric_config3.mapping_type, MappingType.SYMMETRIC)
        self.assertTrue(symmetric_config1.is_symmetric)
        self.assertTrue(symmetric_config2.is_symmetric)
        self.assertTrue(symmetric_config3.is_symmetric)

        # asymmetric
        asymmetric_config1 = FakeQuantizeConfig(
            torch.int8, "per_token", is_symmetric=False
        )
        asymmetric_config2 = FakeQuantizeConfig(
            torch.int8, "per_token", MappingType.ASYMMETRIC
        )
        self.assertEqual(asymmetric_config1.mapping_type, MappingType.ASYMMETRIC)
        self.assertEqual(asymmetric_config2.mapping_type, MappingType.ASYMMETRIC)
        self.assertFalse(asymmetric_config1.is_symmetric)
        self.assertFalse(asymmetric_config2.is_symmetric)

        # set `is_symmetric` after initialization
        asymmetric_config1.is_symmetric = True
        self.assertEqual(asymmetric_config1.mapping_type, MappingType.SYMMETRIC)
        self.assertTrue(asymmetric_config1.is_symmetric)

        # bad config1: both mapping_type and is_symmetric are set
        msg = "Cannot set both `mapping_type` and `is_symmetric`"
        with self.assertRaisesRegex(ValueError, msg):
            FakeQuantizeConfig(
                torch.int8, "per_token", MappingType.SYMMETRIC, is_symmetric=False
            )

        # bad config2: not supported
        with self.assertRaisesRegex(ValueError, "not supported"):
            FakeQuantizeConfig(
                torch.int8, "per_token", MappingType.SYMMETRIC_NO_CLIPPING_ERR
            )

    def test_fake_quantize_config_dtype(self):
        """
        Test that unsupported dtypes are caught in `FakeQuantizeConfig`.
        """
        msg = "Unsupported dtype"
        with self.assertRaisesRegex(ValueError, msg):
            FakeQuantizeConfig(torch.int16, "per_token")
        with self.assertRaisesRegex(ValueError, msg):
            FakeQuantizeConfig(torch.int32, "per_token")
        with self.assertRaisesRegex(ValueError, msg):
            FakeQuantizeConfig(torch.bfloat16, "per_token")
        with self.assertRaisesRegex(ValueError, msg):
            FakeQuantizeConfig(torch.float32, "per_token")
        # OK
        if TORCH_VERSION_AT_LEAST_2_3:
            FakeQuantizeConfig(torch.uint1, "per_token")
            FakeQuantizeConfig(torch.uint2, "per_token")
            FakeQuantizeConfig(torch.uint3, "per_token")
            FakeQuantizeConfig(torch.uint4, "per_token")
            FakeQuantizeConfig(torch.uint5, "per_token")
            FakeQuantizeConfig(torch.uint6, "per_token")
            FakeQuantizeConfig(torch.uint7, "per_token")
            FakeQuantizeConfig(torch.uint8, "per_token")
        FakeQuantizeConfig(TorchAODType.INT1, "per_token")
        FakeQuantizeConfig(TorchAODType.INT2, "per_token")
        FakeQuantizeConfig(TorchAODType.INT3, "per_token")
        FakeQuantizeConfig(TorchAODType.INT4, "per_token")
        FakeQuantizeConfig(TorchAODType.INT5, "per_token")
        FakeQuantizeConfig(TorchAODType.INT6, "per_token")
        FakeQuantizeConfig(TorchAODType.INT7, "per_token")
        FakeQuantizeConfig(torch.int8, "per_token")

    @unittest.skipIf(
        not TORCH_VERSION_AT_LEAST_2_4, "skipping when torch version is 2.4 or lower"
    )
    def test_fake_quantized_linear_8da4w(self):
        """
        Test that we can express int8 dynamic activations + int4 weights with `FakeQuantizedLinear`.
        """
        group_size = 128
        torch.manual_seed(self.SEED)
        fq_linear = FakeQuantizedLinear(
            256,
            688,
            bias=False,
            activation_config=FakeQuantizeConfig(
                torch.int8, "per_token", is_symmetric=False
            ),
            weight_config=FakeQuantizeConfig(TorchAODType.INT4, group_size=group_size),
        )

        def linear_forward_8da4w(x: torch.Tensor, weight: torch.Tensor) -> torch.Tensor:
            """
            Baseline for int8 dynamic per token asymmetric + int4 per group symmetric quant.
            """
            # activations
            (s, zp) = choose_qparams_affine(
                x,
                mapping_type=MappingType.ASYMMETRIC,
                block_size=_get_per_token_block_size(x),
                target_dtype=torch.int8,
                quant_min=-128,
                quant_max=127,
                scale_dtype=torch.float32,
                zero_point_dtype=torch.int32,
            )
            (qmin, qmax) = _get_qmin_qmax(8)
            x_fq = _fake_quantize_per_token(x, s, zp, qmin, qmax)

            # weights
            (s, zp) = get_group_qparams_symmetric(weight, 4, group_size, torch.float32)
            zp = zp.to(torch.int32)
            (qmin, qmax) = _get_qmin_qmax(4)
            w_fq = _fake_quantize_per_channel_group(
                weight, s, zp, qmin, qmax, group_size
            )
            return F.linear(x_fq, w_fq)

        # Compare linear values
        torch.manual_seed(self.SEED)
        x = torch.randn(100, 256)
        x2 = copy.deepcopy(x)
        fq_out = fq_linear(x)
        baseline_out = linear_forward_8da4w(x2, fq_linear.weight)
        torch.testing.assert_close(baseline_out, fq_out, atol=0, rtol=0)

    @unittest.skipIf(
        not TORCH_VERSION_AT_LEAST_2_4, "skipping when torch version is 2.4 or lower"
    )
    def test_fake_quantized_linear_4w(self):
        """
        Test that we can express int4 weight only (tinygemm) with `FakeQuantizedLinear`.
        """
        group_size = 128
        weight_config = FakeQuantizeConfig(
            dtype=torch.uint4,
            group_size=group_size,
            is_symmetric=False,
            zero_point_domain=ZeroPointDomain.FLOAT,
        )
        torch.manual_seed(self.SEED)
        fq_linear = FakeQuantizedLinear(
            256,
            688,
            bias=False,
            activation_config=None,
            weight_config=weight_config,
        )

        def linear_forward_4w(x: torch.Tensor, weight: torch.Tensor) -> torch.Tensor:
            """
            Baseline for int4 weight only fake quantization that simulates the tinygemm kernel.
            """
            (qmin, qmax) = _get_qmin_qmax(4, symmetric=False)
            (s, zp) = get_groupwise_affine_qparams(weight, 4, group_size, torch.float32)
            zp = zp.to(torch.int32)
            w_fq = _fake_quantize_per_channel_group(
                weight,
                s,
                zp,
                qmin,
                qmax,
                group_size,
                zero_point_domain=ZeroPointDomain.FLOAT,
            )
            return F.linear(x, w_fq)

        # Compare linear values
        torch.manual_seed(self.SEED)
        x = torch.randn(100, 256)
        x2 = copy.deepcopy(x)
        fq_out = fq_linear(x)
        baseline_out = linear_forward_4w(x2, fq_linear.weight)
        torch.testing.assert_close(baseline_out, fq_out, atol=0, rtol=0)

    @unittest.skipIf(
        not TORCH_VERSION_AT_LEAST_2_4, "skipping when torch version is 2.4 or lower"
    )
    def test_replace_linear_8da4w(self):
        module = torch.nn.ModuleList(
            [
                torch.nn.Linear(in_features=256, out_features=50, bias=True),
                torch.nn.Linear(in_features=256, out_features=50, bias=False),
            ]
        )
        _replace_linear_8da4w(
            module,
            256,
            False,
            torch.float32,
            torch.float32,
            Int8DynActInt4WeightQATLinear,
            copy_weights=True,
        )
        assert isinstance(module[0], Int8DynActInt4WeightQATLinear)
        assert isinstance(module[1], Int8DynActInt4WeightQATLinear)

    @unittest.skipIf(
        not TORCH_VERSION_AT_LEAST_2_4, "skipping when torch version is 2.4 or lower"
    )
    def test_replace_linear_int4(self):
        module = torch.nn.ModuleList(
            [torch.nn.Linear(in_features=256, out_features=50, bias=True)]
        )
        _replace_linear_int4(
            module,
            256,
            8,
            padding_allowed=True,
            precision=torch.bfloat16,
            scales_precision=torch.bfloat16,
            linear_class=Int4WeightOnlyQATLinear,
            copy_weights=True,
        )
        assert not isinstance(module[0], Int4WeightOnlyQATLinear) and isinstance(
            module[0], torch.nn.Linear
        )
        module = torch.nn.ModuleList(
            [torch.nn.Linear(in_features=256, out_features=50, bias=False)]
        )
        _replace_linear_int4(
            module,
            256,
            8,
            padding_allowed=True,
            precision=torch.bfloat16,
            scales_precision=torch.bfloat16,
            linear_class=Int4WeightOnlyQATLinear,
            copy_weights=True,
        )
        assert isinstance(module[0], Int4WeightOnlyQATLinear)

    @unittest.skipIf(
        not TORCH_VERSION_AT_LEAST_2_4, "skipping when torch version is 2.4 or lower"
    )
    def test_fake_quantized_embedding_4w(self):
        """
        Test that we can express int4 per group symmetric weight only fake quantization
        with `FakeQuantizedEmbedding`.
        """
        num_embeddings = 64
        embedding_dim = 128
        group_size = 32
        torch.manual_seed(self.SEED)
        fq_embedding = FakeQuantizedEmbedding(
            num_embeddings,
            embedding_dim,
            weight_config=FakeQuantizeConfig(TorchAODType.INT4, group_size=group_size),
        )

        def embedding_forward_4w(x: torch.Tensor, weight: torch.Tensor) -> torch.Tensor:
            """
            Baseline for int4 per group symmetric weight only fake quantization.
            """
            (s, zp) = get_group_qparams_symmetric(weight, 4, group_size, torch.float32)
            zp = zp.to(torch.int32)
            (qmin, qmax) = _get_qmin_qmax(4)
            w_fq = _fake_quantize_per_channel_group(
                weight, s, zp, qmin, qmax, group_size
            )
            return F.embedding(x, w_fq)

        # Compare embedding values
        torch.manual_seed(self.SEED)
        x = torch.randint(num_embeddings, (5, 10))
        x2 = copy.deepcopy(x)
        fq_out = fq_embedding(x)
        baseline_out = embedding_forward_4w(x2, fq_embedding.weight)
        torch.testing.assert_close(baseline_out, fq_out, atol=0, rtol=0)

    @unittest.skipIf(
        not TORCH_VERSION_AT_LEAST_2_4, "skipping when torch version is 2.4 or lower"
    )
    def test_qat_prototype_bc(self):
        """
        Just to make sure we can import all the old prototype paths.
        We will remove this test in the near future when we actually break BC.
        """
        from torchao.quantization.prototype.qat import (  # noqa: F401, F811, I001
            disable_4w_fake_quant,
            disable_8da4w_fake_quant,
            enable_4w_fake_quant,
            enable_8da4w_fake_quant,
            ComposableQATQuantizer,
            Int8DynActInt4WeightQATLinear,
            Int4WeightOnlyEmbeddingQATQuantizer,
            Int4WeightOnlyQATQuantizer,
            Int8DynActInt4WeightQATQuantizer,
        )
        from torchao.quantization.prototype.qat._module_swap_api import (  # noqa: F401, F811
            disable_4w_fake_quant_module_swap,
            enable_4w_fake_quant_module_swap,
            disable_8da4w_fake_quant_module_swap,
            enable_8da4w_fake_quant_module_swap,
            Int4WeightOnlyQATQuantizerModuleSwap,
            Int8DynActInt4WeightQATQuantizerModuleSwap,
        )
        from torchao.quantization.prototype.qat.affine_fake_quantized_tensor import (  # noqa: F401, F811
            AffineFakeQuantizedTensor,
            to_affine_fake_quantized,
        )
        from torchao.quantization.prototype.qat.api import (  # noqa: F401, F811
            ComposableQATQuantizer,
            FakeQuantizeConfig,
        )
        from torchao.quantization.prototype.qat.embedding import (  # noqa: F401, F811
            FakeQuantizedEmbedding,
            Int4WeightOnlyEmbeddingQATQuantizer,
            Int4WeightOnlyEmbedding,
            Int4WeightOnlyQATEmbedding,
        )
        from torchao.quantization.prototype.qat.fake_quantizer import (  # noqa: F401, F811
            FakeQuantizer,
        )
        from torchao.quantization.prototype.qat.linear import (  # noqa: F401, F811
            disable_4w_fake_quant,
            disable_8da4w_fake_quant,
            enable_4w_fake_quant,
            enable_8da4w_fake_quant,
            FakeQuantizedLinear,
            Int4WeightOnlyQATLinear,
            Int4WeightOnlyQATQuantizer,
            Int8DynActInt4WeightQATLinear,
            Int8DynActInt4WeightQATQuantizer,
        )

    @unittest.skipIf(
        not TORCH_VERSION_AT_LEAST_2_4, "skipping when torch version is 2.4 or lower"
    )
    def test_quantize_api_standalone(self):
        """
        Test that the following:

            quantize_(model, intx_quantization_aware_training(...))

        can produce the same results as `ComposableQATQuantizer`.
        """
        from torchao.quantization.qat import (
            ComposableQATQuantizer,
            Int4WeightOnlyEmbeddingQATQuantizer,
            Int8DynActInt4WeightQATQuantizer,
        )

        group_size = 16
        torch.manual_seed(self.SEED)
        m = M3()
        baseline_model = copy.deepcopy(m)

        # Baseline quantizer
        baseline_quantizer = ComposableQATQuantizer(
            [
                Int8DynActInt4WeightQATQuantizer(groupsize=group_size),
                Int4WeightOnlyEmbeddingQATQuantizer(group_size=group_size),
            ]
        )
        baseline_model = baseline_quantizer.prepare(baseline_model)

        # quantize_ API
        activation_config = FakeQuantizeConfig(
            torch.int8,
            "per_token",
            is_symmetric=False,
        )
        weight_config = FakeQuantizeConfig(TorchAODType.INT4, group_size=group_size)
        quantize_(
            m,
            intx_quantization_aware_training(activation_config, weight_config),
        )
        quantize_(
            m,
            intx_quantization_aware_training(weight_config=weight_config),
            filter_fn=lambda m, _: isinstance(m, torch.nn.Embedding),
        )

        # Compare model values
        torch.manual_seed(self.SEED)
        x = m.example_inputs()
        x2 = copy.deepcopy(x)
        out = m(*x)
        baseline_out = baseline_model(*x2)
        torch.testing.assert_close(out, baseline_out, atol=0, rtol=0)

    @unittest.skipIf(
        not TORCH_VERSION_AT_LEAST_2_4, "skipping when torch version is 2.4 or lower"
    )
    def test_quantize_api_errors(self):
        """
        Test that we throw exceptions with helpful error messages if `quantize_`
        runs into unexpected configurations.
        """
        my_config = FakeQuantizeConfig(torch.int8, group_size=32)
        m = M3()

        # Embedding currently only supports weight-only quantization
        with self.assertRaisesRegex(
            ValueError, "Activation fake quantization is not supported for embedding"
        ):
            quantize_(
                m,
                intx_quantization_aware_training(my_config, my_config),
                lambda m, _: isinstance(m, torch.nn.Embedding),
            )

        # Only linear and embedding are supported currently
        with self.assertRaisesRegex(ValueError, "does not have QAT support"):
            quantize_(
                m,
                intx_quantization_aware_training(my_config, my_config),
                lambda m, _: isinstance(m, torch.nn.ReLU),
            )

    @unittest.skipIf(
        not TORCH_VERSION_AT_LEAST_2_4, "skipping when torch version is 2.4 or lower"
    )
    def test_quantize_api_convert_path(self):
        """
        Test that the following:

            quantize_(model, intx_quantization_aware_training(...))
            quantize_(model, from_intx_quantization_aware_training(...))
            quantize_(model, int8_dynamic_activation_int4_weight())

        can produce the same results as `Int8DynActInt4WeightQATQuantizer` prepare + convert.
        """
        from torchao.quantization.qat import (
            Int8DynActInt4WeightQATQuantizer,
        )

        group_size = 16
        torch.manual_seed(self.SEED)
        m = M()
        baseline_model = copy.deepcopy(m)

        # Baseline prepare
        baseline_quantizer = Int8DynActInt4WeightQATQuantizer(groupsize=group_size)
        baseline_model = baseline_quantizer.prepare(baseline_model)

        # quantize_ prepare
        activation_config = FakeQuantizeConfig(
            torch.int8,
            "per_token",
            is_symmetric=False,
        )
        weight_config = FakeQuantizeConfig(TorchAODType.INT4, group_size=group_size)
        quantize_(
            m,
            intx_quantization_aware_training(activation_config, weight_config),
        )

        # Compare prepared values
        torch.manual_seed(self.SEED)
        x = m.example_inputs()
        x2 = copy.deepcopy(x)
        out = m(*x)
        baseline_out = baseline_model(*x2)
        torch.testing.assert_close(out, baseline_out, atol=0, rtol=0)

        # Baseline convert
        baseline_model = baseline_quantizer.convert(baseline_model)

        # quantize_ convert
        quantize_(m, from_intx_quantization_aware_training())
        quantize_(m, int8_dynamic_activation_int4_weight(group_size=group_size))

        # Compare converted values
        torch.manual_seed(self.SEED)
        x = m.example_inputs()
        x2 = copy.deepcopy(x)
        out = m(*x)
        baseline_out = baseline_model(*x2)
        torch.testing.assert_close(out, baseline_out, atol=0, rtol=0)

    @unittest.skipIf(
        not TORCH_VERSION_AT_LEAST_2_6, "skipping when torch version is 2.6 or lower"
    )
    def test_fake_quantize_config_torch_intx(self):
        """
        Test that `FakeQuantizeConfig` works with torch.intx.
        """
        group_size = 16
        config1 = FakeQuantizeConfig(TorchAODType.INT4, group_size=group_size)
        config2 = FakeQuantizeConfig(torch.int4, group_size=group_size)
        linear1 = FakeQuantizedLinear(32, 64, weight_config=config1)
        linear2 = FakeQuantizedLinear(32, 64, weight_config=config2)
        linear2.weight = linear1.weight
        torch.manual_seed(self.SEED)
        x = torch.randn((1, 32)).to(torch.float)
        x2 = copy.deepcopy(x)
        out1 = linear1(*x)
        out2 = linear2(*x2)
        torch.testing.assert_close(out1, out2, atol=0, rtol=0)

    @unittest.skipIf(
        not TORCH_VERSION_AT_LEAST_2_6, "skipping when torch version is 2.6 or lower"
    )
    def test_fake_quantizer_repr(self):
        """
        Test that `repr(FakeQuantizer(config))` exposes useful config details.
        """
        config = FakeQuantizeConfig(torch.int4, group_size=128)
        fake_quantizer = FakeQuantizer(config)
        fake_quantizer_repr = repr(fake_quantizer)
        self.assertTrue("dtype=torch.int4" in fake_quantizer_repr)
        self.assertTrue("group_size=128" in fake_quantizer_repr)
        self.assertTrue("PerGroup" in fake_quantizer_repr)
        self.assertTrue("MappingType.SYMMETRIC" in fake_quantizer_repr)

    @unittest.skipIf(
        not TORCH_VERSION_AT_LEAST_2_4, "skipping when torch version is 2.4 or lower"
    )
    def test_qat_linear_bias(self):
        """
        Test that QAT supports linear bias.
        """
        m = ModelWithLinearBias()
        activation_config = FakeQuantizeConfig(
            torch.int8, "per_token", is_symmetric=False
        )
        weight_config = FakeQuantizeConfig(TorchAODType.INT4, group_size=32)
        quantize_(
            m,
            intx_quantization_aware_training(activation_config, weight_config),
        )
        example_inputs = m.example_inputs()
        m(*example_inputs)

    @parameterized.expand([torch.float32, torch.bfloat16, torch.float16])
    @unittest.skipIf(
        not TORCH_VERSION_AT_LEAST_2_4, "skipping when torch version is 2.4 or lower"
    )
    def test_fake_quantize_per_token_vs_convert(self, dtype: torch.dtype):
        """
        Test that the following produce the exact same numerics:
          1. FakeQuantizer with asymmetric per_token config
          2. torchao.quantization.utils.per_token_dynamic_quant
        """
        from torchao.quantization.utils import per_token_dynamic_quant

        torch.manual_seed(self.SEED)
        x = torch.randn(1, 235, 2048).to(dtype)
        config = FakeQuantizeConfig(torch.int8, "per_token", is_symmetric=False)
        fake_quantizer = FakeQuantizer(config)
        fake_quantizer_out = fake_quantizer(x)
        baseline_out = per_token_dynamic_quant(x)
        torch.testing.assert_close(fake_quantizer_out, baseline_out, atol=0, rtol=0)

    @parameterized.expand([torch.float32, torch.bfloat16, torch.float16])
    @unittest.skipIf(
        not TORCH_VERSION_AT_LEAST_2_4, "skipping when torch version is 2.4 or lower"
    )
<<<<<<< HEAD
    @skip_if_rocm("ROCm enablement in progress")
=======
    @unittest.skip("Currently failing on sqnr")
>>>>>>> a37f4e4c
    def test_qat_8da4w_prepare_vs_convert(self, dtype: torch.dtype):
        """
        Test that the prepare and convert steps of Int8DynActInt4QATQuantizer produces
        numerics that match exactly over N trials.
        """
        from torchao.quantization.qat import Int8DynActInt4WeightQATQuantizer
        from torchao.quantization.utils import compute_error

        num_trials = 1000
        group_size = 16
        non_inf_sqnr = []

        for seed in range(self.SEED, self.SEED + num_trials):
            torch.manual_seed(seed)
            m = M4(dtype)
            torch.manual_seed(seed)
            x = m.example_inputs()

            quantizer = Int8DynActInt4WeightQATQuantizer(groupsize=group_size)
            prepared = quantizer.prepare(m)
            prepared_out = prepared(*x)
            converted = quantizer.convert(prepared)
            converted_out = converted(*x)
            sqnr = compute_error(prepared_out, converted_out).item()
            if sqnr != float("inf"):
                non_inf_sqnr.append(sqnr)

        avg_sqnr = (
            sum(non_inf_sqnr) / len(non_inf_sqnr) if len(non_inf_sqnr) > 0 else -1
        )
        fail_message = "%s/%s trials did not match exactly, average sqnr = %s" % (
            len(non_inf_sqnr),
            num_trials,
            avg_sqnr,
        )
        self.assertEqual(len(non_inf_sqnr), 0, fail_message)


if __name__ == "__main__":
    unittest.main()<|MERGE_RESOLUTION|>--- conflicted
+++ resolved
@@ -1474,11 +1474,8 @@
     @unittest.skipIf(
         not TORCH_VERSION_AT_LEAST_2_4, "skipping when torch version is 2.4 or lower"
     )
-<<<<<<< HEAD
-    @skip_if_rocm("ROCm enablement in progress")
-=======
+
     @unittest.skip("Currently failing on sqnr")
->>>>>>> a37f4e4c
     def test_qat_8da4w_prepare_vs_convert(self, dtype: torch.dtype):
         """
         Test that the prepare and convert steps of Int8DynActInt4QATQuantizer produces
