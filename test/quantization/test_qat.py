--- conflicted
+++ resolved
@@ -1547,15 +1547,8 @@
         actual_out = converted_model.linear1(x)
         torch.testing.assert_close(expected_out, actual_out, atol=0, rtol=0)
 
-<<<<<<< HEAD
-    def test_fake_quantizer_range_learning(self):
-=======
     @parameterized.expand([(True,), (False,)])
-    @unittest.skipIf(
-        not TORCH_VERSION_AT_LEAST_2_4, "skipping when torch version is 2.4 or lower"
-    )
     def test_fake_quantizer_range_learning(self, is_symmetric):
->>>>>>> 317179ea
         """
         Test that range learning requires `IntxFakeQuantizer`s to be initialized correctly.
         """
@@ -1595,15 +1588,8 @@
             self.assertTrue(fake_quantizer.zero_point.requires_grad)
         fake_quantizer(*example_inputs)
 
-<<<<<<< HEAD
-    def test_qat_range_learning(self):
-=======
     @parameterized.expand([(True,), (False,)])
-    @unittest.skipIf(
-        not TORCH_VERSION_AT_LEAST_2_4, "skipping when torch version is 2.4 or lower"
-    )
     def test_qat_range_learning(self, is_symmetric):
->>>>>>> 317179ea
         """
         Test end-to-end QAT flow with range learning.
         """
