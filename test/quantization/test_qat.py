--- conflicted
+++ resolved
@@ -95,11 +95,8 @@
 )
 from torchao.utils import (
     _is_fbgemm_genai_gpu_available,
-<<<<<<< HEAD
     auto_detect_device,
-=======
     is_fbcode,
->>>>>>> f32431e5
     is_sm_at_least_89,
 )
 
