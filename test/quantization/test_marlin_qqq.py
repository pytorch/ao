import copy

import pytest
import torch
from torch import nn
from torch.testing._internal.common_utils import TestCase, run_tests

from torchao.dtypes import MarlinQQQLayout
from torchao.quantization.marlin_qqq import (
    pack_to_marlin_qqq,
    unpack_from_marlin_qqq,
)
from torchao.quantization.quant_api import (
    int8_dynamic_activation_int4_weight,
    quantize_,
)
from torchao.quantization.quant_primitives import (
    MappingType,
    choose_qparams_and_quantize_affine_qqq,
)
<<<<<<< HEAD
from torchao.utils import TORCH_VERSION_AT_LEAST_2_5, is_fbcode, skip_if_rocm


@unittest.skipIf(
    is_fbcode(),
    "Skipping the test in fbcode since we don't have TARGET file for kernels",
)
@skip_if_rocm("ROCm enablement in progress")
=======
from torchao.utils import TORCH_VERSION_AT_LEAST_2_5


>>>>>>> f6f33220
class TestMarlinQQQ(TestCase):
    def setUp(self):
        super().setUp()
        torch.manual_seed(0)

        self.input = torch.randn((64, 32, 8192), dtype=torch.float16, device="cuda")
        self.model = (
            nn.Sequential(
                nn.Linear(8192, 21504),
                nn.Linear(21504, 8192),
                nn.ReLU(),
                nn.Linear(8192, 21504),
                nn.Linear(21504, 8192),
            )
            .half()
            .cuda()
        )

    @pytest.mark.skipif(not torch.cuda.is_available(), reason="Need CUDA available")
    @skip_if_rocm("ROCm development in progress")
    def test_marlin_qqq(self):
        output_ref = self.model(self.input)
        for group_size in [-1, 128]:
            modelq = copy.deepcopy(self.model)
            quantize_(
                modelq,
                int8_dynamic_activation_int4_weight(
                    group_size=group_size,
                    mapping_type=MappingType.SYMMETRIC,
                    act_mapping_type=MappingType.SYMMETRIC,
                    layout=MarlinQQQLayout(),
                ),
            )
            output = modelq(self.input)

            assert torch.allclose(
                output, output_ref, atol=1e-1
            ), "Results are not close"

    @pytest.mark.skipif(not TORCH_VERSION_AT_LEAST_2_5, reason="Needs PyTorch 2.5+")
    @pytest.mark.skipif(not torch.cuda.is_available(), reason="Need CUDA available")
    @skip_if_rocm("ROCm development in progress")
    def test_marlin_qqq_compile(self):
        model_copy = copy.deepcopy(self.model)
        model_copy.forward = torch.compile(model_copy.forward, fullgraph=True)
        output_ref = model_copy(self.input)

        for group_size in [-1, 128]:
            modelq = copy.deepcopy(self.model)
            quantize_(
                modelq,
                int8_dynamic_activation_int4_weight(
                    group_size=group_size,
                    mapping_type=MappingType.SYMMETRIC,
                    act_mapping_type=MappingType.SYMMETRIC,
                    layout=MarlinQQQLayout(),
                ),
            )
            modelq.forward = torch.compile(modelq.forward, fullgraph=True)
            output = modelq(self.input)

            assert torch.allclose(
                output, output_ref, atol=1e-1
            ), "Results are not close"

    @pytest.mark.skipif(not torch.cuda.is_available(), reason="Need CUDA available")
    def test_pack_unpack_equivalence(self):
        num_bits = 4
        shape = (11008, 4096)

        w = torch.rand(shape, dtype=torch.float16, device="cuda")

        for group_size in [-1, 128]:
            # Quantize weights
            q_w, s_group, s_channel, _ = choose_qparams_and_quantize_affine_qqq(
                w, num_bits, group_size
            )

            q_w = q_w.t()
            s_group = s_group.t()
            s_channel = s_channel.t()

            # Test pack/unpack equivalence
            q_w_comp, packed_s_group, packed_s_channel = pack_to_marlin_qqq(
                q_w, s_group, s_channel, num_bits, group_size
            )
            unpacked_q_w, unpacked_s_group, unpacked_s_channel = unpack_from_marlin_qqq(
                q_w_comp,
                packed_s_group,
                packed_s_channel,
                q_w.shape,
                num_bits,
                group_size,
            )

            assert torch.equal(
                q_w, unpacked_q_w
            ), "Unpacked weights do not match original weights"
            assert torch.equal(
                s_channel, unpacked_s_channel
            ), "Unpacked s_channel do not match original s_channel"
            assert torch.equal(
                s_group, unpacked_s_group
            ), "Unpacked s_group do not match original s_group"


if __name__ == "__main__":
    run_tests()<|MERGE_RESOLUTION|>--- conflicted
+++ resolved
@@ -18,20 +18,9 @@
     MappingType,
     choose_qparams_and_quantize_affine_qqq,
 )
-<<<<<<< HEAD
-from torchao.utils import TORCH_VERSION_AT_LEAST_2_5, is_fbcode, skip_if_rocm
 
-
-@unittest.skipIf(
-    is_fbcode(),
-    "Skipping the test in fbcode since we don't have TARGET file for kernels",
-)
+from torchao.utils import TORCH_VERSION_AT_LEAST_2_5, skip_if_rocm
 @skip_if_rocm("ROCm enablement in progress")
-=======
-from torchao.utils import TORCH_VERSION_AT_LEAST_2_5
-
-
->>>>>>> f6f33220
 class TestMarlinQQQ(TestCase):
     def setUp(self):
         super().setUp()
