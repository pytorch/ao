--- conflicted
+++ resolved
@@ -39,20 +39,6 @@
 torch._dynamo.config.cache_size_limit = 128
 
 
-<<<<<<< HEAD
-=======
-class ToyLinearModel(torch.nn.Module):
-    def __init__(self, in_features, out_features):
-        super().__init__()
-        self.linear1 = torch.nn.Linear(in_features, out_features, bias=False)
-        self.linear2 = torch.nn.Linear(out_features, in_features, bias=False)
-
-    def forward(self, x):
-        x = self.linear1(x)
-        x = self.linear2(x)
-        return x
-
-
 class ToyConvModel(torch.nn.Module):
     def __init__(
         self, dim, in_channels, out_channels, kernel_size, bias, padding, dtype, device
@@ -75,7 +61,6 @@
         return self.conv(x)
 
 
->>>>>>> e4180663
 # TODO: move tests in test_affine_quantized_float.py here after we migrated all implementations
 @unittest.skipIf(not torch_version_at_least("2.8.0"), "Need pytorch 2.8+")
 @unittest.skipIf(not torch.cuda.is_available(), "Need CUDA available")
