--- conflicted
+++ resolved
@@ -944,7 +944,6 @@
 
         original_weight = quantized_model.conv.weight
         original_shape = original_weight.shape
-<<<<<<< HEAD
 
         # Test unsqueeze operation at dim=2
         unsqueezed_weight = original_weight.unsqueeze(2)
@@ -988,51 +987,6 @@
         unsqueezed_dequant = unsqueezed_weight.dequantize()
         expected_dequant = original_dequant.unsqueeze(2)
 
-=======
-
-        # Test unsqueeze operation at dim=2
-        unsqueezed_weight = original_weight.unsqueeze(2)
-
-        # Verify the unsqueezed tensor has correct shape
-        original_shape_list = list(original_shape)
-        expected_shape = original_shape_list[:2] + [1] + original_shape_list[2:]
-        scale_shape_list = list(original_weight.scale.shape)
-        expected_scale_shape = scale_shape_list[:2] + [1] + scale_shape_list[2:]
-
-        self.assertEqual(unsqueezed_weight.shape, torch.Size(expected_shape))
-        # Verify qdata and scale shapes
-        expected_qdata_shape = expected_shape
-
-        self.assertEqual(
-            unsqueezed_weight.qdata.shape, torch.Size(expected_qdata_shape)
-        )
-        self.assertEqual(
-            unsqueezed_weight.scale.shape, torch.Size(expected_scale_shape)
-        )
-
-        # Verify block_size is correctly updated
-        expected_block_size = []
-        for i in range(len(expected_shape)):
-            expected_block_size.append(expected_shape[i] // expected_scale_shape[i])
-
-        self.assertEqual(unsqueezed_weight.block_size, expected_block_size)
-
-        # Test that metadata is preserved
-        self.assertEqual(unsqueezed_weight.mm_config, original_weight.mm_config)
-        self.assertEqual(
-            unsqueezed_weight.act_quant_kwargs, original_weight.act_quant_kwargs
-        )
-        self.assertEqual(
-            unsqueezed_weight.kernel_preference, original_weight.kernel_preference
-        )
-        self.assertEqual(unsqueezed_weight.dtype, original_weight.dtype)
-
-        # Test numerical correctness
-        original_dequant = original_weight.dequantize()
-        unsqueezed_dequant = unsqueezed_weight.dequantize()
-        expected_dequant = original_dequant.unsqueeze(2)
-
->>>>>>> e2aab908
         self.assertEqual(unsqueezed_dequant, expected_dequant)
 
     @common_utils.parametrize("granularity", [PerTensor(), PerRow()])
@@ -1203,15 +1157,12 @@
         assert config_deser.granularity[0].dim == -1
         assert config_deser.granularity[1].dim == -1
 
-<<<<<<< HEAD
-=======
     @common_utils.parametrize("dim", [-2, -1])
     def test_chunk(self, dim):
         x = torch.randn(16, 5120, 16384, device="cuda", dtype=torch.bfloat16)
         x_fp8 = Float8Tensor.from_hp(x)
         self._test_chunk_similar_to_vllm_llama4(x_fp8, dim)
 
->>>>>>> e2aab908
 
 common_utils.instantiate_parametrized_tests(TestFloat8Tensor)
 
