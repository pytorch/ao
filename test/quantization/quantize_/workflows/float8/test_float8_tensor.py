--- conflicted
+++ resolved
@@ -957,33 +957,6 @@
 
         self.assertEqual(sliced_dequantized, sliced_original)
 
-<<<<<<< HEAD
-    def test_per_row_config_before_dim(self):
-        """
-        Test that loading a serialized config of `PerRow` before the `dim`
-        argument was introduced works properly
-        """
-
-        # create a config with PerRow granularity
-        config = Float8DynamicActivationFloat8WeightConfig(
-            granularity=PerRow(),
-        )
-
-        # serialize it
-        config_ser = config_to_dict(config)
-
-        # manually modify the serialized config to match v1
-        # reference: https://gist.github.com/vkuzo/d347c4f8b8121819483d2d31e79f7335
-        del config_ser["_data"]["granularity"][0]["_data"]["dim"]
-        del config_ser["_data"]["granularity"][1]["_data"]["dim"]
-        assert len(config_ser["_data"]["granularity"][0]["_data"]) == 0
-        assert len(config_ser["_data"]["granularity"][1]["_data"]) == 0
-
-        # load the modified version, verify that granularity is as expected
-        config_deser = config_from_dict(config_ser)
-        assert config_deser.granularity[0].dim == -1
-        assert config_deser.granularity[1].dim == -1
-=======
     def test_to_dtype_layout(self):
         x = torch.randn(128, 512, device="cuda", dtype=torch.bfloat16)
         x_fp8 = Float8Tensor.from_hp(x)
@@ -1015,7 +988,32 @@
         torch.testing.assert_close(x_fp8_t.scale, x_fp8.scale.t(), atol=0, rtol=0)
         self.assertEqual(x_fp8.block_size, (1, 512), atol=0, rtol=0)
         self.assertEqual(x_fp8_t.block_size, (512, 1), atol=0, rtol=0)
->>>>>>> 6259e988
+
+    def test_per_row_config_before_dim(self):
+        """
+        Test that loading a serialized config of `PerRow` before the `dim`
+        argument was introduced works properly
+        """
+
+        # create a config with PerRow granularity
+        config = Float8DynamicActivationFloat8WeightConfig(
+            granularity=PerRow(),
+        )
+
+        # serialize it
+        config_ser = config_to_dict(config)
+
+        # manually modify the serialized config to match v1
+        # reference: https://gist.github.com/vkuzo/d347c4f8b8121819483d2d31e79f7335
+        del config_ser["_data"]["granularity"][0]["_data"]["dim"]
+        del config_ser["_data"]["granularity"][1]["_data"]["dim"]
+        assert len(config_ser["_data"]["granularity"][0]["_data"]) == 0
+        assert len(config_ser["_data"]["granularity"][1]["_data"]) == 0
+
+        # load the modified version, verify that granularity is as expected
+        config_deser = config_from_dict(config_ser)
+        assert config_deser.granularity[0].dim == -1
+        assert config_deser.granularity[1].dim == -1
 
 
 common_utils.instantiate_parametrized_tests(TestFloat8Tensor)
