--- conflicted
+++ resolved
@@ -134,7 +134,6 @@
                 KernelPreference.TORCH,
             ):
                 return unittest.skip("unimplemented")
-<<<<<<< HEAD
 
             if bias is True:
                 sizes_to_keep = ((128,), 256, 128)
@@ -145,8 +144,6 @@
                     return unittest.skip(
                         "cut down on number of options to save test time"
                     )
-=======
->>>>>>> b49178c6
 
         error_message = None
         if isinstance(granularity, PerRow):
