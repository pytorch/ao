# Copyright (c) Meta Platforms, Inc. and affiliates.
# All rights reserved.
#
# This source code is licensed under the BSD 3-Clause license found in the
# LICENSE file in the root directory of this source tree.
import copy
import logging
import unittest

import torch
from torch import nn
from torch.testing._internal import common_utils

from torchao.dtypes import MarlinSparseLayout, SemiSparseLayout
from torchao.quantization import (
    Float8DynamicActivationFloat8SemiSparseWeightConfig,
    Float8DynamicActivationFloat8WeightConfig,
)
from torchao.quantization.quant_api import (
    Int4WeightOnlyConfig,
    Int8DynamicActivationInt8WeightConfig,
    quantize_,
)
from torchao.sparsity import apply_fake_sparsity, semi_sparse_weight, sparsify_
from torchao.utils import is_sm_at_least_90

logging.basicConfig(
    format="%(asctime)s - %(name)s - %(levelname)s - %(message)s", level=logging.INFO
)


class TestSemiStructuredSparse(common_utils.TestCase):
    @unittest.skipIf(not torch.cuda.is_available(), "Need CUDA available")
    @unittest.skip("Temporarily skipping to unpin nightlies")
    def test_sparse(self):
        input = torch.rand((128, 128)).half().cuda()
        model = (
            nn.Sequential(
                nn.Linear(128, 256),
                nn.Linear(256, 128),
            )
            .half()
            .cuda()
            .eval()
        )

        apply_fake_sparsity(model)
        dense_result = model(input)

        sparsify_(model, semi_sparse_weight())
        sparse_result = model(input)

        if compile:
            model = torch.compile(model)

        torch.testing.assert_close(dense_result, sparse_result, rtol=1e-3, atol=1e-3)


class TestQuantSemiSparse(common_utils.TestCase):
    @unittest.skipIf(not torch.cuda.is_available(), "Need CUDA available")
    @common_utils.parametrize("compile", [False])
    @unittest.skip("Temporarily skip to unbreak CI")
    def test_quant_semi_sparse(self, compile):
        if not torch.backends.cusparselt.is_available():
            self.skipTest("Need cuSPARSELt")

        # compile True failed with CUDA error: operation not supported when calling `cusparseLtMatmulDescriptorInit(...
        # https://github.com/pytorch/ao/actions/runs/11978863581/job/33402892517?pr=1330

        torch.sparse.SparseSemiStructuredTensor._FORCE_CUTLASS = False

        input = torch.rand((128, 128)).half().cuda()
        model = (
            nn.Sequential(
                nn.Linear(128, 256),
                nn.Linear(256, 128),
            )
            .half()
            .cuda()
            .eval()
        )
        apply_fake_sparsity(model)
        model_copy = copy.deepcopy(model)
        quantize_(model_copy, Int8DynamicActivationInt8WeightConfig())
        dense_result = model_copy(input)

        quantize_(
            model,
            Int8DynamicActivationInt8WeightConfig(layout=SemiSparseLayout()),
        )
        if compile:
            model = torch.compile(model)
        sparse_result = model(input)

        torch.testing.assert_close(dense_result, sparse_result, rtol=1e-2, atol=1e-2)

    @unittest.skipIf(not torch.cuda.is_available(), "Need CUDA available")
    @common_utils.parametrize("compile", [True, False])
    def test_sparse_marlin(self, compile):
        if not torch.backends.cusparselt.is_available():
            self.skipTest("Need cuSPARSELt")

        input = torch.rand((256, 256)).half().cuda()
        model = (
            nn.Sequential(
                nn.Linear(256, 1024),
                nn.Linear(1024, 256),
            )
            .half()
            .cuda()
            .eval()
        )

        apply_fake_sparsity(model)
        model_copy = copy.deepcopy(model)

        # Quantized
        quantize_(model_copy.bfloat16(), Int4WeightOnlyConfig(version=1))
        dense_result = model_copy(input.bfloat16()).half()

        # Sparse + quantized
        quantize_(model, Int4WeightOnlyConfig(layout=MarlinSparseLayout(), version=1))
        if compile:
            model = torch.compile(model)
        sparse_result = model(input)

        torch.testing.assert_close(dense_result, sparse_result, atol=3e-1, rtol=3e-1)

    @unittest.skipIf(not is_sm_at_least_90(), "Need H100 to run")
    @unittest.skipIf(not torch.cuda.is_available(), "Need CUDA available")
    @common_utils.parametrize("compile", [True, False])
    def test_fp8_cutlass_sparse(self, compile):
        input = torch.rand((256, 256)).half().cuda()
        model = (
            nn.Sequential(
                nn.Linear(256, 1024),
                nn.Linear(1024, 256),
            )
            .half()
            .cuda()
            .eval()
        )

        apply_fake_sparsity(model)
        model_copy = copy.deepcopy(model)

        # Quantized
        quantize_(model_copy.bfloat16(), Float8DynamicActivationFloat8WeightConfig())
        dense_result = model_copy(input.bfloat16()).half()

        # Sparse + quantized
        quantize_(model, Float8DynamicActivationFloat8SemiSparseWeightConfig())
        if compile:
            model = torch.compile(model)
        sparse_result = model(input)

        torch.testing.assert_close(dense_result, sparse_result, atol=3e-1, rtol=3e-1)

    @unittest.skipIf(not is_sm_at_least_90(), "Need H100 to run")
    @unittest.skipIf(not torch.cuda.is_available(), "Need CUDA available")
    def test_fp8_cutlass_sparse_lowering_op_clone(self):
        with torch.inference_mode():
            model = nn.Linear(256, 1024).half().cuda().eval()
            apply_fake_sparsity(model)
            quantize_(model, Float8DynamicActivationFloat8SemiSparseWeightConfig())

            original = model.weight.original_weight_tensor.tensor_impl.get_plain()
            cloned = model.weight.original_weight_tensor.tensor_impl.clone().get_plain()

            for o, c in zip(original, cloned):
                torch.testing.assert_close(o, c, atol=0.0, rtol=0.0)

    @unittest.skipIf(not is_sm_at_least_90(), "Need H100 to run")
    @unittest.skipIf(not torch.cuda.is_available(), "Need CUDA available")
    def test_fp8_cutlass_sparse_lowering_op_to(self):
        # Need to run with inference mode to avoid dispatching to `aten.to_copy`
        with torch.inference_mode():
            model = nn.Linear(256, 1024).half().cuda().eval()
            apply_fake_sparsity(model)
            model_copy = copy.deepcopy(model)
            expected = model_copy.weight.to(dtype=torch.float)

            quantize_(model, Float8DynamicActivationFloat8SemiSparseWeightConfig())

            original = torch.ops.aten.to.dtype_layout(
                model.weight.original_weight_tensor.tensor_impl,
                dtype=torch.float,
                layout=torch.strided,
            )
            torch.testing.assert_close(expected, original, atol=1e-1, rtol=1e-1)


class TestBlockSparseWeight(common_utils.TestCase):
    @unittest.skipIf(not torch.cuda.is_available(), "Need CUDA available")
    @common_utils.parametrize("compile", [True, False])
    @common_utils.parametrize("input_shape", [1, 1024])
    def test_sparse(self, compile, input_shape):
        input = torch.rand((input_shape, 1024)).half().cuda()
        model = (
            nn.Sequential(
                nn.Linear(1024, 2048),
                nn.Linear(2048, 1024),
            )
            .half()
            .cuda()
            .eval()
        )

        from torchao.sparsity.utils import create_block_sparse_tensor

        M, N = model[0].weight.shape
        model[0].weight.data = create_block_sparse_tensor(M, N, 64, 0.5, torch.float16)
        M, N = model[1].weight.shape
        model[1].weight.data = create_block_sparse_tensor(M, N, 64, 0.5, torch.float16)
        dense_result = model(input)

        from torchao.sparsity import block_sparse_weight

        sparsify_(model, block_sparse_weight(blocksize=64))
        # if compile:
        #     model = torch.compile(model)
        sparse_result = model(input)

        torch.testing.assert_close(dense_result, sparse_result, rtol=1e-3, atol=1e-3)


class TestQuantBlockSparseWeight(common_utils.TestCase):
    @unittest.skipIf(not torch.cuda.is_available(), "Need CUDA available")
    @common_utils.parametrize("compile", [True, False])
    def test_sparse(self, compile):
        input = torch.rand((256, 128)).to(torch.bfloat16).cuda()
        model = (
            nn.Sequential(
                nn.Linear(128, 256),
                nn.Linear(256, 128),
            )
            .to(torch.bfloat16)
            .cuda()
            .eval()
        )
        from torchao.sparsity.utils import create_block_sparse_tensor

        M, N = model[0].weight.shape
        model[0].weight.data = (
            create_block_sparse_tensor(M, N, 64, 0.5, torch.bfloat16)
            * torch.rand(M, N, dtype=torch.bfloat16).cuda()
        )
        M, N = model[1].weight.shape
        model[1].weight.data = create_block_sparse_tensor(M, N, 64, 0.5, torch.bfloat16)

        model_copy = copy.deepcopy(model)

        quantize_(model_copy, Int8DynamicActivationInt8WeightConfig())
        reference = model_copy(input)

        from torchao.prototype.dtypes import BlockSparseLayout

        quantize_(
            model,
            Int8DynamicActivationInt8WeightConfig(
                layout=BlockSparseLayout(blocksize=64)
            ),
        )
        if compile:
            model = torch.compile(model)
        sparse_result = model(input)

        torch.testing.assert_close(reference, sparse_result, rtol=1e-1, atol=1e-1)

    # TODO: Remove this test once the deprecated API has been removed
    def test_sparse_deprecated(self):
        import sys
        import warnings

        # We need to clear the cache to force re-importing and trigger the warning again.
        modules_to_clear = [
            "torchao.dtypes.uintx.block_sparse_layout",
            "torchao.dtypes",
        ]
        for mod in modules_to_clear:
            if mod in sys.modules:
                del sys.modules[mod]

        with warnings.catch_warnings(record=True) as w:
<<<<<<< HEAD
=======
            from torchao.dtypes import BlockSparseLayout
>>>>>>> 1a756898
            warnings.simplefilter("always")  # Ensure all warnings are captured
            self.assertTrue(
                any(
                    issubclass(warning.category, DeprecationWarning)
                    and "BlockSparseLayout" in str(warning.message)
                    for warning in w
                ),
                f"Expected deprecation warning for BlockSparseLayout, got: {[str(w.message) for w in w]}",
            )


common_utils.instantiate_parametrized_tests(TestSemiStructuredSparse)
common_utils.instantiate_parametrized_tests(TestQuantSemiSparse)
common_utils.instantiate_parametrized_tests(TestBlockSparseWeight)
common_utils.instantiate_parametrized_tests(TestQuantBlockSparseWeight)

if __name__ == "__main__":
    unittest.main()<|MERGE_RESOLUTION|>--- conflicted
+++ resolved
@@ -282,10 +282,7 @@
                 del sys.modules[mod]
 
         with warnings.catch_warnings(record=True) as w:
-<<<<<<< HEAD
-=======
             from torchao.dtypes import BlockSparseLayout
->>>>>>> 1a756898
             warnings.simplefilter("always")  # Ensure all warnings are captured
             self.assertTrue(
                 any(
