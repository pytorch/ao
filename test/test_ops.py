--- conflicted
+++ resolved
@@ -930,7 +930,6 @@
     ids=str,
 )
 def test_scaled_embedding_bag_int8_cpu(multi_hot, batch_size, vector_size, index_type):
-<<<<<<< HEAD
     for out_dtype in [torch.float, torch.int8]:
         _test_scaled_embedding_bag_cpu_helper(
             multi_hot,
@@ -940,11 +939,6 @@
             torch.int8,
             out_dtype,
         )
-=======
-    _test_scaled_embedding_bag_cpu_helper(
-        multi_hot, batch_size, vector_size, index_type, torch.int8
-    )
->>>>>>> 7d91f118
 
 
 @pytest.mark.skipif(
@@ -962,8 +956,6 @@
     )
 
 
-<<<<<<< HEAD
-=======
 @pytest.mark.skipif(
     "CPU" not in torch._C._dispatch_dump("torchao::float8_linear_prepack_cpu")
     or "CPU" not in torch._C._dispatch_dump("torchao::float8_linear_cpu"),
@@ -1020,6 +1012,5 @@
     torch.testing.assert_close(y, ref, atol=1e-2, rtol=1e-2)
 
 
->>>>>>> 7d91f118
 if __name__ == "__main__":
     pytest.main(sys.argv)