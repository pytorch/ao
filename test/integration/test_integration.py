# Copyright (c) Meta Platforms, Inc. and affiliates.
# All rights reserved.

# This source code is licensed under the license found in the
# LICENSE file in the root directory of this source tree.

# mypy: ignore-errors
import copy
import unittest
import itertools

import torch
import torch.nn as nn
from torch._inductor.utils import run_and_get_code
from torch._dynamo import config
import torchao
from torch.ao.quantization import MinMaxObserver, QConfigMapping

from torchao.quantization.dynamic_quant import (
    DynamicallyPerAxisQuantizedLinear,
)
from torchao.quantization.quant_api import (
    int4_weight_only,
    int8_weight_only,
    int8_dynamic_activation_int8_weight,
    quantize,
    _replace_with_custom_fn_if_matches_filter,
)
# APIs to be deprecated (used for torch 2.2.2 and 2.3)
from torchao.quantization.quant_api import (
    change_linear_weights_to_int8_dqtensors,
    change_linear_weights_to_int8_woqtensors,
    change_linear_weights_to_int4_woqtensors,
)
from torchao.quantization.quant_primitives import (
    safe_int_mm,
    choose_qparams_affine,
    quantize_affine,
    dequantize_affine,
    MappingType,
)
from torchao.quantization.utils import (
    dequantize_per_channel,
    dequantize_per_tensor,
    dynamically_quantize_per_channel,
    quant_int8_dynamic_per_token_linear,
    quantize_activation_per_token_absmax,
)

from torchao.quantization.smoothquant import (
    get_scale,
    smooth_fq_linear_to_inference,
    SmoothFakeDynamicallyQuantizedLinear,
    swap_linear_with_smooth_fq_linear,
)
from torchao.quantization.subclass import (
    Int8DynamicallyQuantizedLinearWeight,
    Int8WeightOnlyQuantizedLinearWeight,
    Int4WeightOnlyQuantizedLinearWeight
)
from torchao.quantization.utils import (
    _apply_logging_hook,
    compute_error,
    compute_error as SQNR,
    _fqn_to_op_to_shape_to_count,
    LoggingTensorMode,
)
from torchao.quantization.autoquant import (
    AQInt8DynamicallyQuantizedLinearWeight,
    AQWeightOnlyQuantizedLinearWeight,
    AQWeightOnlyQuantizedLinearWeight2,
    AQWeightOnlyQuantizedLinearWeight3,
    AutoQuantizableLinearWeight,

)
from torch.ao.quantization.quantize_fx import convert_to_reference_fx, prepare_fx
import os
from parameterized import parameterized
import itertools
import logging
<<<<<<< HEAD
from torchao.utils import TORCH_VERSION_AFTER_2_3, TORCH_VERSION_AFTER_2_4, is_fbcode, benchmark_model
=======
from torchao.utils import (
    TORCH_VERSION_AFTER_2_3,
    TORCH_VERSION_AFTER_2_4,
    unwrap_tensor_subclass,
    is_fbcode,
)
>>>>>>> dee13e13

logger = logging.getLogger("INFO")

torch.manual_seed(0)
config.cache_size_limit = 100

COMMON_DEVICES = ["cpu", "cuda"]

COMMON_DTYPES = [torch.float32, torch.float16, torch.bfloat16]

COMMON_DEVICE_DTYPE = list(itertools.product(COMMON_DEVICES, COMMON_DTYPES)).copy()

def _int8wo_api(mod):
    if TORCH_VERSION_AFTER_2_4:
        quantize(mod, int8_weight_only(), set_inductor_config=False)
        unwrap_tensor_subclass(mod)
    else:
        change_linear_weights_to_int8_woqtensors(mod)

def _int8da_int8w_api(mod):
    if TORCH_VERSION_AFTER_2_4:
        quantize(mod, int8_dynamic_activation_int8_weight(), set_inductor_config=False)
        unwrap_tensor_subclass(mod)
    else:
        change_linear_weights_to_int8_dqtensors(mod)

def _int4wo_api(mod):
    if TORCH_VERSION_AFTER_2_4:
        quantize(mod, int4_weight_only(), set_inductor_config=False)
        unwrap_tensor_subclass(mod)
    else:
        change_linear_weights_to_int4_woqtensors(mod)

# TODO: use this to reduce the number of tests
TENSOR_SUBCLASS_APIS = [
    _int8wo_api,
    _int8da_int8w_api,
    _int4wo_api,
]

def undo_recommended_configs():
    torch._inductor.config.coordinate_descent_tuning = False
    torch._inductor.config.coordinate_descent_check_all_directions = False
    torch._inductor.config.force_fuse_int_mm_with_mul = False  
    torch._inductor.config.fx_graph_cache = False  
    torch._inductor.config.triton.unique_kernel_names = False
    torch.set_float32_matmul_precision("highest")

def combine_parameters(a, b):
    new_tuples = []
    for (tuple1, tuple2) in itertools.product(a, b):
        new_tuples.append(tuple1 + tuple2)
    return new_tuples

def run_supported_device_dtype(test_method):
    """Assumes that the 3rd arg (args[2]) of the decorated method is device and
    there is a `test_dtype` kwarg or the 4th arg (args[3]) that indicates the dtype for testing
    """
    def wrapper(*args, **kwargs):
        if len(args) < 3:
            raise unittest.SkipTest(f"Not enough args. Expected more than or equal to 3, but got {len(args)}")
        device = args[2]
        dtype = kwargs["test_dtype"] if "test_dtype" in kwargs else args[3]
        if device == "cuda" and not torch.cuda.is_available():
            raise unittest.SkipTest(f"Need CUDA available.")
        if device == "cuda" and torch.cuda.is_available() and dtype == torch.bfloat16 and torch.cuda.get_device_capability() < (8, 0):
            raise unittest.SkipTest("Need CUDA and SM80+ available.")
        return test_method(*args, **kwargs)
    return wrapper

class SmoothquantUnitTest(unittest.TestCase):
    # first, let's reproduce the graphic from the paper, Figure 4, to ensure
    # we are calculating the scales correctly
    def test_figure_4(self):
        X = torch.FloatTensor([1, -16, 2, 6, -2, 8, -1, -9]).reshape(1, 2, 4)
        W = torch.FloatTensor([2, 1, -2, 1, -1, -1, 2, -1, -2, -1, -1, 1]).reshape(4, 3)
        X_mul_W = torch.matmul(X, W)

        smoothquant_scale = get_scale(
            torch.amax(torch.abs(X), dim=(0, 1)),
            torch.amax(torch.abs(W), dim=1),
            alpha=0.5,
        )

        # reproduce scaled calculation
        X_scaled = X / smoothquant_scale.reshape(1, 1, -1)
        W_scaled = torch.matmul(torch.diag(smoothquant_scale), W)
        X_scaled_mul_scaled_W = torch.matmul(X_scaled, W_scaled)
        assert torch.allclose(X_mul_W, X_scaled_mul_scaled_W), "not close!"
        assert X_mul_W.shape == X_scaled_mul_scaled_W.shape

    # next, run the above test on a sample of representative inputs
    def test_tensors(self):
        x_shape = (1, 5, 7)
        w_shape = (7, 9)
        for i in range(3):
            X = torch.randn(x_shape) * 10
            W = torch.randn(w_shape)
            s = get_scale(
                torch.amax(torch.abs(X), dim=(0, 1)),
                torch.amax(torch.abs(W), dim=1),
                alpha=0.5,
            )

            Y = torch.matmul(X, W)
            Y_ref = torch.matmul(
                X / s.reshape(1, 1, -1),
                torch.matmul(torch.diag(s), W),
            )
            assert torch.allclose(Y, Y_ref, atol=1e-3, rtol=1e-3), "not close!"

    def _test_smooth_linear_impl(self, x_shape, lin_shape, device):
        orig_backend = torch.backends.quantized.engine
        # so we can use the full range
        torch.backends.quantized.engine = "qnnpack"

        x = torch.randn(*x_shape, device=device) * 9 + 10

        lin_fp32 = nn.Linear(*lin_shape, device=device)  # misc: ignore
        lin_smooth = SmoothFakeDynamicallyQuantizedLinear.from_float(
            copy.deepcopy(lin_fp32), alpha=0.25
        )
        lin_smooth_skip_scaling = SmoothFakeDynamicallyQuantizedLinear.from_float(
            copy.deepcopy(lin_fp32), alpha=0.25
        )

        lin_fp32_copy = copy.deepcopy(lin_fp32)  # assignment: ignore
        lin_fp32_copy.qconfig = torch.ao.quantization.QConfig(  # assignment: ignore
            activation=None,
            weight=torch.ao.quantization.default_per_channel_weight_observer,
        )
        lin_dynamic_q = torch.ao.nn.quantized.dynamic.Linear.from_float(
            lin_fp32_copy.cpu()
        )

        y_ref = lin_fp32(x)

        # calibrate the smoothquant versions
        y_smooth_nocalib = lin_smooth(x)
        _ = lin_smooth_skip_scaling(x)
        lin_smooth.to_inference()
        lin_smooth_skip_scaling.debug_skip_scaling = True
        lin_smooth_skip_scaling.to_inference()

        # verify that with scaling turned off, numerics match quantized version
        y_smooth_fq_only = lin_smooth_skip_scaling(x)
        y_smooth_fq = lin_smooth(x)
        y_dynamic_q = lin_dynamic_q(x.cpu()).to(device)

        # print('y_ref', y_ref)
        # print('y_smooth_nocalib', y_smooth_nocalib)
        # print('y_smooth_fq', y_smooth_fq)
        # print('y_smooth_fq_only', y_smooth_fq_only)
        # print('y_dynamic_q', y_dynamic_q)

        sqnr_smooth_fq = compute_error(y_ref, y_smooth_fq)
        sqnr_dynamic_q = compute_error(y_ref, y_dynamic_q)
        sqnr_fq = compute_error(y_smooth_fq_only, y_dynamic_q)
        # print('sqnr_smooth', sqnr_smooth_fq, 'sqnr_dynamic', sqnr_dynamic_q, 'sqnr_fq', sqnr_fq)

        assert torch.allclose(
            y_ref, y_smooth_nocalib
        ), "y_ref not close to y_smooth_nocalib"
        # after https://github.com/pytorch-labs/ao_benchmarks/pull/32,
        # numerics do not match exactly between production c++ code
        # and this Python code
        # assert torch.allclose(
        #     y_smooth_fq_only, y_dynamic_q,
        #     atol=torch.max(y_smooth_fq_only).item()*0.01,
        #     rtol=0.00001), \
        #     'y_smooth_fq_only not close to y_dynamic_q'

        self.assertTrue(sqnr_smooth_fq.item() >= 40.0, f"got: {sqnr_smooth_fq.item()}")
        self.assertTrue(sqnr_dynamic_q.item() >= 40.0, f"got: {sqnr_dynamic_q.item()}")
        self.assertTrue(sqnr_fq.item() >= 40.0, f"got: {sqnr_fq.item()}")

        # Restore backend
        torch.backends.quantized.engine = orig_backend

    def test_smooth_linear_cpu(self):
        self._test_smooth_linear_impl((1, 5, 3), (3, 4), "cpu")

    @unittest.skipIf(not torch.cuda.is_available(), "Need CUDA available")
    def test_smooth_linear_cuda(self):
        self._test_smooth_linear_impl((1, 32, 32), (32, 16), "cuda")

    def test_smooth_linear_edge_cases(self):
        orig_backend = torch.backends.quantized.engine
        # so we can use the full range
        torch.backends.quantized.engine = "qnnpack"
        lin_fp32 = nn.Linear(3, 4)
        lin_smooth = SmoothFakeDynamicallyQuantizedLinear.from_float(
            lin_fp32, alpha=0.25
        )

        # test different ranks
        x0 = torch.randn(4, 5, 3)
        x1 = torch.randn(1, 8, 5, 3)
        x2 = torch.randn(2, 3, 7, 5, 3)

        # calibrate
        _ = lin_smooth(x0)
        _ = lin_smooth(x1)
        _ = lin_smooth(x2)

        # inference
        lin_smooth.to_inference()
        _ = lin_smooth(x0)
        _ = lin_smooth(x1)
        _ = lin_smooth(x2)

        # Restore backend
        torch.backends.quantized.engine = orig_backend

    def test_swap(self):
        m = nn.Sequential(
            nn.Sequential(nn.Linear(4, 4), nn.ReLU(), nn.Linear(4, 4)),
            nn.Linear(4, 4),
        )
        m_copy = copy.deepcopy(m)
        swap_linear_with_smooth_fq_linear(m_copy, skip_fqn_list=["0.2"])

        # verify all linears are swapped
        assert isinstance(m_copy[0][0], SmoothFakeDynamicallyQuantizedLinear)
        assert isinstance(m_copy[0][1], nn.ReLU)
        # this one was skipped
        assert isinstance(m_copy[0][2], nn.Linear)
        assert isinstance(m_copy[1], SmoothFakeDynamicallyQuantizedLinear)

        # verify results do not change without smoothing
        x = torch.randn(4, 4)
        y_ref = m(x)
        y = m_copy(x)
        assert torch.allclose(y_ref, y)

    @unittest.skipIf(not torch.cuda.is_available(), "Need CUDA available")
    def test_weight_t_and_non_t_numerics_match(self):
        # verify that numerics match whether weight is stored
        # in transposed format (for cuBLAS) vs non-transposed format
        # (for torch.compile)
        dtype = torch.half
        device = "cuda"
        lin_ref = nn.Linear(32, 16, dtype=dtype, device=device)
        lin_eager_t = copy.deepcopy(lin_ref)
        lin_opt_t = copy.deepcopy(lin_eager_t)
        lin_opt = copy.deepcopy(lin_eager_t)
        lin_eager_t = SmoothFakeDynamicallyQuantizedLinear.from_float(lin_eager_t)
        lin_opt_t = SmoothFakeDynamicallyQuantizedLinear.from_float(lin_opt_t)
        lin_opt = SmoothFakeDynamicallyQuantizedLinear.from_float(lin_opt)
        lin_opt.store_w_int_repr_t = False

        x = torch.randn(32, 32, dtype=dtype, device=device)

        y_calib_eager_t = lin_eager_t(x)
        y_calib_opt_t = lin_opt_t(x)
        y_calib_opt = lin_opt(x)
        torch.testing.assert_close(y_calib_eager_t, y_calib_opt_t)
        torch.testing.assert_close(y_calib_eager_t, y_calib_opt)

        lin_eager_t.to_inference()
        lin_opt_t.to_inference()
        lin_opt.to_inference()

        torch.testing.assert_close(lin_eager_t.W_int_repr, lin_opt_t.W_int_repr)
        torch.testing.assert_close(lin_eager_t.W_int_repr, lin_opt.W_int_repr)

        lin_opt_t = torch.compile(lin_opt_t, mode="max-autotune")
        lin_opt = torch.compile(lin_opt, mode="max-autotune")

        y_ref = lin_ref(x)
        y_eager = lin_eager_t(x)
        y_opt_t = lin_opt_t(x)
        y_opt = lin_opt(x)

        if not torch.any(torch.isinf(y_ref)) and torch.any(torch.isinf(y_eager)):
            # eager mode torch._int_mm is sometimes buggy, when this happens
            # we can't really compare the compiled version against it properly
            print("eager mode torch._int_mm known bad, test is inconclusive")
            return

        sqnr_ref_eager = compute_error(y_ref, y_eager)
        sqnr_eager_opt_t = compute_error(y_eager, y_opt_t)
        sqnr_eager_opt = compute_error(y_eager, y_opt)
        # since torch.compile for a torch.half model can
        # change numerics significantly, we can only test for a high SQNR here
        # and not for closeness
        self.assertTrue(sqnr_eager_opt_t >= 45.0)
        self.assertTrue(sqnr_eager_opt >= 45.0)
        # y_opt_t and y_opt should be equivalent
        torch.testing.assert_close(y_opt_t, y_opt)

    def test_selective_torch_compile(self):
        m = nn.Sequential(
            nn.Linear(4, 4),
            nn.Sequential(
                nn.Linear(4, 4),
                nn.Linear(4, 4),
            ),
            nn.Linear(4, 4),
        )
        x = torch.randn(4, 4)
        y_ref = m(x)

        _replace_with_custom_fn_if_matches_filter(
            m,
            lambda mod: torch.compile(mod),
            lambda mod, fqn: isinstance(mod, nn.Linear) and fqn != "1.0",
        )

        self.assertTrue(isinstance(m[0], torch._dynamo.eval_frame.OptimizedModule))
        self.assertTrue(isinstance(m[1][0], nn.Linear))
        self.assertTrue(isinstance(m[1][1], torch._dynamo.eval_frame.OptimizedModule))
        self.assertTrue(isinstance(m[2], torch._dynamo.eval_frame.OptimizedModule))

        y = m(x)
        torch.testing.assert_close(y, y_ref)

    def test_debug_x_absmax(self):
        m = nn.Sequential(nn.Linear(3, 4))
        x0 = torch.randn(4, 5, 3)
        y0 = m(x0)
        swap_linear_with_smooth_fq_linear(m)
        # no calibration, straight to inference, should not crash
        smooth_fq_linear_to_inference(m, debug_skip_calibration=True)
        y1 = m(x0)


class PythonQuantUtilOpUnitTest(unittest.TestCase):
    def _test_dynamic_quant_per_channel_numerics_impl(
        self, qmin, qmax, int_dtype, qint_dtype, float_dtype, device
    ):
        # verifies that dynamic quant per channel in plain pytorch matches
        # numerics of production AO code
        # TODO(future): test this on cpu-half, need to first make
        # torch.aminmax support half on cpu

        x = torch.randn(16, 32, device=device, dtype=float_dtype)
        y_vals, y_scale, y_zero_point = dynamically_quantize_per_channel(
            x, qmin, qmax, int_dtype
        )

        min_val, max_val = torch.aminmax(x, dim=1)

        # reference
        weight_obs = torch.ao.quantization.MovingAveragePerChannelMinMaxObserver(
            dtype=qint_dtype,
            quant_min=qmin,
            quant_max=qmax,
            qscheme=torch.per_channel_symmetric,
            averaging_constant=1.0,  # make it ignore previous iterations
        )
        weight_obs(x)
        y_ref_scale, y_ref_zp = weight_obs.calculate_qparams()
        y_ref_scale = y_ref_scale.to(device)
        y_ref_zp = y_ref_zp.to(device)
        # quantize_per_channel doesn't work for half, so we cast there and back
        x_for_ref = x.half().float() if float_dtype == torch.float16 else x
        y_ref = torch.quantize_per_channel(
            x_for_ref, y_ref_scale, y_ref_zp, 0, qint_dtype
        )

        torch.testing.assert_close(
            y_scale, y_ref.q_per_channel_scales().to(float_dtype)
        )
        assert torch.equal(y_zero_point, y_ref.q_per_channel_zero_points())
        # this test case has one element where the rounding is off by one
        # from Python-only code vs the c++ code, it's easy to repro with
        # various shapes.
        # Discussion here is relevant: https://github.com/pytorch/pytorch/issues/16498
        # TODO(future): figure out what to do about this
        # assert torch.equal(int_vals, q_reference.int_repr())
        assert torch.max(torch.abs(y_vals - y_ref.int_repr())) <= 1

        # dequantize
        x_dq = dequantize_per_channel(y_vals, y_scale, y_zero_point, out_dtype=float_dtype)
        x_ref_dq = y_ref.dequantize().to(float_dtype)
        # off-by-one for scale is okay
        torch.testing.assert_close(
            x_dq, x_ref_dq, atol=torch.max(y_scale).item() * 1.01, rtol=0.0001
        )

    def test_dynamic_quant_per_channel_numerics_cpu(self):
        test_cases = ((-128, 127, torch.int8, torch.qint8, torch.float32, "cpu"),)
        for row in test_cases:
            self._test_dynamic_quant_per_channel_numerics_impl(*row)

    @unittest.skipIf(not torch.cuda.is_available(), "Need CUDA available")
    def test_dynamic_quant_per_channel_numerics_cuda(self):
        test_cases = (
            (-128, 127, torch.int8, torch.qint8, torch.float32, "cuda"),
            (-128, 127, torch.int8, torch.qint8, torch.float16, "cuda"),
        )
        for row in test_cases:
            self._test_dynamic_quant_per_channel_numerics_impl(*row)

    def _test_quantize_per_token_impl(self, device, dtype):
        x = torch.randn(3, 3, 3, device=device, dtype=dtype)
        xq, scales = quantize_activation_per_token_absmax(x)
        block_size = (1, 1, 3)
        x_dq = dequantize_affine(xq, block_size, scales, None, torch.int8, output_dtype=x.dtype)
        sqnr = compute_error(x, x_dq)
        self.assertTrue(sqnr >= 45.0)

    def test_quantize_per_token_cpu(self):
        for dtype in (torch.float32, torch.float16, torch.bfloat16):
            self._test_quantize_per_token_impl("cpu", dtype)

    @unittest.skipIf(not torch.cuda.is_available(), "Need CUDA available")
    def test_quantize_per_token_cuda(self):
        for dtype in (torch.float32, torch.float16, torch.bfloat16):
            self._test_quantize_per_token_impl("cuda", dtype)

    def _test_per_token_linear_impl(self, device, dtype):
        x = torch.randn(2, 16, 8, device=device, dtype=dtype)
        w = torch.randn(16, 8, device=device, dtype=dtype)
        wq, w_scales, _w_zp = dynamically_quantize_per_channel(w, -127, 127, torch.int8)
        # Note: need to make the weight contiguous because we are
        # testing in eager mode and cuBlas will not give correct results
        # for a transposed weight
        y = quant_int8_dynamic_per_token_linear(
            x, wq.t().contiguous(), w_scales, None, dtype
        )
        y_ref = torch.matmul(x, w.t())
        sqnr = compute_error(y_ref, y)
        self.assertTrue(sqnr >= 42.0)

    def test_per_token_linear_cpu(self):
        for dtype in (torch.float32,):
            self._test_per_token_linear_impl("cpu", dtype)

    @unittest.skipIf(not torch.cuda.is_available(), "Need CUDA available")
    def test_per_token_linear_cuda(self):
        for dtype in (torch.float32, torch.float16, torch.bfloat16):
            self._test_per_token_linear_impl("cuda", dtype)

    @unittest.skipIf(not torch.cuda.is_available(), "Need CUDA available")
    def test__int_mm(self):
        # TODO(future): figure out what here needs to move to PT core,
        # if it's not already tested there

        m, k, n = 32, 32, 16
        x = torch.randint(-128, 127, (m, k), dtype=torch.int8, device="cuda")
        w = torch.randint(-128, 127, (k, n), dtype=torch.int8, device="cuda")

        y_ref = torch.matmul(x.float(), w.float()).to(torch.int32)
        y_raw = safe_int_mm(x, w)

        wrap_in_mm_opt = torch.compile(safe_int_mm, mode="max-autotune")
        # note: triton chokes on the line below on k == 8 and n == 8 with
        # https://www.internalfb.com/phabricator/paste/view/P683467944
        # TODO(future): file an issue
        y_opt = wrap_in_mm_opt(x, w)

        torch.testing.assert_close(y_ref, y_raw, atol=0, rtol=0)
        torch.testing.assert_close(y_ref, y_opt, atol=0, rtol=0)

    @unittest.skipIf(not torch.cuda.is_available(), "Need CUDA available")
    def test__int_mm_eager_and_torch_compile_numerics(self):
        def __int_mm_ref(x, w):
            x = x.cpu().to(torch.int32)
            w = w.cpu().to(torch.int32)
            y = torch.matmul(x, w)
            return y.cuda()

        shapes = (
            # minimal test shape
            ((1, 32, 32), (32, 16)),
            # paste of real linear shapes from LLaMa 1.5b
            ((17, 1, 1536), (1536, 1536)),
            ((17, 8, 4096), (4096, 1536)),
            ((17, 1, 1536), (1536, 4096)),
            ((17, 8, 1536), (1536, 1536)),
            ((17, 1, 4096), (4096, 1536)),
            ((17, 8, 1536), (1536, 4096)),
        )

        for x_shape, w_shape in shapes:

            def wrap_torch_int_mm(x, w):
                b, n, k = x.shape
                k, m = w.shape
                x = x.reshape(b * n, k)
                res = safe_int_mm(x, w)
                res = res.reshape(b, n, m)
                return res

            wrap_torch_int_mm_opt = torch.compile(
                wrap_torch_int_mm, mode="max-autotune"
            )

            x = torch.randint(-128, 127, x_shape, dtype=torch.int8, device="cuda")
            w = torch.randint(-128, 127, w_shape, dtype=torch.int8, device="cuda")

            z_ref = __int_mm_ref(x, w)
            z_eager = wrap_torch_int_mm(x, w)
            z_torch_compile = wrap_torch_int_mm_opt(x, w)
            # print(z_ref)
            # print(z_eager)
            # print(z_torch_compile)

            torch.testing.assert_close(z_ref, z_eager, atol=0, rtol=0)
            torch.testing.assert_close(z_ref, z_torch_compile, atol=0, rtol=0)

class TestSubclass(unittest.TestCase):
    @run_supported_device_dtype
    def _test_dequantize_impl(
        self,
        test_subclass_from_float,
        test_device,
        min_sqnr=35,
        test_dtype=torch.bfloat16,
        test_shape=(32, 64, 64),
    ):
        m, k, n = test_shape
        lin = torch.nn.Linear(k, n, device=test_device).to(test_dtype)
        w = lin.weight.detach()
        lin.weight = torch.nn.Parameter(
            test_subclass_from_float(lin.weight), requires_grad=False
        )
        self.assertGreater(
            SQNR(w, lin.weight.dequantize()),
            min_sqnr,
            f"{lin.weight.__class__.__name__} failed dtype={test_dtype}"
            )
        self.assertGreater(
            SQNR(w.t(),
            lin.weight.t().dequantize()),
            min_sqnr,
            f"{lin.weight.__class__.__name__} failed transpose on dtype={test_dtype}"
        )

    @parameterized.expand(COMMON_DEVICE_DTYPE)
    def test_dequantize_int8_dynamic_quant_subclass(self, device, dtype):
        self._test_dequantize_impl(
            Int8DynamicallyQuantizedLinearWeight.from_float, device, 35, test_dtype=dtype,
        )

    @parameterized.expand(COMMON_DEVICE_DTYPE)
    def test_dequantize_int8_weight_only_quant_subclass(self, device, dtype):
        self._test_dequantize_impl(
            Int8WeightOnlyQuantizedLinearWeight.from_float, device, 35, test_dtype=dtype
        )

    @parameterized.expand(COMMON_DEVICE_DTYPE)
    @unittest.skipIf(not TORCH_VERSION_AFTER_2_3, "int4 requires torch nightly.")
    def test_dequantize_int4_weight_only_quant_subclass(self, device, dtype):
        if dtype != torch.bfloat16:
            self.skipTest("Currently only supports bfloat16.")
        for test_shape in ([(16, 1024, 16)] + ([(1, 1024, 8)] if device=='cuda' else [])):
            self._test_dequantize_impl(
                Int4WeightOnlyQuantizedLinearWeight.from_float, device, 15, test_shape=test_shape, test_dtype=dtype
            )

    @parameterized.expand(COMMON_DEVICE_DTYPE)
    @unittest.skipIf(not TORCH_VERSION_AFTER_2_3, "int4 requires torch nightly.")
    def test_dequantize_int4_weight_only_quant_subclass_grouped(self, device, dtype):
        if dtype != torch.bfloat16:
            self.skipTest("Currently only supports bfloat16.")
        m_shapes = [16, 256] + ([1] if device=="cuda" else [])
        n_shapes = [16] + ([8, 13] if device=="cuda" else [])
        for groupsize in [256, 128]:
            for inner_k_tiles in [8, 4, 2]:
                for m in m_shapes:
                    for n in n_shapes:
                        self._test_dequantize_impl(
                            lambda w: Int4WeightOnlyQuantizedLinearWeight.from_float(w, groupsize, inner_k_tiles),
                            device,
                            15,
                            test_shape=[m, 256, n],
                            test_dtype=dtype,
                        )

    @run_supported_device_dtype
    def _test_lin_weight_subclass_impl(
        self,
        test_subclass_from_float,
        test_device,
        min_sqnr=35,
        test_dtype=torch.bfloat16,
        test_shape=(32, 64, 32),
    ):
        m, k, n = test_shape
        x = torch.randn(m, k, device=test_device, dtype=test_dtype)
        lin = torch.nn.Linear(k, n, device=test_device).to(test_dtype)
        ref_f = lin(x)

        lin.weight = torch.nn.Parameter(
            test_subclass_from_float(lin.weight), requires_grad=False
        )
        test = lin(x)
        self.assertGreater(
            SQNR(ref_f, test),
            min_sqnr,
            f"{lin.weight.__class__.__name__} failed, no compile, dtype={test_dtype}, (m, k, n)={test_shape}"
        )
        lin_comp = torch.compile(lin, mode='max-autotune')
        test_comp = lin_comp(x)
        self.assertGreater(
            SQNR(ref_f, test_comp),
            min_sqnr,
            f"{lin.weight.__class__.__name__} failed at compile with dtype={test_dtype}, (m, k, n)={test_shape}"
        )

    @parameterized.expand(COMMON_DEVICE_DTYPE)
    @unittest.skipIf(TORCH_VERSION_AFTER_2_4, "skip because there is some bug in inductor codegen")
    def test_int8_dynamic_quant_subclass(self, device, dtype):
        self._test_lin_weight_subclass_impl(
            Int8DynamicallyQuantizedLinearWeight.from_float, device, 35, test_dtype=dtype
        )

    @parameterized.expand(COMMON_DEVICE_DTYPE)
    def test_int8_weight_only_quant_subclass(self, device, dtype):
        undo_recommended_configs()
        self._test_lin_weight_subclass_impl(
            Int8WeightOnlyQuantizedLinearWeight.from_float, device, 40, test_dtype=dtype
        )

    @parameterized.expand(COMMON_DEVICE_DTYPE)
    def test_aq_int8_dynamic_quant_subclass(self, device, dtype):
        self._test_lin_weight_subclass_impl(
            AQInt8DynamicallyQuantizedLinearWeight.from_float, device, 35, test_dtype=dtype
        )

    @parameterized.expand(COMMON_DEVICE_DTYPE)
    def test_aq_int8_weight_only_quant_subclass(self, device, dtype):
        self._test_lin_weight_subclass_impl(
            AQInt8DynamicallyQuantizedLinearWeight.from_float, device, 35, test_dtype=dtype
        )

    @parameterized.expand(COMMON_DEVICE_DTYPE)
    def test_aq_int8_weight_only_quant_subclass(self, device, dtype):
        self._test_lin_weight_subclass_impl(
            AQWeightOnlyQuantizedLinearWeight.from_float, device, 35, test_dtype=dtype
        )

    @parameterized.expand(COMMON_DEVICE_DTYPE)
    def test_aq_int8_weight_only_quant_2_subclass(self, device, dtype):
        self._test_lin_weight_subclass_impl(
            AQWeightOnlyQuantizedLinearWeight2.from_float, device, 35, test_dtype=dtype
        )

    @parameterized.expand(COMMON_DEVICE_DTYPE)
    def test_aq_int8_weight_only_quant_3_subclass(self, device, dtype):
        self._test_lin_weight_subclass_impl(
            AQWeightOnlyQuantizedLinearWeight3.from_float, device, 35, test_dtype=dtype
        )

    @parameterized.expand(COMMON_DEVICE_DTYPE)
    @unittest.skipIf(not TORCH_VERSION_AFTER_2_3, "int4 requires torch nightly.")
    def test_int4_weight_only_quant_subclass(self, device, dtype):
        if dtype != torch.bfloat16:
            self.skipTest(f"Fails for {dtype}")
        for test_shape in ([(16, 1024, 16)] + ([(1, 1024, 8)] if device=='cuda' else [])):
            self._test_lin_weight_subclass_impl(
                Int4WeightOnlyQuantizedLinearWeight.from_float, device, 10, test_shape=test_shape, test_dtype=dtype
            )

    @parameterized.expand(COMMON_DEVICE_DTYPE)
    @unittest.skipIf(not TORCH_VERSION_AFTER_2_3, "int4 requires torch nightly.")
    def test_int4_weight_only_quant_subclass_grouped(self, device, dtype):
        if dtype != torch.bfloat16:
            self.skipTest(f"Fails for {dtype}")
        m_shapes = [16, 256] + ([1] if device=="cuda" else [])
        n_shapes = [16] + ([8, 13] if device=="cuda" else [])
        for groupsize in [128, 64]:
            for inner_k_tiles in [8, 4, 2]:
                for m in m_shapes:
                    for n in n_shapes:
                        self._test_lin_weight_subclass_impl(
                            lambda w: Int4WeightOnlyQuantizedLinearWeight.from_float(w, groupsize, inner_k_tiles),
                            device,
                            10,
                            test_shape=[m, 256, n],
                            test_dtype=dtype,
                        )

    @torch.no_grad()
    @run_supported_device_dtype
    def _test_lin_weight_subclass_api_impl(
        self,
        api,
        test_device,
        min_sqnr=35,
        test_dtype=torch.bfloat16,
        test_shape=(32, 64, 32)
    ):
        m, k, n = test_shape
        x = torch.randn(m, k, device=test_device, dtype=test_dtype)
        mod = nn.Sequential(
            nn.Linear(k, n, device=test_device), nn.ReLU(), nn.Linear(n, n, device=test_device)
        ).to(test_dtype)
        ref_f = mod(x)
        api(mod)

        test = mod(x)
        self.assertGreater(
            SQNR(ref_f, test),
            min_sqnr, f"{api.__name__} failed, no compile dtype={test_dtype}, (m, k, n)={test_shape}"
        )

        mod_qc = torch.compile(mod, mode="max-autotune")
        test_comp = mod_qc(x)
        self.assertGreater(
            SQNR(ref_f, test_comp), min_sqnr,
            f"{api.__name__} failed when compiled with dtype={test_dtype}, (m, k, n)={test_shape}"
        )


    @parameterized.expand(COMMON_DEVICE_DTYPE)
    @unittest.skipIf(TORCH_VERSION_AFTER_2_4, "skip because there is some bug in inductor codegen")
    def test_int8_dynamic_quant_subclass_api(self, device, dtype):
        self._test_lin_weight_subclass_api_impl(
            _int8da_int8w_api, device, 35, test_dtype=dtype
        )

    @parameterized.expand(COMMON_DEVICE_DTYPE)
    @unittest.skipIf(is_fbcode(), "broken in fbcode")
    def test_int8_weight_only_quant_subclass_api(self, device, dtype):
        undo_recommended_configs()
        self._test_lin_weight_subclass_api_impl(
            _int8wo_api, device, 40, test_dtype=dtype
        )

    @parameterized.expand(COMMON_DEVICE_DTYPE)
    @torch._inductor.config.patch({"freezing": True})
    @unittest.skipIf(not TORCH_VERSION_AFTER_2_4, "freeze requires torch 2.4 and after.")
    def test_int8_weight_only_quant_with_freeze(self, device, dtype):
        self._test_lin_weight_subclass_api_impl(
            _int8wo_api, device, 40, test_dtype=dtype
        )

    @parameterized.expand(COMMON_DEVICE_DTYPE)
    @unittest.skipIf(not TORCH_VERSION_AFTER_2_3, "int4 requires torch nightly.")
    def test_int4_weight_only_quant_subclass_api(self, device, dtype):
        if dtype != torch.bfloat16:
            self.skipTest(f"Fails for {dtype}")
        for test_shape in ([(16, 1024, 16)] + ([(1, 1024, 256)] if device=='cuda' else [])):
            self._test_lin_weight_subclass_api_impl(
                _int4wo_api,
                device,
                15,
                test_shape=test_shape,
                test_dtype=dtype
            )

    @parameterized.expand(COMMON_DEVICE_DTYPE)
    @unittest.skipIf(not TORCH_VERSION_AFTER_2_3, "int4 requires torch nightly.")
    def test_int4_weight_only_quant_subclass_api_grouped(self, device, dtype):
        if dtype != torch.bfloat16:
            self.skipTest(f"Fails for {dtype}")
        for test_shape in ([(256, 256, 16)] + ([(256, 256, 8)] if device=='cuda' else [])):
            for groupsize in [64, 32]:
                for inner_k_tiles in [4, 2]:
                    kwargs = {"groupsize": groupsize, "inner_k_tiles": inner_k_tiles}

                    def api(mod):
                        if TORCH_VERSION_AFTER_2_4:
                            kwargs_copy = kwargs.copy()
                            kwargs_copy["group_size"] = groupsize
                            del kwargs_copy["groupsize"]
                            quantize(mod, int4_weight_only(**kwargs_copy))
                            unwrap_tensor_subclass(mod)
                        else:
                            change_linear_weights_to_int4_woqtensors(mod, **kwargs)

                    self._test_lin_weight_subclass_api_impl(
                        api,
                        device,
                        15,
                        test_shape=test_shape,
                        test_dtype=dtype,
                    )


class TestDynamicQuant(unittest.TestCase):
    def test_dynamic_quant(self):
        M, K, N = 8, 16, 8
        x = torch.randn(M, K)
        m = nn.Sequential(nn.Linear(K, N))

        y_ref = m(x)
        quantize(m, int8_dynamic_activation_int8_weight())
        y_test = m(x)

        sqnr = compute_error(y_ref, y_test)
        self.assertGreater(sqnr, 40.0)
        # self.assertTrue(isinstance(m[0], DynamicallyPerAxisQuantizedLinear))


class TestWeightOnlyInt8Quant(unittest.TestCase):
    def test_weight_only_quant(self):
        for x_shape in [[2, 4], [5, 5, 5, 4], [1, 4, 4]]:
            x = torch.randn(*x_shape)
            m = nn.Sequential(nn.Linear(4, 5))
            y_ref = m(x)
            _int8wo_api(m)
            y_wo = m(x)
            sqnr = compute_error(y_ref, y_wo)
            self.assertGreater(sqnr, 44.0)

    @parameterized.expand(COMMON_DEVICE_DTYPE)
    @torch.no_grad()
    @unittest.skipIf(not torch.cuda.is_available(), "Need CUDA available")
    def test_weight_only_quant_force_mixed_mm(self, device, dtype):
        undo_recommended_configs()
        if device != "cuda":
            self.skipTest(f"weight_only_quant_force_mixed_mm can't be constructed on {device}")
        if dtype == torch.bfloat16 and torch.cuda.get_device_capability() < (8, 0):
            self.skipTest("test requires SM capability of at least (8, 0).")
        from torch._inductor import config
        mixed_mm_key, mixed_mm_val = ("mixed_mm_choice", "triton") if TORCH_VERSION_AFTER_2_4 else ("force_mixed_mm", True)

        with config.patch({
            "epilogue_fusion": True,
            mixed_mm_key: mixed_mm_val,
            }):
            for x_shape in [[2, 4], [5, 5, 5, 4], [1, 4, 4]]:
                torch._dynamo.reset()
                x = torch.randn(*x_shape).to(device).to(dtype)
                m = nn.Sequential(nn.Linear(4, 5)).to(device).to(dtype)
                y_ref = m(x)
                _int8wo_api(m)
                m(x)
                m_c = torch.compile(m, mode="max-autotune")
                y_wo, (code,) = run_and_get_code(m_c, x)
                sqnr = compute_error(y_ref, y_wo)
                self.assertGreaterEqual(sqnr, 42.50)
                if device == "cuda":
                    self.assertTrue("mixed_mm" in code, f"got code: {code}")

    @parameterized.expand(COMMON_DEVICE_DTYPE)
    @unittest.skipIf(not torch.cuda.is_available(), "Need CUDA available")
    def test_weight_only_quant_use_mixed_mm(self, device, dtype):
        undo_recommended_configs()
        if device != "cuda":
            self.skipTest(f"weight_only_quant_force_mixed_mm can't be constructed on {device}")
        if dtype == torch.bfloat16 and torch.cuda.get_device_capability() < (8, 0):
            self.skipTest("test requires SM capability of at least (8, 0).")
        torch.manual_seed(0)
        from torch._inductor import config
        mixed_mm_key, mixed_mm_val = ("mixed_mm_choice", "triton") if TORCH_VERSION_AFTER_2_4 else ("force_mixed_mm", True)

        with config.patch({
            "epilogue_fusion": False,
            mixed_mm_key: mixed_mm_val,
            }):
            for x_shape in [[2, 4], [5, 5, 5, 4], [1, 4, 4]]:
                torch._dynamo.reset()
                x = torch.randn(*x_shape).to(device).to(dtype)
                m = nn.Sequential(nn.Linear(4, 5)).to(device).to(dtype)
                y_ref = m(x)
                _int8wo_api(m)
                m_c = torch.compile(m, mode="max-autotune")
                y_wo, (code,) = run_and_get_code(m_c, x)
                sqnr = compute_error(y_ref, y_wo)
                self.assertGreater(sqnr, 42.75)


class TestSaveLoadMeta(unittest.TestCase):
    @torch.no_grad()
    @run_supported_device_dtype
    def _test_handle_save_load_meta_impl(
        self,
        api,
        test_device,
        min_sqnr=35,
        test_dtype=torch.bfloat16
    ):
        logger.info(f"TestSaveLoad: {api}, {test_device}, {test_dtype}")
        m, k, n = 32, 64, 32

        class test_model(nn.Module):
            def __init__(self):
                super().__init__()
                self.lin1 = nn.Linear(k, n)
                self.relu = nn.ReLU()
                self.lin2 = nn.Linear(n, n)

            def forward(self, x):
                x = self.lin1(x)
                x = self.relu(x)
                x = self.lin2(x)
                return x

        x = torch.randn(m, k, dtype=test_dtype, device=test_device)

        # get float reference
        model = test_model().to(dtype=test_dtype, device=test_device).eval()
        ref_f = model(x)

        # save quantized state_dict
        api(model)

        torch.save(model.state_dict(), "test.pth")
        # get quantized reference
        model_qc = torch.compile(model, mode="max-autotune")
        ref_q = model_qc(x).detach()

        assert SQNR(ref_f, ref_q) > min_sqnr, f"got sqnr: {SQNR(ref_f, ref_q)}, expected: {min_sqnr}"

        # load model structure
        with torch.device('meta'):
            model = test_model().to(dtype=test_dtype)
        api(model)

        # load quantized state_dict
        state_dict = torch.load("test.pth", mmap=True)
        os.remove("test.pth")

        model.load_state_dict(state_dict, assign=True)
        model = model.to(device=test_device, dtype=test_dtype).eval()

        # get quantized reference
        model_qc = torch.compile(model, mode="max-autotune")
        test = model_qc(x).detach()

        assert SQNR(ref_f, test) > min_sqnr, f"got sqnr: {SQNR(ref_f, ref_q)}, expected: {min_sqnr}"
        self.assertTrue(torch.equal(ref_q, test))

    @parameterized.expand(COMMON_DEVICE_DTYPE)
    @unittest.skipIf(is_fbcode(), "'PlainAQTLayout' object has no attribute 'int_data'")
    @torch.no_grad()
    def test_save_load_dqtensors(self, device, dtype):
        if device == "cpu":
            self.skipTest(f"indcutor failed for cpu right now")
        self._test_handle_save_load_meta_impl(_int8da_int8w_api, device, test_dtype=dtype)

    @parameterized.expand(COMMON_DEVICE_DTYPE)
    @torch.no_grad()
    @unittest.skipIf(is_fbcode(), "broken in fbcode")
    def test_save_load_int8woqtensors(self, device, dtype):
        undo_recommended_configs()
        self._test_handle_save_load_meta_impl(_int8wo_api, device, test_dtype=dtype)

    @parameterized.expand(COMMON_DEVICE_DTYPE)
    @unittest.skipIf(not TORCH_VERSION_AFTER_2_3, "int4 requires torch nightly.")
    @torch.no_grad()
    def test_save_load_int4woqtensors(self, device, dtype):
        if dtype != torch.bfloat16:
            self.skipTest(f"Fails for {dtype}")
        self._test_handle_save_load_meta_impl(_int4wo_api, device, 20, test_dtype=dtype)


class TorchCompileUnitTest(unittest.TestCase):
    @unittest.skipIf(not torch.cuda.is_available(), "Need CUDA available")
    @unittest.skipIf(not TORCH_VERSION_AFTER_2_3, "fullgraph requires torch nightly.")
    def test_fullgraph(self):
        lin_fp16 = nn.Linear(32, 16, device="cuda", dtype=torch.float16)
        lin_smooth = SmoothFakeDynamicallyQuantizedLinear.from_float(
            lin_fp16, alpha=0.25
        )

        x0 = torch.randn(17, 1, 32, device="cuda", dtype=torch.float16)

        # calibrate
        _ = lin_smooth(x0)

        # inference
        lin_smooth.to_inference()

        # torch.compile
        lin_smooth_opt = torch.compile(lin_smooth, fullgraph=True)
        # print(lin_smooth_opt)

        y = lin_smooth_opt(x0)
        # print(y)


class UtilsUnitTest(unittest.TestCase):
    def test_shape_logger(self):
        x = torch.randn(4, 4)

        m = nn.Sequential(
            nn.Linear(4, 4),
            nn.Sequential(
                nn.Linear(4, 4),
            ),
        )

        _apply_logging_hook(m)
        with LoggingTensorMode():
            m(x)
            m(x)

        for fqn, d1 in _fqn_to_op_to_shape_to_count.items():  # noqa: PERF102
            for op, d2 in d1.items():  # noqa: PERF102
                for shape, count in d2.items():  # noqa: PERF102
                    # print(fqn, op, shape, count)
                    pass


class SmoothquantIntegrationTest(unittest.TestCase):
    @torch.no_grad()
    @unittest.skipIf(not torch.cuda.is_available(), "Need CUDA available")
    def test_non_dynamically_quantizable_linear(self):
        if torch.cuda.is_available() and torch.cuda.get_device_capability() < (8, 0):
            self.skipTest("test requires SM capability of at least (8, 0).")
        model = torch.nn.Sequential(
            torch.nn.modules.linear.NonDynamicallyQuantizableLinear(32,32),
            torch.nn.ReLU()
        ).to("cuda").to(torch.bfloat16)
        example_input = torch.randn(32,32, device="cuda", dtype=torch.bfloat16)
        ref = model(example_input)
        swap_linear_with_smooth_fq_linear(model)
        model(ref)
        smooth_fq_linear_to_inference(model)
        model_c = torch.compile(model, mode="max-autotune")
        out = model_c(example_input)
        sqnr = SQNR(ref, out)
        self.assertTrue(sqnr >= 25)
        self.assertTrue(isinstance(model[0], SmoothFakeDynamicallyQuantizedLinear))

    @torch.inference_mode()
    @unittest.skipIf(is_fbcode(), "can't load tokenizer")
    def test_on_dummy_distilbert(self):
        # https://huggingface.co/distilbert-base-uncased#how-to-use
        from transformers import (  # type: ignore[import-untyped]
            DistilBertModel,
            DistilBertTokenizer,
        )

        tokenizer = DistilBertTokenizer.from_pretrained("distilbert-base-uncased")
        model = DistilBertModel.from_pretrained("distilbert-base-uncased")
        # print(model)
        text = "Replace me by any text you'd like."
        encoded_input = tokenizer(text, return_tensors="pt")
        output_ref = model(**encoded_input)
        # print(output_ref)

        #
        # smooth_quant
        #
        model_copy = copy.deepcopy(model)
        swap_linear_with_smooth_fq_linear(model_copy, alpha=0.75)
        # calibrate
        output_1_1 = model_copy(**encoded_input)
        # inference
        smooth_fq_linear_to_inference(model_copy)
        output_1_2 = model_copy(**encoded_input)
        # print(output_1_1)
        # print(output_1_2)
        sqnr_sq = compute_error(
            output_ref.last_hidden_state, output_1_2.last_hidden_state
        )
        print("sqnr_sq", sqnr_sq)
        self.assertTrue(sqnr_sq >= 20.0)

        #
        # reference - dynamic linear quant
        #
        model_copy2 = copy.deepcopy(model)
        qconfig = torch.ao.quantization.QConfig(
            activation=None,
            weight=torch.ao.quantization.default_per_channel_weight_observer,
        )
        model_copy2 = torch.ao.quantization.quantize_dynamic(
            model_copy2,
            {torch.nn.Linear: qconfig},
        )
        output_2_2 = model_copy2(**encoded_input)
        # print(output_2_2)
        sqnr_pt_quant = compute_error(
            output_ref.last_hidden_state, output_2_2.last_hidden_state
        )
        print("sqnr_pt_quant", sqnr_pt_quant)
        self.assertTrue(sqnr_sq >= 8.0)

class TestAutoQuant(unittest.TestCase):
    @parameterized.expand(combine_parameters(COMMON_DEVICE_DTYPE,
        [
            (16, 128, 128),
            (64, 128, 128),
            # (2**15, 128, 128), TODO: Runs out of shared memory on T4
            (16, 128, 256),
            # (64, 128, 256), # TODO: Runs out of shared memory on T4
            (16, 256, 128),
            (64, 256, 128),
            # (256, 256, 128), TODO: Runs out of shared memory on T4
        ]))
    @unittest.skipIf(not TORCH_VERSION_AFTER_2_3, "autoquant requires 2.3+.")
    def test_autoquant_one_input(self, device, dtype, m, k, n):
        undo_recommended_configs()
        print("(m, k, n): ", (m, k, n))
        if device != "cuda" or not torch.cuda.is_available():
            self.skipTest(f"autoquant currently does not support {device}")
        if torch.cuda.is_available() and torch.cuda.get_device_capability() < (8, 0):
            if dtype == torch.bfloat16:
                self.skipTest(f"bfloat16 requires sm80+")
            if m == 1:
                self.skipTest(f"Shape {(m, k, n)} requires sm80+")
        torch._inductor.config.epilogue_fusion = False
        torch._inductor.config.use_mixed_mm = True
        torch._inductor.config.force_fuse_int_mm_with_mul = True
        torch._dynamo.config.automatic_dynamic_shapes = False

        example_input = torch.randn(m, k, device=device, dtype=dtype)
        model = torch.nn.Sequential(
            torch.nn.ReLU(),
            torch.nn.Linear(k,n),
            torch.nn.ReLU(),
        ).to(device).to(dtype)
        out = model(example_input)
        torchao.autoquant(model, set_inductor_config=False)
        out2 = model(example_input)
        sqnr = SQNR(out, out2)
        self.assertTrue(sqnr >= 30)

    @parameterized.expand(combine_parameters(COMMON_DEVICE_DTYPE,
        [
            (1,   1, 128, 128),
            (1,  32, 128, 128),
            (32, 32, 128, 128),
        ]))
    @unittest.skipIf(not TORCH_VERSION_AFTER_2_3, "autoquant requires 2.3+.")
    def test_autoquant_compile(self, device, dtype, m1, m2, k, n):
        undo_recommended_configs()
        if device != "cuda" or not torch.cuda.is_available():
            self.skipTest(f"autoquant currently does not support {device}")
        if torch.cuda.is_available() and torch.cuda.get_device_capability() < (8, 0):
            if dtype == torch.bfloat16:
                self.skipTest(f"bfloat16 requires sm80+")
            if m1 == 1 or m2 == 1:
                self.skipTest(f"Shape {(m1, m2, k, n)} requires sm80+")
        model = torch.nn.Sequential(
            torch.nn.ReLU(),
            torch.nn.Linear(k,n),
            torch.nn.ReLU(),
        ).to(device).to(dtype)
        example_input = torch.randn(m1, k, device=device, dtype=dtype)
        example_input2 = torch.randn(m2, k, device=device, dtype=dtype)
        out = model(example_input)

        mod = torchao.autoquant(torch.compile(model), manual=True, set_inductor_config=False)
        mod(example_input)
        mod(example_input2)
        mod.finalize_autoquant()

        out2 = mod(example_input)
        sqnr = SQNR(out, out2)
        self.assertTrue(sqnr >= 30)

    @parameterized.expand(COMMON_DEVICE_DTYPE)
    @unittest.skipIf(not TORCH_VERSION_AFTER_2_3, "autoquant requires 2.3+.")
    def test_autoquant_manual(self, device, dtype):
        undo_recommended_configs()
        if device != "cuda" or not torch.cuda.is_available():
            self.skipTest(f"autoquant currently does not support {device}")
        if torch.cuda.is_available() and torch.cuda.get_device_capability() < (8, 0):
            if dtype == torch.bfloat16:
                self.skipTest(f"bfloat16 requires sm80+")
        m1, m2, k, n = 16, 32, 128, 128
        model = torch.nn.Sequential(
            torch.nn.ReLU(),
            torch.nn.Linear(k,n),
            torch.nn.ReLU(),
        ).to(device).to(dtype)
        example_input = torch.randn(m1, k, device=device, dtype=dtype)
        example_input2 = torch.randn(m2, k, device=device, dtype=dtype)
        out = model(example_input)

        mod = torchao.autoquant(torch.compile(model), manual=True, set_inductor_config=False)
        mod(example_input)
        mod(example_input2)
        mod.finalize_autoquant()
        out2 = mod(example_input)
        sqnr = SQNR(out, out2)
        self.assertTrue(sqnr >= 30)

        mod2 = torchao.autoquant(model, manual=True, set_inductor_config=False)
        mod2(example_input)
        mod2(example_input2)
        mod2.finalize_autoquant()
        out3 = mod(example_input)
        sqnr2 = SQNR(out, out3)
        self.assertTrue(sqnr2 >= 30)
    

    @parameterized.expand(combine_parameters(COMMON_DEVICE_DTYPE,
        [
            (1,   1, 128, 128),
            (1,  32, 128, 128),
            (32, 32, 128, 128),
        ]))
    @unittest.skipIf(not TORCH_VERSION_AFTER_2_3, "autoquant requires 2.3+.")
    def test_autoquant_kwargs(self, device, dtype, m1, m2, k, n):
        undo_recommended_configs()
        if device != "cuda" or not torch.cuda.is_available():
            self.skipTest(f"autoquant currently does not support {device}")
        if torch.cuda.is_available() and torch.cuda.get_device_capability() < (8, 0):
            if dtype == torch.bfloat16:
                self.skipTest(f"bfloat16 requires sm80+")
            if m1 == 1 or m2 == 1:
                self.skipTest(f"Shape {(m1, m2, k, n)} requires sm80+")

        class NeedsKwargs(torch.nn.Module):
            def __init__(self):
                super().__init__()
                self.rel = torch.nn.ReLU()
                self.lin = torch.nn.Linear(k,n)

            def forward(self, x, y):
                x = self.rel(x)
                z = self.lin(x + y)
                return z

        model = NeedsKwargs().to(device).to(dtype)
        example_input = {
            "x": torch.randn(m1, k, device=device, dtype=dtype),
            "y": torch.randn(m1, k, device=device, dtype=dtype),
        }
        out = model(**example_input)

        mod = torchao.autoquant(torch.compile(model), set_inductor_config=False)
        mod(**example_input)

        out2 = mod(**example_input)
        sqnr = SQNR(out, out2)
        self.assertTrue(sqnr >= 30)

    @parameterized.expand(combine_parameters(COMMON_DEVICE_DTYPE,
        [
            (16, 128, 128),
        ]))
    @unittest.skipIf(not TORCH_VERSION_AFTER_2_3, "autoquant requires 2.3+.")
    def test_autoquant_double_access(self, device, dtype, m, k, n):
        undo_recommended_configs()
        if device != "cuda" or not torch.cuda.is_available():
            self.skipTest(f"autoquant currently does not support {device}")
        if torch.cuda.is_available() and torch.cuda.get_device_capability() < (8, 0):
            if dtype == torch.bfloat16:
                self.skipTest(f"bfloat16 requires sm80+")

        class DoubleAccess(torch.nn.Module):
            def __init__(self):
                super().__init__()
                self.lin1 = torch.nn.Linear(k, n)
                self.lin2 = torch.nn.Linear(n, k)
                self.lin3 = torch.nn.Linear(k, n)
                self.lin3.weight = self.lin1.weight

            def forward(self, x):
                x = self.lin1(x)
                x = self.lin2(x)
                x = self.lin3(x)
                return x

        x_in = torch.randn(m, k, device=device, dtype=dtype)
        model = DoubleAccess().to(device).to(dtype)
        model(x_in)
        torchao.autoquant(model, set_inductor_config=False)
        assert not isinstance(model.lin1.weight.weight, AutoQuantizableLinearWeight)
        model(x_in)




class TestAOTI(unittest.TestCase):
    @parameterized.expand(
        list(itertools.product(TENSOR_SUBCLASS_APIS, COMMON_DEVICES, COMMON_DTYPES)),
    )
    @run_supported_device_dtype
    def test_aoti(self, api, test_device, test_dtype):
        if not TORCH_VERSION_AFTER_2_4:
            self.skipTest("aoti compatibility requires 2.4+.")

        print(f"TestAOTI: {api}, {test_device}, {test_dtype}")
        logger.info(f"TestAOTI: {api}, {test_device}, {test_dtype}")
        if api is change_linear_weights_to_int8_dqtensors and test_device == "cuda":
            self.skipTest(f"{api} in {test_device} is not support for aoti compilation yet")

        if test_dtype != torch.bfloat16:
            self.skipTest(f"{api} in {test_dtype} is not support for aoti compilation yet")

        m, k, n = 32, 64, 32

        class test_model(nn.Module):
            def __init__(self):
                super().__init__()
                self.lin1 = nn.Linear(k, n)
                self.relu = nn.ReLU()
                self.lin2 = nn.Linear(n, n)

            def forward(self, x):
                x = self.lin1(x)
                x = self.relu(x)
                x = self.lin2(x)
                return x

        x = torch.randn(m, k, dtype=test_dtype, device=test_device)

        # get float reference
        model = test_model().to(dtype=test_dtype, device=test_device).eval()
        ref_f = model(x)

        api(model)

        # running model
        model(x)

        # make sure it compiles
        example_inputs = (x,)
        torch._export.aot_compile(model, example_inputs)


class TestExport(unittest.TestCase):
    @parameterized.expand(
        list(itertools.product(TENSOR_SUBCLASS_APIS, COMMON_DEVICES, COMMON_DTYPES)),
    )
    @run_supported_device_dtype
    def test_aoti(self, api, test_device, test_dtype):
        if not TORCH_VERSION_AFTER_2_4:
            self.skipTest("aoti compatibility requires 2.4+.")

        logger.info(f"TestExport: {api}, {test_device}, {test_dtype}")

        if test_dtype != torch.bfloat16:
            self.skipTest(f"{api} in {test_dtype} is not support for aoti compilation yet")

        m, k, n = 32, 64, 32

        class test_model(nn.Module):
            def __init__(self):
                super().__init__()
                self.lin1 = nn.Linear(k, n)
                self.relu = nn.ReLU()
                self.lin2 = nn.Linear(n, n)

            def forward(self, x):
                x = self.lin1(x)
                x = self.relu(x)
                x = self.lin2(x)
                return x

        x = torch.randn(m, k, dtype=test_dtype, device=test_device)

        # get float reference
        model = test_model().to(dtype=test_dtype, device=test_device).eval()
        ref_f = model(x)

        api(model)

        # running model
        ref = model(x)

        # make sure it compiles
        example_inputs = (x,)
        model = torch.export.export(model, example_inputs).module()
        after_export = model(x)
        self.assertTrue(torch.equal(after_export, ref))

class TestUtils(unittest.TestCase):
    @parameterized.expand(COMMON_DEVICE_DTYPE)
    @unittest.skipIf(not TORCH_VERSION_AFTER_2_3, "autoquant requires 2.3+.")
    def test_get_model_size_autoquant(self, device, dtype):
        if device != "cuda" and dtype != torch.bfloat16:
            self.skipTest(f"autoquant currently does not support {device}")
        if device != "cuda" or not torch.cuda.is_available():
            self.skipTest(f"autoquant currently does not support {device}")
        if torch.cuda.is_available() and torch.cuda.get_device_capability() < (8, 0):
            if dtype == torch.bfloat16:
                self.skipTest(f"bfloat16 requires sm80+")
        m, k, n = 16, 128, 128
        model = torch.nn.Sequential(
            torch.nn.ReLU(),
            torch.nn.Linear(k,n),
            torch.nn.ReLU(),
        ).to(device).to(dtype)
        example_input = torch.randn(m, k, device=device, dtype=dtype)
        size = torchao.utils.get_model_size_in_bytes(model)

        from torchao.quantization.autoquant import (
            AQWeightOnlyQuantizedLinearWeight2,
        )
        qtensor_class_list = (
            AQWeightOnlyQuantizedLinearWeight2,
        )
        mod = torchao.autoquant(torch.compile(model), qtensor_class_list = qtensor_class_list, set_inductor_config=False)
        mod(example_input)
        size2 = torchao.utils.get_model_size_in_bytes(mod)
        self.assertTrue(size2 < size)

    @parameterized.expand(
        list(itertools.product(TENSOR_SUBCLASS_APIS, COMMON_DEVICES, COMMON_DTYPES)),
    )
    def test_get_model_size_aqt(self, api, test_device, test_dtype):
        if test_dtype != torch.bfloat16:
            self.skipTest(f"{api} in {test_dtype} is not supported yet")
        if test_device != "cuda" or not torch.cuda.is_available():
            self.skipTest(f"{api} currently does not support {test_device}")
        k, n = 1024, 1024
        model = torch.nn.Sequential(
            torch.nn.ReLU(),
            torch.nn.Linear(k,n),
            torch.nn.ReLU(),
        ).to(test_device).to(test_dtype)
        size = torchao.utils.get_model_size_in_bytes(model)
        api(model)
        size2 = torchao.utils.get_model_size_in_bytes(model)
        self.assertTrue(size2 < size)




class TestBenchmarkModel(unittest.TestCase):
    
    class ToyLinearModel(torch.nn.Module):
        def __init__(self, m=64, n=32, k=64):
            super().__init__()
            self.linear1 = torch.nn.Linear(m, n, bias=False)
            self.linear2 = torch.nn.Linear(n, k, bias=False)

        def example_inputs(self, batch_size=1, dtype=torch.float32, device="cpu"):
            return (torch.randn(batch_size, self.linear1.in_features, dtype=dtype, device=device),)

        def forward(self, x):
            x = self.linear1(x)
            x = self.linear2(x)
            return x

    def run_benchmark_model(self, device):
        # params
        dtype = torch.bfloat16
        m = self.ToyLinearModel(1024, 1024, 1024).eval().to(dtype).to(device)
        m_bf16 = copy.deepcopy(m)
        example_inputs = m.example_inputs(dtype=dtype, device=device)
        m_bf16 = torch.compile(m_bf16, mode='max-autotune')
        num_runs = 100
        return benchmark_model(m_bf16, num_runs, example_inputs[0])

    @unittest.skipIf(not torch.cuda.is_available(), "Need CUDA available")
    def test_benchmark_model_cuda(self):
        assert self.run_benchmark_model("cuda") is not None

    def test_benchmark_model_cpu(self):
        assert self.run_benchmark_model("cpu") is not None


if __name__ == "__main__":
    unittest.main()<|MERGE_RESOLUTION|>--- conflicted
+++ resolved
@@ -78,16 +78,12 @@
 from parameterized import parameterized
 import itertools
 import logging
-<<<<<<< HEAD
-from torchao.utils import TORCH_VERSION_AFTER_2_3, TORCH_VERSION_AFTER_2_4, is_fbcode, benchmark_model
-=======
 from torchao.utils import (
     TORCH_VERSION_AFTER_2_3,
     TORCH_VERSION_AFTER_2_4,
     unwrap_tensor_subclass,
     is_fbcode,
 )
->>>>>>> dee13e13
 
 logger = logging.getLogger("INFO")
 
