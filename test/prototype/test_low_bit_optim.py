import copy
import shutil
import tempfile
from pathlib import Path

import pytest
import torch
from packaging.version import Version
from torch import nn
from torch.distributed._composable.fsdp import fully_shard
from torch.testing._internal.common_distributed import skip_if_lt_x_gpu
from torch.testing._internal.common_fsdp import FSDPTest
from torch.testing._internal.common_utils import (
    TestCase,
    instantiate_parametrized_tests,
    parametrize,
    run_tests,
)

from torchao.prototype import low_bit_optim
from torchao.prototype.low_bit_optim.quant_utils import (
    _fp32_to_bf16_sr,
    quantize_4bit_with_qmap,
    quantize_8bit_with_qmap,
)
from torchao.prototype.low_bit_optim.subclass_4bit import OptimState4bit
from torchao.prototype.low_bit_optim.subclass_8bit import OptimState8bit
from torchao.prototype.low_bit_optim.subclass_fp8 import OptimStateFp8
<<<<<<< HEAD
from torchao.utils import TORCH_VERSION_AT_LEAST_2_4, TORCH_VERSION_AT_LEAST_2_5
=======
from torchao.utils import (
    get_available_devices,
    TORCH_VERSION_AT_LEAST_2_4,
    TORCH_VERSION_AT_LEAST_2_5,
    TORCH_VERSION_AT_LEAST_2_6,
)
>>>>>>> 6ff3904a

try:
    import bitsandbytes as bnb
except ImportError:
    bnb = None

try:
    import lpmm
except ImportError:
    lpmm = None


_DEVICES = get_available_devices()


class TestQuantize(TestCase):
    @parametrize("device", _DEVICES)
    def test_quantize_8bit_with_qmap_correctness(self, device):
        x = torch.rand(32, 1024, device=device)
        qmap = torch.rand(256, device=device).sort().values

        actual = (x.unsqueeze(-1) - qmap).abs().argmin(-1).to(torch.uint8)
        expected = quantize_8bit_with_qmap(x, qmap)

        torch.testing.assert_close(actual, expected)

    @parametrize("device", _DEVICES)
    def test_quantize_8bit_with_qmap_compile(self, device):
        x = torch.rand(32, 1024, device=device)
        qmap = torch.rand(256, device=device).sort().values

        compiled_f = torch.compile(quantize_8bit_with_qmap, fullgraph=True)
        actual = compiled_f(x, qmap)
        expected = quantize_8bit_with_qmap(x, qmap)

        torch.testing.assert_close(actual, expected)

    @parametrize("device", _DEVICES)
    def test_quantize_4bit_with_qmap_correctness(self, device):
        x = torch.rand(32, 1024, device=device)
        qmap = torch.rand(16, device=device).sort().values

        actual = (x.unsqueeze(-1) - qmap).abs().argmin(-1).to(torch.uint8)
        expected = quantize_4bit_with_qmap(x, qmap)

        torch.testing.assert_close(actual, expected)

    @parametrize("device", _DEVICES)
    def test_quantize_4bit_with_qmap_compile(self, device):
        x = torch.rand(32, 1024, device=device)
        qmap = torch.rand(16, device=device).sort().values

        compiled_f = torch.compile(quantize_4bit_with_qmap, fullgraph=True)
        actual = compiled_f(x, qmap)
        expected = quantize_4bit_with_qmap(x, qmap)

        torch.testing.assert_close(actual, expected)

    @parametrize("device", _DEVICES)
    @parametrize("compile", [False, True])
    def test_bf16_stochastic_round(self, device, compile):
        x = torch.rand(32, device=device) * 100
        x_rep = x.view(-1, 1).repeat(1, 100_000)

        func = torch.compile(
            _fp32_to_bf16_sr, fullgraph=True, dynamic=False, disable=not compile
        )
        x_rep_bf16 = func(x_rep)
        assert x_rep_bf16.dtype is torch.bfloat16

        # must cast BF16 tensor back to FP32 so that .mean() is accurate
        torch.testing.assert_close(x_rep_bf16.float().mean(1), x, atol=3e-5, rtol=3e-5)


class TestOptim(TestCase):
    @parametrize(
        "optim_name",
        ["Adam8bit", "AdamW8bit", "Adam4bit", "AdamW4bit", "AdamFp8", "AdamWFp8"],
    )
    @parametrize("dtype", [torch.float32, torch.bfloat16])
    @parametrize("device", _DEVICES)
    def test_optim_smoke(self, optim_name, dtype, device):
        if optim_name.endswith("Fp8") and device == "cuda":
            if not TORCH_VERSION_AT_LEAST_2_4:
                pytest.skip("FP8 CUDA requires PyTorch >= 2.4")
            if torch.cuda.get_device_capability() < (8, 9):
                pytest.skip("FP8 CUDA requires compute capability >= 8.9")

        model = nn.Sequential(nn.Linear(32, 256), nn.ReLU(), nn.Linear(256, 32))
        model.to(device=device, dtype=dtype)
        optim = getattr(low_bit_optim, optim_name)(model.parameters())

        x = torch.randn(4, 32, device=device, dtype=dtype)
        loss = model(x).sum()
        loss.backward()
        optim.step()
        optim.zero_grad()

        # test serialization. also test the case CUDA optim loads CPU state dict
        with tempfile.NamedTemporaryFile() as f:
            torch.save(optim.state_dict(), f.name)
            state_dict = torch.load(f.name, map_location="cpu")

        model2 = copy.deepcopy(model)
        optim2 = getattr(low_bit_optim, optim_name)(model2.parameters())
        optim2.load_state_dict(state_dict)

        for _ in range(2):
            x = torch.randn(4, 32, device=device, dtype=dtype)

            model(x).sum().backward()
            optim.step()
            optim.zero_grad()

            model2(x).sum().backward()
            optim2.step()
            optim2.zero_grad()

        for p1, p2 in zip(model.parameters(), model2.parameters()):
            torch.testing.assert_close(p2, p1)

    # aten.slice is required for dcp.load() when world size changes i.e. re-sharding
    # however, it's cumbersome to test it directly, since we would need to run distributed
    # test 2 times with different world size, and persist checkpoint across the 2 runs.
    # thus, we only test for the required op. note that future implementations of dcp.load()
    # may use other ops.
    @parametrize("subclass", [OptimState4bit, OptimState8bit, OptimStateFp8])
    @parametrize("shape", [(4096,), (256, 256)])
    @parametrize("device", _DEVICES)
    def test_subclass_slice(self, subclass, shape, device):
        if subclass == OptimStateFp8:
            if device == "cpu" and len(shape) > 1 and not TORCH_VERSION_AT_LEAST_2_5:
                pytest.skip("fill_cpu not implemented for Float8_e4m3fn for torch<2.5")
            if device == "cuda" and not TORCH_VERSION_AT_LEAST_2_4:
                pytest.skip("FP8 CUDA requires PyTorch >= 2.4")
            if device == "cuda" and torch.cuda.get_device_capability() < (8, 9):
                pytest.skip("FP8 CUDA requires compute capability >= 8.9")

        tensor = subclass.zeros(shape, device=device)
        offset = shape[0] // 2

        torch.testing.assert_close(
            tensor.dequantize()[:offset], tensor[:offset].dequantize()
        )
        torch.testing.assert_close(
            tensor.dequantize()[offset : offset * 2],
            tensor[offset : offset * 2].dequantize(),
        )

    @pytest.mark.skipif(bnb is None, reason="bitsandbytes is not available")
    @pytest.mark.skipif(
        not torch.cuda.is_available(),
        reason="bitsandbytes 8-bit Adam only works for CUDA",
    )
    @parametrize("optim_name", ["Adam8bit", "AdamW8bit"])
    def test_optim_8bit_correctness(self, optim_name):
        device = "cuda"
        model1 = nn.Sequential(nn.Linear(32, 1024), nn.ReLU(), nn.Linear(1024, 128))
        model1.to(device)
        model2 = copy.deepcopy(model1)

        # https://github.com/bitsandbytes-foundation/bitsandbytes/releases/tag/v0.44.0
        block_size = 256 if Version(bnb.__version__) >= Version("0.44.0") else 2048

        optim1 = getattr(bnb.optim, optim_name)(model1.parameters())
        optim2 = getattr(low_bit_optim, optim_name)(
            model2.parameters(), block_size=block_size
        )

        for _ in range(2):
            x = torch.randn(4, 32, device=device)

            loss1 = model1(x).sum()
            loss1.backward()
            optim1.step()
            optim1.zero_grad()

            loss2 = model2(x).sum()
            loss2.backward()
            optim2.step()
            optim2.zero_grad()

        for p1, p2 in zip(model1.parameters(), model2.parameters()):
            torch.testing.assert_close(p2, p1, rtol=1e-5, atol=1e-5)

    # this will not run in CI because we can't install lpmm
    @pytest.mark.skipif(lpmm is None, reason="lpmm is not available")
    @pytest.mark.skipif(
        not torch.cuda.is_available(), reason="lpmm 4-bit Adam only works for CUDA"
    )
    @parametrize("optim_name", ["Adam4bit", "AdamW4bit"])
    def test_optim_4bit_correctness(self, optim_name):
        device = "cuda"
        model1 = nn.Sequential(nn.Linear(32, 1024), nn.ReLU(), nn.Linear(1024, 128))
        model1.to(device)
        model2 = copy.deepcopy(model1)

        # lpmm doesn't have Adam. use AdamW with no weight decay instead.
        if optim_name == "Adam4bit":
            optim1 = lpmm.optim.AdamW(model1.parameters(), weight_decay=0)
        elif optim_name == "AdamW4bit":
            optim1 = lpmm.optim.AdamW(model1.parameters())
        else:
            raise ValueError(f"Unsupported {optim_name} optimizer for lpmm")
        optim2 = getattr(low_bit_optim, optim_name)(model2.parameters())

        for _ in range(2):
            x = torch.randn(4, 32, device=device)

            loss1 = model1(x).sum()
            loss1.backward()
            optim1.step()
            optim1.zero_grad()

            loss2 = model2(x).sum()
            loss2.backward()
            optim2.step()
            optim2.zero_grad()

        for p1, p2 in zip(model1.parameters(), model2.parameters()):
            torch.testing.assert_close(p2, p1, rtol=1e-5, atol=1e-5)

    @pytest.mark.skipif(
        not torch.cuda.is_available() and not torch.xpu.is_available(),
        reason="optim CPU offload requires CUDA or XPU",
    )
    @parametrize("offload_grad,grad_accum", [(False, 1), (False, 2), (True, 1)])
    def test_optim_cpu_offload_correctness(self, offload_grad, grad_accum):
        device = _DEVICES[-1]
        model1 = nn.Sequential(nn.Linear(32, 1024), nn.ReLU(), nn.Linear(1024, 128))
        model1.to(device)

        # make sure it can work in the presence of non-trainable params
        model1[0].requires_grad_(False)
        model2 = copy.deepcopy(model1)

        optim1 = torch.optim.AdamW(model1.parameters())
        optim2 = low_bit_optim.CPUOffloadOptimizer(
            model2.parameters(),
            torch.optim.AdamW,
            offload_gradients=offload_grad,
        )

        for _ in range(2):
            for _ in range(grad_accum):
                x = torch.randn(4, 32, device=device)
                model1(x).sum().backward()
                model2(x).sum().backward()

            optim1.step()
            optim1.zero_grad()

            optim2.step()
            optim2.zero_grad()

        for p1, p2 in zip(model1.parameters(), model2.parameters()):
            torch.testing.assert_close(p2, p1)

    @pytest.mark.skipif(
        not torch.cuda.is_available() and not torch.xpu.is_available(),
        reason="optim CPU offload requires CUDA or XPU",
    )
    def test_optim_cpu_offload_save_load(self):
        device = _DEVICES[-1]
        model1 = nn.Sequential(nn.Linear(32, 1024), nn.ReLU(), nn.Linear(1024, 128))
        model1.to(device)
        optim1 = low_bit_optim.CPUOffloadOptimizer(
            model1.parameters(), torch.optim.AdamW
        )

        for _ in range(2):
            x = torch.randn(4, 32, device=device)
            model1(x).sum().backward()
            optim1.step()
            optim1.zero_grad()

        # save checkpoint. make sure it can be serialized by torch.save()
        with tempfile.NamedTemporaryFile() as file:
            torch.save(optim1.state_dict(), file.name)
            state_dict = torch.load(file.name, map_location="cpu")

        # resume training
        model2 = copy.deepcopy(model1)
        optim2 = low_bit_optim.CPUOffloadOptimizer(
            model2.parameters(), torch.optim.AdamW
        )
        optim2.load_state_dict(state_dict)

        for _ in range(2):
            x = torch.randn(4, 32, device=device)

            model1(x).sum().backward()
            optim1.step()
            optim1.zero_grad()

            model2(x).sum().backward()
            optim2.step()
            optim2.zero_grad()

        for p1, p2 in zip(model1.parameters(), model2.parameters()):
            torch.testing.assert_close(p2, p1)

    def test_optim_bf16_stochastic_round_correctness(self):
        device = "cuda" if torch.cuda.is_available() else "cpu"
        torch.manual_seed(2024)
        model1 = nn.Sequential(nn.Linear(32, 1024), nn.ReLU(), nn.Linear(1024, 128))
        model1.to(device)
        model2 = copy.deepcopy(model1).bfloat16()

        # small LR so that weight update is small
        # when bf16_stochastic_round=False, the test will fail after 1 iteration
        optim1 = torch.optim.AdamW(model1.parameters(), lr=1e-5)
        optim2 = low_bit_optim._AdamW(
            model2.parameters(),
            lr=1e-5,
            bf16_stochastic_round=True,
        )

        # overfit on this sample
        x = torch.randn(4, 32, device=device)

        for idx in range(5):
            # mixed-precision training
            with torch.autocast(device, dtype=torch.bfloat16):
                loss1 = model1(x)
            loss1 = loss1.sum()  # under autocast context, bf16.sum() will return fp32
            loss1.backward()
            optim1.step()
            optim1.zero_grad()

            # full BF16 training with stochastic round weight update
            loss2 = model2(x.bfloat16()).sum()
            loss2.backward()
            optim2.step()
            optim2.zero_grad()

            torch.testing.assert_close(
                loss1, loss2, msg=lambda msg: f"Iteration {idx}. {msg}"
            )


_FSDP_WORLD_SIZE = 2


class TestFSDP2(FSDPTest):
    @property
    def world_size(self) -> int:
        return _FSDP_WORLD_SIZE

    @pytest.mark.skipif(
        not TORCH_VERSION_AT_LEAST_2_5, reason="PyTorch>=2.5 is required."
    )
    @skip_if_lt_x_gpu(_FSDP_WORLD_SIZE)
    def test_fsdp2(self):
        optim_classes = [low_bit_optim.AdamW8bit, low_bit_optim.AdamW4bit]
        if torch.cuda.get_device_capability() >= (8, 9):
            optim_classes.append(low_bit_optim.AdamWFp8)

        self.run_subtests(
            {"optim_cls": optim_classes},
            self._test_fsdp2,
        )

    def _test_fsdp2(self, optim_cls):
        import torch.distributed as dist
        import torch.distributed.checkpoint as dcp
        import torch.utils._pytree as pytree
        from torch.distributed.tensor import DTensor
        from torch.testing._internal.distributed._tensor.common_dtensor import (
            ModelArgs,
            Transformer,
            TransformerBlock,
        )

        batch_size = 3
        vocab_size = 1024
        seq_len = 64
        model_args = ModelArgs(
            n_layers=3,
            n_heads=4,
            dim=512,
            vocab_size=vocab_size,
            max_seq_len=seq_len,
            dropout_p=0,
        )
        torch.manual_seed(42)
        with torch.device("cuda"):
            base_model = Transformer(model_args)
        base_optim = optim_cls(base_model.parameters(), lr=1e-2)

        fsdp_model = copy.deepcopy(base_model)
        for m in fsdp_model.modules():
            if isinstance(m, TransformerBlock):
                fully_shard(m)
        fully_shard(fsdp_model)
        fsdp_optim = optim_cls(fsdp_model.parameters(), lr=1e-2)

        torch.manual_seed(42 + self.rank + 1)
        for iter_idx in range(5):
            inp = torch.randint(0, vocab_size, (batch_size, seq_len), device="cuda")
            fsdp_optim.zero_grad(set_to_none=(iter_idx % 2 == 0))
            fsdp_loss = fsdp_model(inp).mean()
            fsdp_loss.backward()
            fsdp_optim.step()

            base_optim.zero_grad(set_to_none=(iter_idx % 2 == 0))
            base_loss = base_model(inp).mean()
            base_loss.backward()
            for param in base_model.parameters():
                if param.grad is not None:
                    dist.all_reduce(param.grad, op=dist.ReduceOp.AVG)
            base_optim.step()
            self.assertEqual(fsdp_loss, base_loss)

        base_param = base_optim.param_groups[0]["params"][0]
        base_exp_avg = base_optim.state[base_param]["exp_avg"]

        fsdp_param = fsdp_optim.param_groups[0]["params"][0]
        fsdp_exp_avg = fsdp_optim.state[fsdp_param]["exp_avg"]
        full_fsdp_exp_avg = fsdp_exp_avg.full_tensor()

        self.assertEqual(base_exp_avg.dequantize(), full_fsdp_exp_avg.dequantize())

        # test for compatibility with dcp.save() and .load()
        checkpoint_id = f"_fsdp_low_bit_optim_{optim_cls.__name__}"
        if Path(checkpoint_id).exists():
            shutil.rmtree(checkpoint_id)
        dcp.save(fsdp_optim.state_dict(), checkpoint_id=checkpoint_id)

        # normally we would want to use dcp.state_dict.get_optimizer_state_dict() to initialize optim states.
        # however, currently it does not respect tensor-ness of LR pytorch/pytorch#139575.
        # therefore, we have to manually initialize optim state here.
        resumed_fsdp_optim = optim_cls(fsdp_model.parameters(), lr=1e-2)
        for p in fsdp_model.parameters():
            p.grad = torch.zeros_like(p)

        # this will change model weights due to weight decay, but since we don't use the model anymore, it's fine.
        resumed_fsdp_optim.step()

        dcp.load(resumed_fsdp_optim.state_dict(), checkpoint_id=checkpoint_id)
        if dist.get_rank() == 0:
            shutil.rmtree(checkpoint_id)

        subclasses = (OptimState4bit, OptimState8bit, OptimStateFp8)

        for v1, v2 in zip(
            pytree.tree_iter(resumed_fsdp_optim.state_dict()),
            pytree.tree_iter(fsdp_optim.state_dict()),
        ):
            assert v1.__class__ == v2.__class__, (v1.__class__, v2.__class__)
            if isinstance(v1, DTensor):
                v1 = v1.to_local()
                v2 = v2.to_local()
                assert v1.__class__ == v2.__class__, (v1.__class__, v2.__class__)
            if isinstance(v1, subclasses):
                v1 = v1.dequantize()
                v2 = v2.dequantize()
            self.assertEqual(v1, v2)

    @pytest.mark.skipif(
        not TORCH_VERSION_AT_LEAST_2_5, reason="PyTorch>=2.5 is required."
    )
    @skip_if_lt_x_gpu(_FSDP_WORLD_SIZE)
    def test_uneven_shard(self):
        in_dim = 512
        out_dim = _FSDP_WORLD_SIZE * 16 + 1

        # 1st dim of linear weight will not be divisible by WORLD_SIZE
        model = nn.Linear(in_dim, out_dim, device="cuda")
        assert model.weight.shape[0] % _FSDP_WORLD_SIZE != 0
        fully_shard(model)

        # currently all of our low-bit Adam/AdamW share the same implementation.
        # thus, we only need to test for 1 optimizer class.
        optim = low_bit_optim.AdamW8bit(model.parameters())

        for _ in range(2):
            inputs = torch.randn(2, in_dim, device="cuda")
            model(inputs).sum().backward()
            optim.step()
            optim.zero_grad()


instantiate_parametrized_tests(TestQuantize)
instantiate_parametrized_tests(TestOptim)


if __name__ == "__main__":
    run_tests()<|MERGE_RESOLUTION|>--- conflicted
+++ resolved
@@ -26,16 +26,12 @@
 from torchao.prototype.low_bit_optim.subclass_4bit import OptimState4bit
 from torchao.prototype.low_bit_optim.subclass_8bit import OptimState8bit
 from torchao.prototype.low_bit_optim.subclass_fp8 import OptimStateFp8
-<<<<<<< HEAD
-from torchao.utils import TORCH_VERSION_AT_LEAST_2_4, TORCH_VERSION_AT_LEAST_2_5
-=======
 from torchao.utils import (
     get_available_devices,
     TORCH_VERSION_AT_LEAST_2_4,
     TORCH_VERSION_AT_LEAST_2_5,
     TORCH_VERSION_AT_LEAST_2_6,
 )
->>>>>>> 6ff3904a
 
 try:
     import bitsandbytes as bnb
