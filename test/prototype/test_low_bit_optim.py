import copy
import shutil
import tempfile
from pathlib import Path

import pytest
import torch
from torch import nn
from torch.testing._internal.common_distributed import skip_if_lt_x_gpu
from torch.testing._internal.common_fsdp import FSDPTest
from torch.testing._internal.common_utils import TestCase, instantiate_parametrized_tests, parametrize, run_tests

from packaging.version import Version
from torchao.prototype import low_bit_optim
from torchao.prototype.low_bit_optim.quant_utils import (
    _fp32_to_bf16_sr,
    quantize_4bit_with_qmap,
    quantize_8bit_with_qmap,
)
<<<<<<< HEAD
from torchao.prototype.low_bit_optim.subclass_4bit import OptimState4bit
from torchao.prototype.low_bit_optim.subclass_8bit import OptimState8bit
from torchao.prototype.low_bit_optim.subclass_fp8 import OptimStateFp8
from torchao.utils import TORCH_VERSION_AT_LEAST_2_4, TORCH_VERSION_AT_LEAST_2_5, TORCH_VERSION_AT_LEAST_2_6
=======
from torchao.utils import (
    TORCH_VERSION_AT_LEAST_2_3,
    TORCH_VERSION_AT_LEAST_2_4,
    TORCH_VERSION_AT_LEAST_2_6,
)
>>>>>>> 71a442ae

try:
    import bitsandbytes as bnb
except ImportError:
    bnb = None

try:
    import lpmm
except ImportError:
    lpmm = None


_DEVICES = ["cpu"] + (["cuda"] if torch.cuda.is_available() else [])


class TestQuantize(TestCase):
    @parametrize("device", _DEVICES)
    def test_quantize_8bit_with_qmap_correctness(self, device):
        x = torch.rand(32, 1024, device=device)
        qmap = torch.rand(256, device=device).sort().values

        actual = (x.unsqueeze(-1) - qmap).abs().argmin(-1).to(torch.uint8)
        expected = quantize_8bit_with_qmap(x, qmap)

        torch.testing.assert_close(actual, expected)

    @parametrize("device", _DEVICES)
    def test_quantize_8bit_with_qmap_compile(self, device):
        x = torch.rand(32, 1024, device=device)
        qmap = torch.rand(256, device=device).sort().values

        compiled_f = torch.compile(quantize_8bit_with_qmap, fullgraph=True)
        actual = compiled_f(x, qmap)
        expected = quantize_8bit_with_qmap(x, qmap)

        torch.testing.assert_close(actual, expected)

    @parametrize("device", _DEVICES)
    def test_quantize_4bit_with_qmap_correctness(self, device):
        x = torch.rand(32, 1024, device=device)
        qmap = torch.rand(16, device=device).sort().values

        actual = (x.unsqueeze(-1) - qmap).abs().argmin(-1).to(torch.uint8)
        expected = quantize_4bit_with_qmap(x, qmap)

        torch.testing.assert_close(actual, expected)

    @parametrize("device", _DEVICES)
    def test_quantize_4bit_with_qmap_compile(self, device):
        x = torch.rand(32, 1024, device=device)
        qmap = torch.rand(16, device=device).sort().values

        compiled_f = torch.compile(quantize_4bit_with_qmap, fullgraph=True)
        actual = compiled_f(x, qmap)
        expected = quantize_4bit_with_qmap(x, qmap)

        torch.testing.assert_close(actual, expected)

    @parametrize("device", _DEVICES)
    @parametrize("compile", [False, True])
    def test_bf16_stochastic_round(self, device, compile):
        x = torch.rand(32, device=device) * 100
        x_rep = x.view(-1, 1).repeat(1, 100_000)

        if compile:
            x_rep_bf16 = torch.compile(_fp32_to_bf16_sr, fullgraph=True, dynamic=False)(
                x_rep
            )
        else:
            x_rep_bf16 = _fp32_to_bf16_sr(x_rep)

        assert x_rep_bf16.dtype is torch.bfloat16

        # must cast BF16 tensor back to FP32 so that .mean() is accurate
        torch.testing.assert_close(x_rep_bf16.float().mean(1), x, atol=3e-5, rtol=3e-5)


class TestOptim(TestCase):
<<<<<<< HEAD
    @parametrize("optim_name", ["Adam8bit", "AdamW8bit", "Adam4bit", "AdamW4bit", "AdamFp8", "AdamWFp8"])
=======
    @pytest.mark.skipif(
        not TORCH_VERSION_AT_LEAST_2_3, reason="requires PyTorch >= 2.3"
    )
    @parametrize(
        "optim_name",
        ["Adam8bit", "AdamW8bit", "Adam4bit", "AdamW4bit", "AdamFp8", "AdamWFp8"],
    )
>>>>>>> 71a442ae
    @parametrize("dtype", [torch.float32, torch.bfloat16])
    @parametrize("device", _DEVICES)
    def test_optim_smoke(self, optim_name, dtype, device):
        if optim_name.endswith("Fp8") and device == "cuda":
            if not TORCH_VERSION_AT_LEAST_2_4:
                pytest.skip("FP8 CUDA requires PyTorch >= 2.4")
            if torch.cuda.get_device_capability() < (8, 9):
                pytest.skip("FP8 CUDA requires compute capability >= 8.9")

        model = nn.Sequential(nn.Linear(32, 256), nn.ReLU(), nn.Linear(256, 32))
        model.to(device=device, dtype=dtype)
        optim = getattr(low_bit_optim, optim_name)(model.parameters())

        x = torch.randn(4, 32, device=device, dtype=dtype)
        loss = model(x).sum()
        loss.backward()
        optim.step()
        optim.zero_grad()

        # test serialization. also test the case CUDA optim loads CPU state dict
        with tempfile.NamedTemporaryFile() as f:
            torch.save(optim.state_dict(), f.name)
            state_dict = torch.load(f.name, map_location="cpu")

        model2 = copy.deepcopy(model)
        optim2 = getattr(low_bit_optim, optim_name)(model2.parameters())
        optim2.load_state_dict(state_dict)

        for _ in range(2):
            x = torch.randn(4, 32, device=device, dtype=dtype)

            model(x).sum().backward()
            optim.step()
            optim.zero_grad()

            model2(x).sum().backward()
            optim2.step()
            optim2.zero_grad()

        for p1, p2 in zip(model.parameters(), model2.parameters()):
            torch.testing.assert_close(p2, p1)

    # aten.slice is required for dcp.load() when world size changes i.e. re-sharding
    # however, it's cumbersome to test it directly, since we would need to run distributed
    # test 2 times with different world size, and persist checkpoint across the 2 runs.
    # thus, we only test for the required op. note that future implementations of dcp.load()
    # may use other ops.
    @parametrize("subclass", [OptimState4bit, OptimState8bit, OptimStateFp8])
    @parametrize("shape", [(4096,), (256, 256)])
    @parametrize("device", _DEVICES)
    def test_subclass_slice(self, subclass, shape, device):
        if subclass == OptimStateFp8:
            if device == "cpu" and len(shape) > 1 and not TORCH_VERSION_AT_LEAST_2_5:
                pytest.skip("fill_cpu not implemented for Float8_e4m3fn for torch<2.5")
            if device == "cuda" and not TORCH_VERSION_AT_LEAST_2_4:
                pytest.skip("FP8 CUDA requires PyTorch >= 2.4")
            if device == "cuda" and torch.cuda.get_device_capability() < (8, 9):
                pytest.skip("FP8 CUDA requires compute capability >= 8.9")

        tensor = subclass.zeros(shape, device=device)
        offset = shape[0] // 2

        torch.testing.assert_close(tensor.dequantize()[:offset], tensor[:offset].dequantize())
        torch.testing.assert_close(tensor.dequantize()[offset:offset*2], tensor[offset:offset*2].dequantize())

    @pytest.mark.skipif(bnb is None, reason="bitsandbytes is not available")
<<<<<<< HEAD
    @pytest.mark.skipif(not torch.cuda.is_available(), reason="bitsandbytes 8-bit Adam only works for CUDA")
=======
    @pytest.mark.skipif(
        not torch.cuda.is_available(),
        reason="bitsandbytes 8-bit Adam only works for CUDA",
    )
    @pytest.mark.skipif(
        not TORCH_VERSION_AT_LEAST_2_3, reason="requires PyTorch >= 2.3"
    )
>>>>>>> 71a442ae
    @parametrize("optim_name", ["Adam8bit", "AdamW8bit"])
    def test_optim_8bit_correctness(self, optim_name):
        device = "cuda"
        model1 = nn.Sequential(nn.Linear(32, 1024), nn.ReLU(), nn.Linear(1024, 128)).to(
            device
        )
        model2 = copy.deepcopy(model1)

        # https://github.com/bitsandbytes-foundation/bitsandbytes/releases/tag/v0.44.0
        block_size = 256 if Version(bnb.__version__) >= Version("0.44.0") else 2048

        optim1 = getattr(bnb.optim, optim_name)(model1.parameters())
        optim2 = getattr(low_bit_optim, optim_name)(
            model2.parameters(), block_size=block_size
        )

        for _ in range(2):
            x = torch.randn(4, 32, device=device)

            loss1 = model1(x).sum()
            loss1.backward()
            optim1.step()
            optim1.zero_grad()

            loss2 = model2(x).sum()
            loss2.backward()
            optim2.step()
            optim2.zero_grad()

        for p1, p2 in zip(model1.parameters(), model2.parameters()):
            torch.testing.assert_close(p2, p1, rtol=1e-5, atol=1e-5)

    # this will not run in CI because we can't install lpmm
    @pytest.mark.skipif(lpmm is None, reason="lpmm is not available")
<<<<<<< HEAD
    @pytest.mark.skipif(not torch.cuda.is_available(), reason="lpmm 4-bit Adam only works for CUDA")
=======
    @pytest.mark.skipif(
        not torch.cuda.is_available(), reason="lpmm 4-bit Adam only works for CUDA"
    )
    @pytest.mark.skipif(
        not TORCH_VERSION_AT_LEAST_2_3, reason="requires PyTorch >= 2.3"
    )
>>>>>>> 71a442ae
    @parametrize("optim_name", ["Adam4bit", "AdamW4bit"])
    def test_optim_4bit_correctness(self, optim_name):
        device = "cuda"
        model1 = nn.Sequential(nn.Linear(32, 1024), nn.ReLU(), nn.Linear(1024, 128)).to(
            device
        )
        model2 = copy.deepcopy(model1)

        # lpmm doesn't have Adam. use AdamW with no weight decay instead.
        if optim_name == "Adam4bit":
            optim1 = lpmm.optim.AdamW(model1.parameters(), weight_decay=0)
        elif optim_name == "AdamW4bit":
            optim1 = lpmm.optim.AdamW(model1.parameters())
        else:
            raise ValueError(f"Unsupported {optim_name} optimizer for lpmm")
        optim2 = getattr(low_bit_optim, optim_name)(model2.parameters())

        for _ in range(2):
            x = torch.randn(4, 32, device=device)

            loss1 = model1(x).sum()
            loss1.backward()
            optim1.step()
            optim1.zero_grad()

            loss2 = model2(x).sum()
            loss2.backward()
            optim2.step()
            optim2.zero_grad()

        for p1, p2 in zip(model1.parameters(), model2.parameters()):
            torch.testing.assert_close(p2, p1, rtol=1e-5, atol=1e-5)

    @pytest.mark.skipif(
        not torch.cuda.is_available(), reason="optim CPU offload requires CUDA"
    )
    @parametrize("offload_grad,grad_accum", [(False, 1), (False, 2), (True, 1)])
    def test_optim_cpu_offload_correctness(self, offload_grad, grad_accum):
        device = "cuda"
        model1 = nn.Sequential(nn.Linear(32, 1024), nn.ReLU(), nn.Linear(1024, 128)).to(
            device
        )
        model1[0].requires_grad_(
            False
        )  # make sure it can work in the presence of non-trainable params
        model2 = copy.deepcopy(model1)

        optim1 = torch.optim.AdamW(model1.parameters())
        optim2 = low_bit_optim.CPUOffloadOptimizer(
            model2.parameters(),
            torch.optim.AdamW,
            offload_gradients=offload_grad,
        )

        for _ in range(2):
            for _ in range(grad_accum):
                x = torch.randn(4, 32, device=device)
                model1(x).sum().backward()
                model2(x).sum().backward()

            optim1.step()
            optim1.zero_grad()

            optim2.step()
            optim2.zero_grad()

        for p1, p2 in zip(model1.parameters(), model2.parameters()):
            torch.testing.assert_close(p2, p1)

    @pytest.mark.skipif(
        not torch.cuda.is_available(), reason="optim CPU offload requires CUDA"
    )
    def test_optim_cpu_offload_save_load(self):
        device = "cuda"
        model1 = nn.Sequential(nn.Linear(32, 1024), nn.ReLU(), nn.Linear(1024, 128)).to(
            device
        )
        optim1 = low_bit_optim.CPUOffloadOptimizer(
            model1.parameters(), torch.optim.AdamW
        )

        for _ in range(2):
            x = torch.randn(4, 32, device=device)
            model1(x).sum().backward()
            optim1.step()
            optim1.zero_grad()

        # save checkpoint. make sure it can be serialized by torch.save()
        with tempfile.NamedTemporaryFile() as file:
            torch.save(optim1.state_dict(), file.name)
            state_dict = torch.load(file.name, map_location="cpu")

        # resume training
        model2 = copy.deepcopy(model1)
        optim2 = low_bit_optim.CPUOffloadOptimizer(
            model2.parameters(), torch.optim.AdamW
        )
        optim2.load_state_dict(state_dict)

        for _ in range(2):
            x = torch.randn(4, 32, device=device)

            model1(x).sum().backward()
            optim1.step()
            optim1.zero_grad()

            model2(x).sum().backward()
            optim2.step()
            optim2.zero_grad()

        for p1, p2 in zip(model1.parameters(), model2.parameters()):
            torch.testing.assert_close(p2, p1)

    def test_optim_bf16_stochastic_round_correctness(self):
        device = "cuda" if torch.cuda.is_available() else "cpu"
        torch.manual_seed(2024)
        model1 = nn.Sequential(nn.Linear(32, 1024), nn.ReLU(), nn.Linear(1024, 128)).to(
            device
        )
        model2 = copy.deepcopy(model1).bfloat16()

        # small LR so that weight update is small
        # when bf16_stochastic_round=False, the test will fail after 1 iteration
        optim1 = torch.optim.AdamW(model1.parameters(), lr=1e-5)
        optim2 = low_bit_optim._AdamW(
            model2.parameters(), lr=1e-5, bf16_stochastic_round=True
        )

        # overfit on this sample
        x = torch.randn(4, 32, device=device)

        for idx in range(5):
            # mixed-precision training
            with torch.autocast(device, dtype=torch.bfloat16):
                loss1 = model1(x)
            loss1 = loss1.sum()  # under autocast context, bf16.sum() will return fp32
            loss1.backward()
            optim1.step()
            optim1.zero_grad()

            # full BF16 training with stochastic round weight update
            loss2 = model2(x.bfloat16()).sum()
            loss2.backward()
            optim2.step()
            optim2.zero_grad()

            torch.testing.assert_close(
                loss1, loss2, msg=lambda msg: f"Iteration {idx}. {msg}"
            )


_FSDP_WORLD_SIZE = 2


class TestFSDP2(FSDPTest):
    @property
    def world_size(self) -> int:
        return _FSDP_WORLD_SIZE

<<<<<<< HEAD
    @pytest.mark.skipif(not TORCH_VERSION_AT_LEAST_2_6, reason="PyTorch>=2.6 is required.")
    @skip_if_lt_x_gpu(_FSDP_WORLD_SIZE)
=======
    @pytest.mark.skipif(
        not TORCH_VERSION_AT_LEAST_2_6, reason="PyTorch>=2.6 is required."
    )
    @skip_if_lt_x_gpu(2)
>>>>>>> 71a442ae
    def test_fsdp2(self):
        optim_classes = [low_bit_optim.AdamW8bit, low_bit_optim.AdamW4bit]
        if torch.cuda.get_device_capability() >= (8, 9):
            optim_classes.append(low_bit_optim.AdamWFp8)

        self.run_subtests(
            {"optim_cls": optim_classes},
            self._test_fsdp2,
        )

    def _test_fsdp2(self, optim_cls):
        import torch.distributed as dist
        import torch.distributed.checkpoint as dcp
        import torch.utils._pytree as pytree
        from torch.distributed._composable.fsdp import fully_shard
        from torch.distributed.tensor import DTensor
        from torch.testing._internal.distributed._tensor.common_dtensor import ModelArgs, Transformer, TransformerBlock

        batch_size = 3
        vocab_size = 1024
        seq_len = 64
        model_args = ModelArgs(
            n_layers=3,
            n_heads=4,
            dim=1024,
            vocab_size=vocab_size,
            max_seq_len=seq_len,
            dropout_p=0,
        )
        torch.manual_seed(42)
        with torch.device("cuda"):
            base_model = Transformer(model_args)
        base_optim = optim_cls(base_model.parameters(), lr=1e-2)

        fsdp_model = copy.deepcopy(base_model)
        for m in fsdp_model.modules():
            if isinstance(m, TransformerBlock):
                fully_shard(m)
        fully_shard(fsdp_model)
        fsdp_optim = optim_cls(fsdp_model.parameters(), lr=1e-2)

        torch.manual_seed(42 + self.rank + 1)
        for iter_idx in range(5):
            inp = torch.randint(0, vocab_size, (batch_size, seq_len), device="cuda")
            fsdp_optim.zero_grad(set_to_none=(iter_idx % 2 == 0))
            fsdp_loss = fsdp_model(inp).mean()
            fsdp_loss.backward()
            fsdp_optim.step()

            base_optim.zero_grad(set_to_none=(iter_idx % 2 == 0))
            base_loss = base_model(inp).mean()
            base_loss.backward()
            for param in base_model.parameters():
                if param.grad is not None:
<<<<<<< HEAD
                    dist.all_reduce(param.grad, op=dist.ReduceOp.AVG)
=======
                    torch.distributed.all_reduce(
                        param.grad, op=torch.distributed.ReduceOp.AVG
                    )
>>>>>>> 71a442ae
            base_optim.step()
            self.assertEqual(fsdp_loss, base_loss)

        base_param = base_optim.param_groups[0]["params"][0]
        base_exp_avg = base_optim.state[base_param]["exp_avg"]

        fsdp_param = fsdp_optim.param_groups[0]["params"][0]
        fsdp_exp_avg = fsdp_optim.state[fsdp_param]["exp_avg"]
        full_fsdp_exp_avg = fsdp_exp_avg.full_tensor()

        self.assertEqual(base_exp_avg.dequantize(), full_fsdp_exp_avg.dequantize())

        # test for compatibility with dcp.save() and .load()
        checkpoint_id = f"_fsdp_low_bit_optim_{optim_cls.__name__}"
        if Path(checkpoint_id).exists():
            shutil.rmtree(checkpoint_id)
        dcp.save(fsdp_optim.state_dict(), checkpoint_id=checkpoint_id)

        # normally we would want to use dcp.state_dict.get_optimizer_state_dict() to initialize optim states.
        # however, currently it does not respect tensor-ness of LR pytorch/pytorch#139575.
        # therefore, we have to manually initialize optim state here.
        resumed_fsdp_optim = optim_cls(fsdp_model.parameters(), lr=1e-2)
        for p in fsdp_model.parameters():
            p.grad = torch.zeros_like(p)

        # this will change model weights due to weight decay, but since we don't use the model anymore, it's fine.
        resumed_fsdp_optim.step()

        # NOTE: should dcp.load() have a flag for weights_only=False?
        subclasses = (OptimState4bit, OptimState8bit, OptimStateFp8)
        with torch.serialization.safe_globals(subclasses):
            dcp.load(resumed_fsdp_optim.state_dict(), checkpoint_id=checkpoint_id)
        if dist.get_rank() == 0:
            shutil.rmtree(checkpoint_id)

        for v1, v2 in zip(pytree.tree_iter(resumed_fsdp_optim.state_dict()), pytree.tree_iter(fsdp_optim.state_dict())):
            assert v1.__class__ == v2.__class__, (v1.__class__, v2.__class__)
            if isinstance(v1, DTensor):
                v1 = v1.to_local()
                v2 = v2.to_local()
                assert v1.__class__ == v2.__class__, (v1.__class__, v2.__class__)
            if isinstance(v1, subclasses):
                v1 = v1.dequantize()
                v2 = v2.dequantize()
            self.assertEqual(v1, v2)


instantiate_parametrized_tests(TestQuantize)
instantiate_parametrized_tests(TestOptim)


if __name__ == "__main__":
    run_tests()<|MERGE_RESOLUTION|>--- conflicted
+++ resolved
@@ -17,18 +17,14 @@
     quantize_4bit_with_qmap,
     quantize_8bit_with_qmap,
 )
-<<<<<<< HEAD
 from torchao.prototype.low_bit_optim.subclass_4bit import OptimState4bit
 from torchao.prototype.low_bit_optim.subclass_8bit import OptimState8bit
 from torchao.prototype.low_bit_optim.subclass_fp8 import OptimStateFp8
-from torchao.utils import TORCH_VERSION_AT_LEAST_2_4, TORCH_VERSION_AT_LEAST_2_5, TORCH_VERSION_AT_LEAST_2_6
-=======
 from torchao.utils import (
-    TORCH_VERSION_AT_LEAST_2_3,
     TORCH_VERSION_AT_LEAST_2_4,
+    TORCH_VERSION_AT_LEAST_2_5,
     TORCH_VERSION_AT_LEAST_2_6,
 )
->>>>>>> 71a442ae
 
 try:
     import bitsandbytes as bnb
@@ -107,17 +103,10 @@
 
 
 class TestOptim(TestCase):
-<<<<<<< HEAD
-    @parametrize("optim_name", ["Adam8bit", "AdamW8bit", "Adam4bit", "AdamW4bit", "AdamFp8", "AdamWFp8"])
-=======
-    @pytest.mark.skipif(
-        not TORCH_VERSION_AT_LEAST_2_3, reason="requires PyTorch >= 2.3"
-    )
     @parametrize(
         "optim_name",
         ["Adam8bit", "AdamW8bit", "Adam4bit", "AdamW4bit", "AdamFp8", "AdamWFp8"],
     )
->>>>>>> 71a442ae
     @parametrize("dtype", [torch.float32, torch.bfloat16])
     @parametrize("device", _DEVICES)
     def test_optim_smoke(self, optim_name, dtype, device):
@@ -184,17 +173,10 @@
         torch.testing.assert_close(tensor.dequantize()[offset:offset*2], tensor[offset:offset*2].dequantize())
 
     @pytest.mark.skipif(bnb is None, reason="bitsandbytes is not available")
-<<<<<<< HEAD
-    @pytest.mark.skipif(not torch.cuda.is_available(), reason="bitsandbytes 8-bit Adam only works for CUDA")
-=======
     @pytest.mark.skipif(
         not torch.cuda.is_available(),
         reason="bitsandbytes 8-bit Adam only works for CUDA",
     )
-    @pytest.mark.skipif(
-        not TORCH_VERSION_AT_LEAST_2_3, reason="requires PyTorch >= 2.3"
-    )
->>>>>>> 71a442ae
     @parametrize("optim_name", ["Adam8bit", "AdamW8bit"])
     def test_optim_8bit_correctness(self, optim_name):
         device = "cuda"
@@ -229,16 +211,9 @@
 
     # this will not run in CI because we can't install lpmm
     @pytest.mark.skipif(lpmm is None, reason="lpmm is not available")
-<<<<<<< HEAD
-    @pytest.mark.skipif(not torch.cuda.is_available(), reason="lpmm 4-bit Adam only works for CUDA")
-=======
     @pytest.mark.skipif(
         not torch.cuda.is_available(), reason="lpmm 4-bit Adam only works for CUDA"
     )
-    @pytest.mark.skipif(
-        not TORCH_VERSION_AT_LEAST_2_3, reason="requires PyTorch >= 2.3"
-    )
->>>>>>> 71a442ae
     @parametrize("optim_name", ["Adam4bit", "AdamW4bit"])
     def test_optim_4bit_correctness(self, optim_name):
         device = "cuda"
@@ -398,15 +373,10 @@
     def world_size(self) -> int:
         return _FSDP_WORLD_SIZE
 
-<<<<<<< HEAD
-    @pytest.mark.skipif(not TORCH_VERSION_AT_LEAST_2_6, reason="PyTorch>=2.6 is required.")
-    @skip_if_lt_x_gpu(_FSDP_WORLD_SIZE)
-=======
     @pytest.mark.skipif(
         not TORCH_VERSION_AT_LEAST_2_6, reason="PyTorch>=2.6 is required."
     )
     @skip_if_lt_x_gpu(2)
->>>>>>> 71a442ae
     def test_fsdp2(self):
         optim_classes = [low_bit_optim.AdamW8bit, low_bit_optim.AdamW4bit]
         if torch.cuda.get_device_capability() >= (8, 9):
@@ -461,13 +431,7 @@
             base_loss.backward()
             for param in base_model.parameters():
                 if param.grad is not None:
-<<<<<<< HEAD
                     dist.all_reduce(param.grad, op=dist.ReduceOp.AVG)
-=======
-                    torch.distributed.all_reduce(
-                        param.grad, op=torch.distributed.ReduceOp.AVG
-                    )
->>>>>>> 71a442ae
             base_optim.step()
             self.assertEqual(fsdp_loss, base_loss)
 
