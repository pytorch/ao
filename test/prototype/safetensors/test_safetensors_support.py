import json
import tempfile
import unittest

import torch
from safetensors.torch import load_file, save_file
from torch.testing._internal.common_utils import (
    TestCase,
    instantiate_parametrized_tests,
    parametrize,
    run_tests,
)

from torchao import quantize_
from torchao.prototype.safetensors.safetensors_support import (
    flatten_tensor_state_dict,
    unflatten_tensor_state_dict,
)
from torchao.quantization.granularity import PerRow
from torchao.quantization.quant_api import (
    Float8DynamicActivationFloat8WeightConfig,
    Int4WeightOnlyConfig,
    IntxWeightOnlyConfig,
)
from torchao.utils import is_sm_at_least_89


def load_data(file_path: str, device: str):
    loaded_tensors = load_file(file_path, device)
    with open(file_path, "rb") as f:
        import struct

        header_size = struct.unpack("<Q", f.read(8))[0]
        header_bytes = f.read(header_size)
        header = json.loads(header_bytes)
        metadata = header.get("__metadata__", {})
    return loaded_tensors, metadata


@unittest.skipIf(not torch.cuda.is_available(), "Need CUDA available")
@unittest.skipIf(not is_sm_at_least_89(), "Need sm89+")
class TestSafeTensors(TestCase):
    @parametrize(
        "config, act_pre_scale",
        [
            (Float8DynamicActivationFloat8WeightConfig(granularity=PerRow()), False),
            (Int4WeightOnlyConfig(), False),
            (Int4WeightOnlyConfig(), True),
            (Int4WeightOnlyConfig(int4_packing_format="tile_packed_to_4d"), False),
<<<<<<< HEAD
            (Float8DynamicActivationInt4WeightConfig(), False),
            (IntxWeightOnlyConfig(), False),
=======
>>>>>>> b53afbe3
        ],
    )
    def test_safetensors(self, config, act_pre_scale=False):
        model = torch.nn.Sequential(
            torch.nn.Linear(128, 256, dtype=torch.bfloat16, device="cuda")
        )
        quantize_(model, config)
        if act_pre_scale:
            model[0].weight.act_pre_scale = torch.ones(
                (1), dtype=torch.bfloat16, device="cuda"
            )
        example_inputs = (torch.randn(2, 128, dtype=torch.bfloat16, device="cuda"),)
        ref_output = model(*example_inputs)

        with tempfile.NamedTemporaryFile() as f:
            tensors_data_dict, metadata = flatten_tensor_state_dict(model.state_dict())
            save_file(tensors_data_dict, f.name, metadata=metadata)
            tensors_data_dict, metadata = load_data(file_path=f.name, device="cuda")
            reconstructed_dict = unflatten_tensor_state_dict(
                tensors_data_dict, metadata
            )

        model = torch.nn.Sequential(
            torch.nn.Linear(128, 256, dtype=torch.bfloat16, device="cuda")
        )
        model.load_state_dict(reconstructed_dict, assign=True)
        output = model(*example_inputs)
        assert torch.equal(output, ref_output)


instantiate_parametrized_tests(TestSafeTensors)

if __name__ == "__main__":
    run_tests()<|MERGE_RESOLUTION|>--- conflicted
+++ resolved
@@ -47,11 +47,7 @@
             (Int4WeightOnlyConfig(), False),
             (Int4WeightOnlyConfig(), True),
             (Int4WeightOnlyConfig(int4_packing_format="tile_packed_to_4d"), False),
-<<<<<<< HEAD
-            (Float8DynamicActivationInt4WeightConfig(), False),
             (IntxWeightOnlyConfig(), False),
-=======
->>>>>>> b53afbe3
         ],
     )
     def test_safetensors(self, config, act_pre_scale=False):
