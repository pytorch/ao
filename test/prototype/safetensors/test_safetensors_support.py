--- conflicted
+++ resolved
@@ -45,11 +45,7 @@
             (Float8DynamicActivationFloat8WeightConfig(granularity=PerRow()), False),
             (Int4WeightOnlyConfig(), False),
             (Int4WeightOnlyConfig(), True),
-<<<<<<< HEAD
             (Int4WeightOnlyConfig(int4_packing_format="tile_packed_to_4d"), False),
-            (Float8DynamicActivationInt4WeightConfig(), False),
-=======
->>>>>>> 8820dee5
         ],
     )
     def test_safetensors(self, config, act_pre_scale=False):
