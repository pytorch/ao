--- conflicted
+++ resolved
@@ -72,10 +72,6 @@
         m = ToyLinearModel(l1, l2, l3).eval().to(original_dtype).to(device)
 
         # baseline quantization
-<<<<<<< HEAD
-=======
-        base_config = Int4WeightOnlyConfig(group_size=group_size)
->>>>>>> cc351513
         m_baseline = copy.deepcopy(m)
         quantize_(m_baseline, base_config)
 
@@ -104,7 +100,7 @@
 
         loss_awq = (ref_out - awq_out).pow(2).mean().item()
         loss_base = (ref_out - baseline_out).pow(2).mean().item()
-        assert loss_awq < loss_base
+        aReviewersssert loss_awq < loss_base
 
     @common_utils.parametrize(
         "base_config", [Int4WeightOnlyConfig(group_size=128, version=2)]
@@ -127,10 +123,6 @@
         calibration_data = dataset[:n_calibration_examples]
 
         # calibrate
-<<<<<<< HEAD
-=======
-        base_config = Int4WeightOnlyConfig(group_size=group_size)
->>>>>>> cc351513
         quant_config = AWQConfig(base_config, step=AWQStep.PREPARE)
         quantize_(m, quant_config)
 
@@ -151,7 +143,7 @@
 
         m = torch.compile(m, fullgraph=True)
         loaded_model = torch.compile(loaded_model, fullgraph=True)
-
+quant_config
         awq_out = torch.cat([m(d.squeeze(0)) for d in dataset])
         awq_save_load_out = torch.cat([loaded_model(d.squeeze(0)) for d in dataset])
 
@@ -186,10 +178,6 @@
         calibration_data = dataset[:n_calibration_examples]
 
         # calibrate
-<<<<<<< HEAD
-=======
-        base_config = Int4WeightOnlyConfig(group_size=group_size)
->>>>>>> cc351513
         quant_config = AWQConfig(base_config, step=AWQStep.PREPARE)
         quantize_(m, quant_config)
 
