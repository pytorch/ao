import unittest

import torch
from torch.testing._internal.common_utils import (
    TestCase,
    run_tests,
)

try:
    from torchao.prototype.splitk import gemm_split_k, to_float8

    triton_available = True
except ImportError:
    triton_available = False

from torchao.utils import skip_if_compute_capability_less_than


@unittest.skipIf(not triton_available, "Triton is required but not available")
@unittest.skipIf(not torch.cuda.is_available(), "CUDA is required")
class TestFP8Gemm(TestCase):
    @skip_if_compute_capability_less_than(9.0)
    def test_gemm_split_k(self):
        dtype = torch.float16
        qdtype = torch.float8_e4m3fn

        torch.cuda.manual_seed(0)

        m = 64
        n = 4096
        k = 4096

        # create test inputs
        x = torch.randn((m, k), dtype=dtype, device="cuda")
        w = torch.randn((n, k), dtype=dtype, device="cuda")

        x_fp8, x_inv_s = to_float8(x, dtype=qdtype)
        w_fp8, w_inv_s = to_float8(w, dtype=qdtype)

        y_torch = torch._scaled_mm(
            x_fp8, w_fp8.t(), out_dtype=dtype, scale_a=x_inv_s, scale_b=w_inv_s
        )
        y_triton = gemm_split_k(
            x_fp8, w_fp8.t(), scale_a=x_inv_s.item(), scale_b=w_inv_s.item()
        )
        y_fp16 = torch.nn.functional.linear(x, w)

        cos_sim_torch = torch.nn.functional.cosine_similarity(
            y_fp16.reshape(-1), y_torch.reshape(-1), dim=0
        )
        cos_sim_triton = torch.nn.functional.cosine_similarity(
            y_fp16.reshape(-1), y_triton.reshape(-1), dim=0
        )

        assert (
            cos_sim_torch > 0.99
        ), f"fp16 vs torch cos_sim is too low: {cos_sim_torch}"
        assert (
            cos_sim_triton > 0.99
        ), f"fp16 vs triton cos_sim is too low: {cos_sim_triton}"

    # https://pytorch.org/tutorials/recipes/torch_compile_user_defined_triton_kernel_tutorial.html
    @skip_if_compute_capability_less_than(9.0)
    @unittest.skip(
        "On H100: OutOfResources: out of resource: shared memory, Required: 393216, Hardware limit: 232448. Reducing block sizes or `num_stages` may help."
    )
    def test_user_defined_triton_function(self):
        m, n, k = 256, 256, 512

        a = torch.randn((m, k), dtype=torch.float16, device="cuda")
        b = torch.randn((k, n), dtype=torch.float16, device="cuda")
<<<<<<< HEAD
        compiled_function = torch.compile(gemm_split_k, fullgraph=True)(a, b)
=======
        torch.compile(gemm_split_k, fullgraph=True)(a, b)
>>>>>>> 270a90fe


if __name__ == "__main__":
    run_tests()<|MERGE_RESOLUTION|>--- conflicted
+++ resolved
@@ -69,11 +69,7 @@
 
         a = torch.randn((m, k), dtype=torch.float16, device="cuda")
         b = torch.randn((k, n), dtype=torch.float16, device="cuda")
-<<<<<<< HEAD
-        compiled_function = torch.compile(gemm_split_k, fullgraph=True)(a, b)
-=======
         torch.compile(gemm_split_k, fullgraph=True)(a, b)
->>>>>>> 270a90fe
 
 
 if __name__ == "__main__":
