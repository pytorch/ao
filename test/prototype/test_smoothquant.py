# Copyright (c) Meta Platforms, Inc. and affiliates.
# All rights reserved.
#
# This source code is licensed under the BSD 3-Clause license found in the
# LICENSE file in the root directory of this source tree.
import unittest
from copy import deepcopy

import torch
from torch.testing._internal import common_utils

from torchao.prototype.smoothquant import (
    SmoothQuantConfig,
    SmoothQuantObservedLinear,
)
from torchao.quantization import quantize_
from torchao.quantization.utils import (
    dequantize_per_channel,
    dynamically_quantize_per_channel,
)
<<<<<<< HEAD
from torchao.testing.model_architectures import ToyLinearModel
from torchao.utils import (
    TORCH_VERSION_AT_LEAST_2_5,
)
=======
>>>>>>> 2eae09b2


@unittest.skipIf(torch.version.hip is not None, "Skipping tests in ROCm")
class TestSmoothQuant(unittest.TestCase):
    @classmethod
    def setUpClass(cls):
        """Set up class-level configuration for tests."""
        # This test case will trigger recompilation many times, so set a large cache_size_limit here
        torch._dynamo.config.cache_size_limit = 128

    @unittest.skip("This test is broken on recent PyTorch, TODO(#1639): fix it")
    @common_utils.parametrize("bias", [True, False])
    @common_utils.parametrize("alpha", [None, 0.5, 0.75])
    @common_utils.parametrize("quant_mode", ["static", "dynamic"])
    @common_utils.parametrize(
        "device", ["cpu"] + (["cuda"] if torch.cuda.is_available() else [])
    )
    @common_utils.parametrize("input_dtype", [torch.float, torch.bfloat16, torch.half])
    def test_smoothquant_accuracy(self, bias, alpha, quant_mode, device, input_dtype):
        """Test the margin error of SmoothQuant across bias, alpha, dtype, etc."""

        class SimpleLinear(torch.nn.Module):
            def __init__(self, bias: bool):
                super().__init__()
                self.fc = torch.nn.Linear(32, 32, bias)
                self.fc.weight.data = torch.randn_like(self.fc.weight.data)

            def forward(self, x):
                return self.fc(x)

        # Create model, reference, and test data
        m = SimpleLinear(bias).eval().to(input_dtype).to(device)
        m_ref = deepcopy(m)
        test_data = torch.randn(2, 32, dtype=input_dtype, device=device)

        # Step 1: Setup quantized model with observer insertion and calibration
        config = SmoothQuantConfig(step="prepare", alpha=alpha, quant_mode=quant_mode)
        quantize_(m, config)

        # Perform calibration with test data
        m(test_data)

        # Apply quantization configuration
        config.step = "convert"
        quantize_(m, config)

        # Apply compilation if supported
        m = torch.compile(m, fullgraph=True)

        # Step 2: Inference quantized model
        with torch.inference_mode():
            q_out = m(test_data)

            # Step 3: Compute reference
            weight = m_ref.fc.weight.data.float()
            b = m_ref.fc.bias if bias else None
            x_abs_max_per_ic = torch.abs(test_data).max(dim=0).values
            w_abs_max_per_ic = torch.abs(weight).max(dim=0).values

            if alpha is not None:
                # Apply SmoothQuant
                smoothing_factor = torch.pow(x_abs_max_per_ic, alpha) / torch.pow(
                    w_abs_max_per_ic, 1 - alpha
                )
            else:
                smoothing_factor = torch.ones_like(x_abs_max_per_ic)

            # Apply smoothing to activations and weights
            smoothed_activation = test_data / smoothing_factor
            smoothed_weight = weight * smoothing_factor

            # Quantize weights using per-channel quantization
            qw, w_scales, w_zps = dynamically_quantize_per_channel(
                smoothed_weight, -127, 127, torch.int8
            )
            fq_wei = dequantize_per_channel(qw, w_scales, w_zps, input_dtype)

            # Handle activation quantization based on mode
            if quant_mode == "static":
                # activation is quantized per-tensor
                act_min, act_max = torch.aminmax(smoothed_activation.float())
                max_val_pos = torch.max(-act_min, act_max)
                activation_scale = max_val_pos / 127.0

                fq_act = (
                    torch.quantize_per_tensor(
                        smoothed_activation.float(),
                        scale=activation_scale.item(),
                        zero_point=0,
                        dtype=torch.qint8,
                    )
                    .dequantize()
                    .to(input_dtype)
                )
            else:
                # activation is quantized per-row (batch * sequence_length)
                qx, x_scales, x_zps = dynamically_quantize_per_channel(
                    smoothed_activation.float(), -127, 127, torch.int8
                )
                fq_act = dequantize_per_channel(
                    qx,
                    x_scales,
                    x_zps,
                    input_dtype,
                )

            # Compute final linear operation
            reference_out = torch.nn.functional.linear(fq_act, fq_wei, b)

            # Step 4: Validate numerical accuracy
            tolerance = (
                0.1
                if input_dtype == torch.float
                else (0.2 if input_dtype == torch.half else 0.3)
            )
            torch.testing.assert_close(
                q_out,
                reference_out.to(input_dtype),
                atol=tolerance,
                msg=f"Quantized output differs from reference for "
                f"bias={bias}, alpha={alpha}, quant_mode={quant_mode}, "
                f"device={device}, dtype={input_dtype}",
            )

    def test_observer_insertion(self):
        """Test that PREPARE step correctly inserts SmoothQuantObservedLinear."""

        class SimpleLinear(torch.nn.Module):
            def __init__(self, bias: bool):
                super().__init__()
                self.fc = torch.nn.Linear(32, 32, bias)

            def forward(self, x):
                return self.fc(x)

        m = SimpleLinear(True).eval()

        # Before quantization - should be regular Linear
        self.assertIsInstance(m.fc, torch.nn.Linear)
        self.assertNotIsInstance(m.fc, SmoothQuantObservedLinear)

        # PREPARE step - should insert observers
        config = SmoothQuantConfig(step="prepare", alpha=0.5, quant_mode="dynamic")
        quantize_(m, config)

        # After PREPARE - should be SmoothQuantObservedLinear
        self.assertIsInstance(m.fc, SmoothQuantObservedLinear)
        self.assertTrue(hasattr(m.fc, "obs"))

        # Test calibration
        test_data = torch.randn(2, 32)
        m(test_data)

        # CONVERT step - should produce regular Linear with quantized weights
        config.step = "convert"
        quantize_(m, config)

        # After CONVERT - should be regular Linear again (but quantized)
        self.assertIsInstance(m.fc, torch.nn.Linear)
        self.assertNotIsInstance(m.fc, SmoothQuantObservedLinear)

    @unittest.skip("This test is broken on recent PyTorch, TODO(#1639): fix it")
    @common_utils.parametrize("alpha", [None, 0.5, 0.75])
    @common_utils.parametrize("quant_mode", ["static", "dynamic"])
    @common_utils.parametrize(
        "device", ["cpu"] + (["cuda"] if torch.cuda.is_available() else [])
    )
    @common_utils.parametrize("input_dtype", [torch.float, torch.bfloat16, torch.half])
    def test_two_step_quantization(self, alpha, quant_mode, device, input_dtype):
        """Test two-step quantization process (PREPARE -> CONVERT)."""
        dataset_size = 20
        layer_dims = (512, 256, 128)  # Input, hidden, output dimensions
        n_calib_examples = 10
        sequence_length = 5

        # Create two identical models for comparison
        m1 = ToyLinearModel(*layer_dims).eval().to(input_dtype).to(device)
        m2 = deepcopy(m1)

        # Generate calibration dataset
        dataset = m1.example_inputs(
            dataset_size,
            sequence_length=sequence_length,
            dtype=input_dtype,
            device=device,
        )
        calibration_data = dataset[:n_calib_examples]

        # Step 1: PREPARE - Insert observers
        config = SmoothQuantConfig(step="prepare", alpha=alpha, quant_mode=quant_mode)
        quantize_(m2, config)

        # Step 2: Calibration
        for data in calibration_data:
            m2(data)

        # Apply quantization configuration
        is_observed_linear = lambda m, fqn: isinstance(m, SmoothQuantObservedLinear)
        quantize_(m2, SmoothQuantConfig(), is_observed_linear)

        # Apply compilation if supported
<<<<<<< HEAD
        if TORCH_VERSION_AT_LEAST_2_5:
            m2 = torch.compile(m2, fullgraph=True)

        # Step 4: Validate outputs on full dataset
        with torch.inference_mode():
            m2_outputs = []
=======
        m = torch.compile(m, fullgraph=True)

        # Step 2: Setup save/load model with recipe functionality
        insert_smooth_quant_observer_(m_save_load, alpha, quant_mode)
        for example in calibration_data:
            m_save_load(example.to(device))

        # Step 3: Test save/load recipe functionality
        with tempfile.NamedTemporaryFile() as temp_file:
            save_path = temp_file.name
            save_smooth_quant_recipe(m_save_load, save_path)
            load_smooth_quant_recipe(m_save_load, save_path)

            # Step 4: Complete quantization for save/load model
            is_observed_linear = lambda m, fqn: isinstance(m, SmoothQuantObservedLinear)
            quantize_(m_save_load, SmoothQuantConfig(), is_observed_linear)

            m_save_load = torch.compile(m_save_load, fullgraph=True)

            # Step 5: Validate outputs on full dataset
            with torch.inference_mode():
                original_outputs = []
                save_load_outputs = []

                for data in dataset:
                    # Remove batch dimension for model input
                    input_tensor = data.squeeze(0)

                    original_output = m(input_tensor)
                    save_load_output = m_save_load(input_tensor)
>>>>>>> 2eae09b2

            for data in dataset:
                # Remove batch dimension for model input
                input_tensor = data.squeeze(0)
                m2_output = m2(input_tensor)
                m2_outputs.append(m2_output)

            # Concatenate all outputs
            m2_result = torch.cat(m2_outputs)

            self.assertIsNotNone(m2_result, "Quantized model output should not be None")

            # Check that model produces reasonable outputs
            self.assertFalse(
                torch.isnan(m2_result).any(),
                f"Quantized model should not produce NaN values for "
                f"alpha={alpha}, quant_mode={quant_mode}, device={device}, dtype={input_dtype}",
            )


common_utils.instantiate_parametrized_tests(TestSmoothQuant)

if __name__ == "__main__":
    unittest.main()<|MERGE_RESOLUTION|>--- conflicted
+++ resolved
@@ -18,13 +18,7 @@
     dequantize_per_channel,
     dynamically_quantize_per_channel,
 )
-<<<<<<< HEAD
 from torchao.testing.model_architectures import ToyLinearModel
-from torchao.utils import (
-    TORCH_VERSION_AT_LEAST_2_5,
-)
-=======
->>>>>>> 2eae09b2
 
 
 @unittest.skipIf(torch.version.hip is not None, "Skipping tests in ROCm")
@@ -201,7 +195,8 @@
         sequence_length = 5
 
         # Create two identical models for comparison
-        m1 = ToyLinearModel(*layer_dims).eval().to(input_dtype).to(device)
+        m1 = 
+        (*layer_dims).eval().to(input_dtype).to(device)
         m2 = deepcopy(m1)
 
         # Generate calibration dataset
@@ -226,14 +221,6 @@
         quantize_(m2, SmoothQuantConfig(), is_observed_linear)
 
         # Apply compilation if supported
-<<<<<<< HEAD
-        if TORCH_VERSION_AT_LEAST_2_5:
-            m2 = torch.compile(m2, fullgraph=True)
-
-        # Step 4: Validate outputs on full dataset
-        with torch.inference_mode():
-            m2_outputs = []
-=======
         m = torch.compile(m, fullgraph=True)
 
         # Step 2: Setup save/load model with recipe functionality
@@ -264,7 +251,6 @@
 
                     original_output = m(input_tensor)
                     save_load_output = m_save_load(input_tensor)
->>>>>>> 2eae09b2
 
             for data in dataset:
                 # Remove batch dimension for model input
