--- conflicted
+++ resolved
@@ -22,37 +22,7 @@
     dequantize_per_channel,
     dynamically_quantize_per_channel,
 )
-<<<<<<< HEAD
-from torchao.utils import (
-    TORCH_VERSION_AT_LEAST_2_5,
-)
 from torchao.testing.model_architectures import ToyMultiLinearModel
-=======
-
-
-class ToyLinearModel(torch.nn.Module):
-    def __init__(self, m=512, n=256, k=128):
-        super().__init__()
-        self.linear1 = torch.nn.Linear(m, n, bias=False)
-        self.linear2 = torch.nn.Linear(n, k, bias=False)
-        self.linear3 = torch.nn.Linear(k, 1, bias=False)
-
-    def example_inputs(
-        self, batch_size, sequence_length=10, dtype=torch.bfloat16, device="cuda"
-    ):
-        return [
-            torch.randn(
-                1, sequence_length, self.linear1.in_features, dtype=dtype, device=device
-            )
-            for j in range(batch_size)
-        ]
-
-    def forward(self, x):
-        x = self.linear1(x)
-        x = self.linear2(x)
-        x = self.linear3(x)
-        return x
->>>>>>> 6a2d9754
 
 
 @unittest.skipIf(torch.version.hip is not None, "Skipping tests in ROCm")
