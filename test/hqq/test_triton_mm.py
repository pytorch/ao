# Skip entire test if triton is not available, otherwise CI failure
import pytest

<<<<<<< HEAD
try:
    import hqq
    import triton

    if int(triton.__version__.split(".")[0]) < 3:
        pytest.skip(
            "triton >= 3.0.0 is required to run this test", allow_module_level=True
        )
except ImportError:
    pytest.skip("triton and hqq required to run this test", allow_module_level=True)

import itertools

import torch
from hqq.core.quantize import BaseQuantizeConfig, HQQLinear
=======
triton = pytest.importorskip("triton", minversion="3.0.0", reason="Triton > 3.0.0 required to run this test")
hqq = pytest.importorskip("hqq", reason="hqq required to run this test")
HQQLinear = pytest.importorskip("hqq.core.quantize.HQQLinear", reason="HQQLinear required to run this test")
BaseQuantizeConfig = pytest.importorskip("hqq.core.quantize.BaseQuantizeConfig", reason="HQQLinear required to run this test")

from torchao.prototype.hqq import triton_mixed_mm, pack_2xint4
>>>>>>> be30a7fd

from torchao.prototype.hqq import pack_2xint4, triton_mixed_mm

# Test configs
SHAPES = [
    [16, 128, 128],
    [16, 4096, 4096],
]

DTYPES = [torch.bfloat16, torch.float16]
GROUP_SIZES = [64, 128]
AXES = [1]  # Only axis = 1 supported
TRANSPOSED = [False, True]
TRITON_KERNEL_TYPE = ["compute_bound"]  # ["max_autotune", "compute_bound"]

TEST_CONFIGS = list(
    itertools.product(SHAPES, GROUP_SIZES, AXES, DTYPES, TRANSPOSED, TRITON_KERNEL_TYPE)
)

BASE_QUANT_CONFIG = {
    "optimize": True,
    "view_as_float": False,
    "nbits": 4,
    "bitpack": False,
    "axis": 1,
}


def check(expected, actual, msg="", max_diff=1e-3, verbose=False):
    passed = torch.allclose(expected, actual, atol=max_diff, rtol=max_diff)
    if verbose:
        max_err = (expected - actual).abs().max()
        if not passed:
            print_msg = f"{msg}:\nFailed! Max error: {max_err}"
            try:
                from termcolor import colored
            except ImportError:
                print(print_msg)
            else:
                print(colored(print_msg, "red", attrs=["bold"]))

        else:
            print_msg = f"{msg}:\nPassed! Max error: {max_err}"
            try:
                from termcolor import colored
            except ImportError:
                print(print_msg)
            else:
                print(colored(print_msg, "green", attrs=["bold"]))

    return passed


def _arg_to_id(arg):
    if isinstance(arg, list):
        return "x".join([str(x) for x in arg])
    return str(arg)


@pytest.mark.parametrize(
    "shape, group_size, axis, dtype, transposed, kernel_type",
    TEST_CONFIGS,
    ids=_arg_to_id,
)
def test_mixed_mm(
    shape, group_size, axis, dtype, transposed, kernel_type, quant_dtype=torch.uint8
):
    qcfg = {
        **BASE_QUANT_CONFIG,
        **dict(group_size=group_size, axis=axis),
    }
    M, N, K = shape

    linear = torch.nn.Linear(K, N, bias=False, dtype=dtype, device="cuda")

    quant_config = BaseQuantizeConfig(
        quant_zero=False, quant_scale=False, offload_meta=False, view_as_float=False
    )
    quant_config.update({"weight_quant_params": qcfg})
    hqq_linear = HQQLinear(linear, quant_config, compute_dtype=dtype, del_orig=False)
    W_q, meta = hqq_linear.W_q, hqq_linear.meta
    W_q = W_q.to(dtype=quant_dtype)
    W_q = (
        W_q.reshape(meta["shape"])
        if quant_config["weight_quant_params"]["bitpack"] == False
        else W_q
    )
    W_dq = hqq_linear.dequantize()

    scales, zeros = meta["scale"], meta["zero"]
    scales = scales.reshape(N, -1)
    zeros = zeros.reshape(N, -1)

<<<<<<< HEAD
    packed_w = pack_2xint4(W_q.T)

    if transposed:
        x = torch.randn(M, N, dtype=dtype, device="cuda")
        hqq_out = x @ W_dq

        tt_out = triton_mixed_mm(
            x,
            packed_w,
            scales.T,
            zeros.T,
            transposed=True,
            group_size=group_size,
            fp8_fast_accum=False,
            kernel_type=kernel_type,
        )

    else:
        x = torch.randn(M, K, dtype=dtype, device="cuda")
        hqq_out = x @ W_dq.T

        tt_out = triton_mixed_mm(
            x,
            packed_w,
            scales.T,
            zeros.T,
            transposed=False,
            group_size=group_size,
            fp8_fast_accum=False,
            kernel_type=kernel_type,
        )
    assert check(
        hqq_out,
        tt_out,
        max_diff=1e-2 if dtype == torch.bfloat16 else 1e-3,
        verbose=True,
    )


# Only for debugging kernel without dependency on HQQ and with no autotuning
def _test_mixed_mm(
    shape,
    group_size,
    BLOCK_M,
    BLOCK_N,
    BLOCK_K,
    axis=1,
    dtype=torch.float16,
    transposed=True,
    kernel_type="debug",
    quant_dtype=torch.uint8,
):
    qcfg = {
        **BASE_QUANT_CONFIG,
        **dict(group_size=group_size, axis=axis),
    }
    M, N, K = shape

    quant_config = BaseQuantizeConfig(
        quant_zero=False, quant_scale=False, offload_meta=False, view_as_float=False
    )
    quant_config.update({"weight_quant_params": qcfg})
    W_q = torch.randint(0, int(2**4), size=(N, K), dtype=quant_dtype, device="cuda")

    scales = torch.arange((N * K) // group_size, dtype=dtype, device="cuda")[
        :, None
    ]  # .reshape(N, -1)
    zeros = torch.zeros_like(scales)
    W_dq = ((W_q.reshape(-1, group_size) - zeros) * scales).reshape(N, K)
    scales = scales.reshape(N, -1)
    zeros = zeros.reshape(N, -1)

    packed_w = pack_2xint4(W_q.T)

=======
>>>>>>> be30a7fd
    if transposed:
        x = torch.randn(M, N, dtype=dtype, device="cuda")
        hqq_out = x @ W_dq

<<<<<<< HEAD
=======
        #Pack uint8 W_q, then run fused dequant matmul
        packed_w = pack_2xint4(W_q)
>>>>>>> be30a7fd
        tt_out = triton_mixed_mm(
            x,
            packed_w,
            scales.T,
            zeros.T,
            transposed=True,
            group_size=group_size,
            fp8_fast_accum=False,
            kernel_type=kernel_type,
            BLOCK_M=BLOCK_M,
            BLOCK_N=BLOCK_N,
            BLOCK_K=BLOCK_K,
        )

    else:
        x = torch.randn(M, K, dtype=dtype, device="cuda")
        hqq_out = x @ W_dq.T

        # packed_w = pack_2xint4(W_q.T)
        tt_out = triton_mixed_mm(
            x,
            packed_w,
            scales.T,
            zeros.T,
            transposed=False,
            group_size=group_size,
            fp8_fast_accum=False,
            kernel_type=kernel_type,
            BLOCK_M=BLOCK_M,
            BLOCK_N=BLOCK_N,
            BLOCK_K=BLOCK_K,
        )
    msg = f"shape={shape}, group_size={group_size}, axis={axis}, dtype={dtype}, transposed={transposed}, kernel_type={kernel_type}, quant_dtype={quant_dtype}"

    check(
        hqq_out,
        tt_out,
        msg=msg,
        max_diff=1e-2 if dtype == torch.bfloat16 else 1e-3,
        verbose=True,
    )

<<<<<<< HEAD

if __name__ == "__main__":
    # _test_mixed_mm(transposed=False)
    M, N, K = shape = [32, 128, 128]
    BLOCK_M, BLOCK_N, BLOCK_K = shape
    BLOCK_K = K // 2
    BLOCK_N = N // 2
    group_size = BLOCK_K
    _test_mixed_mm(
        shape,
        group_size=group_size,
        BLOCK_M=BLOCK_M,
        BLOCK_N=BLOCK_N,
        BLOCK_K=BLOCK_K,
        transposed=False,
    )
    _test_mixed_mm(
        shape,
        group_size=group_size,
        BLOCK_M=BLOCK_M,
        BLOCK_N=BLOCK_N,
        BLOCK_K=BLOCK_K,
        transposed=True,
    )
=======
    assert check(hqq_out, tt_out, max_diff=1e-2 if dtype == torch.bfloat16 else 1e-3)
>>>>>>> be30a7fd
<|MERGE_RESOLUTION|>--- conflicted
+++ resolved
@@ -1,30 +1,20 @@
-# Skip entire test if triton is not available, otherwise CI failure
+# Skip entire test if following module not available, otherwise CI failure
 import pytest
 
-<<<<<<< HEAD
-try:
-    import hqq
-    import triton
-
-    if int(triton.__version__.split(".")[0]) < 3:
-        pytest.skip(
-            "triton >= 3.0.0 is required to run this test", allow_module_level=True
-        )
-except ImportError:
-    pytest.skip("triton and hqq required to run this test", allow_module_level=True)
+triton = pytest.importorskip(
+    "triton", minversion="3.0.0", reason="Triton > 3.0.0 required to run this test"
+)
+hqq = pytest.importorskip("hqq", reason="hqq required to run this test")
+HQQLinear = pytest.importorskip(
+    "hqq.core.quantize.HQQLinear", reason="HQQLinear required to run this test"
+)
+BaseQuantizeConfig = pytest.importorskip(
+    "hqq.core.quantize.BaseQuantizeConfig", reason="HQQLinear required to run this test"
+)
 
 import itertools
 
 import torch
-from hqq.core.quantize import BaseQuantizeConfig, HQQLinear
-=======
-triton = pytest.importorskip("triton", minversion="3.0.0", reason="Triton > 3.0.0 required to run this test")
-hqq = pytest.importorskip("hqq", reason="hqq required to run this test")
-HQQLinear = pytest.importorskip("hqq.core.quantize.HQQLinear", reason="HQQLinear required to run this test")
-BaseQuantizeConfig = pytest.importorskip("hqq.core.quantize.BaseQuantizeConfig", reason="HQQLinear required to run this test")
-
-from torchao.prototype.hqq import triton_mixed_mm, pack_2xint4
->>>>>>> be30a7fd
 
 from torchao.prototype.hqq import pack_2xint4, triton_mixed_mm
 
@@ -118,7 +108,6 @@
     scales = scales.reshape(N, -1)
     zeros = zeros.reshape(N, -1)
 
-<<<<<<< HEAD
     packed_w = pack_2xint4(W_q.T)
 
     if transposed:
@@ -183,9 +172,7 @@
     quant_config.update({"weight_quant_params": qcfg})
     W_q = torch.randint(0, int(2**4), size=(N, K), dtype=quant_dtype, device="cuda")
 
-    scales = torch.arange((N * K) // group_size, dtype=dtype, device="cuda")[
-        :, None
-    ]  # .reshape(N, -1)
+    scales = torch.arange((N * K) // group_size, dtype=dtype, device="cuda")[:, None]
     zeros = torch.zeros_like(scales)
     W_dq = ((W_q.reshape(-1, group_size) - zeros) * scales).reshape(N, K)
     scales = scales.reshape(N, -1)
@@ -193,17 +180,10 @@
 
     packed_w = pack_2xint4(W_q.T)
 
-=======
->>>>>>> be30a7fd
     if transposed:
         x = torch.randn(M, N, dtype=dtype, device="cuda")
         hqq_out = x @ W_dq
 
-<<<<<<< HEAD
-=======
-        #Pack uint8 W_q, then run fused dequant matmul
-        packed_w = pack_2xint4(W_q)
->>>>>>> be30a7fd
         tt_out = triton_mixed_mm(
             x,
             packed_w,
@@ -222,7 +202,6 @@
         x = torch.randn(M, K, dtype=dtype, device="cuda")
         hqq_out = x @ W_dq.T
 
-        # packed_w = pack_2xint4(W_q.T)
         tt_out = triton_mixed_mm(
             x,
             packed_w,
@@ -246,7 +225,6 @@
         verbose=True,
     )
 
-<<<<<<< HEAD
 
 if __name__ == "__main__":
     # _test_mixed_mm(transposed=False)
@@ -270,7 +248,4 @@
         BLOCK_N=BLOCK_N,
         BLOCK_K=BLOCK_K,
         transposed=True,
-    )
-=======
-    assert check(hqq_out, tt_out, max_diff=1e-2 if dtype == torch.bfloat16 else 1e-3)
->>>>>>> be30a7fd
+    )