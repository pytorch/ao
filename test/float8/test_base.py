# Copyright (c) Meta Platforms, Inc. and affiliates.
# All rights reserved.
#
# This source code is licensed under the BSD 3-Clause license found in the
# LICENSE file in the root directory of this source tree.
import copy
import io
import itertools
import random
import re
from typing import List, Tuple
import unittest
import warnings

import pytest

import torch
import torch.nn as nn

from torchao.utils import TORCH_VERSION_AT_LEAST_2_5

if not TORCH_VERSION_AT_LEAST_2_5:
    pytest.skip("Unsupported PyTorch version", allow_module_level=True)


from torchao.float8.config import (
    CastConfig, 
    Float8LinearConfig, 
    ScalingGranularity,
    ScalingType,
    _Float8LinearRecipeName,
    _recipe_name_to_linear_config,
)
from torchao.float8.float8_linear import Float8Linear
from torchao.float8.float8_linear_utils import (
    convert_to_float8_training,
    linear_requires_sync,
    sync_float8_amax_and_scale_history,
)
from torchao.float8.float8_python_api import addmm_float8_unwrapped
from torchao.float8.float8_scaling_utils import (
    hp_tensor_to_float8_dynamic,
    get_maybe_axiswise_dim,
)
from torchao.float8.float8_tensor import (
    Float8Tensor,
    GemmInputRole,
    hp_tensor_and_scale_to_float8,
    LinearMMConfig,
    ScaledMMConfig,
)
from torchao.float8.float8_utils import (
    compute_error,
    e4m3_dtype,
    e5m2_dtype,
    fp8_tensor_statistics,
    FP8_TYPES,
    tensor_to_scale,
)
from torchao.testing.float8.test_utils import get_test_float8_linear_config

random.seed(0)
torch.manual_seed(0)


is_cuda_8_9 = torch.cuda.is_available() and torch.cuda.get_device_capability() >= (8, 9)
is_cuda_9_0 = torch.cuda.is_available() and torch.cuda.get_device_capability() >= (9, 0)



def bitwise_identical(a: Float8Tensor, b: Float8Tensor) -> bool:
    assert torch.all(a._scale == b._scale).item(), "scales are not identical"
    assert torch.all(a._data == b._data).item(), "data is not identical"
    return True


class TestFloat8Tensor:
    def test_preserves_dtype(self) -> None:
        # hp means high precision, lp means low precision
        hp_dtypes = (torch.float32, torch.float16, torch.bfloat16)
        lp_dtypes = FP8_TYPES
        for hp_dtype, lp_dtype in itertools.product(hp_dtypes, lp_dtypes):
            x1_hp = torch.randn(4, 4, dtype=hp_dtype)
            x1_s = tensor_to_scale(x1_hp, lp_dtype)
            x2_lp = hp_tensor_and_scale_to_float8(x1_hp, x1_s, lp_dtype)
            x3_hp = x2_lp.to_original_precision()
            assert x3_hp.dtype == hp_dtype

    def test_differentiable_casts(self) -> None:
        lp_dtypes = (e4m3_dtype, e5m2_dtype)
        for f8_dtype in lp_dtypes:
            x = torch.randn(1).requires_grad_()
            grad = torch.randn(1)
            x_s = tensor_to_scale(x, f8_dtype)
            x_f8 = hp_tensor_and_scale_to_float8(x, x_s, f8_dtype)
            x_f8_hp = x_f8.to_original_precision()
            x_f8_hp.backward(grad)
            # the gradient should be unchanged through both casts
            torch.testing.assert_close(grad, x.grad, rtol=0, atol=0)

    def test_split_cat(self):
        a = torch.rand(16, 16, dtype=torch.bfloat16)
        scale = tensor_to_scale(a, e4m3_dtype)
        fp8_a = hp_tensor_and_scale_to_float8(a, scale, e4m3_dtype)

        splits = torch.split(fp8_a, 16)
        catted = torch.cat(splits, dim=0)
        assert bitwise_identical(fp8_a, catted)

    def test_index_put(self):
        a = torch.rand(16, dtype=torch.bfloat16)
        scale_a = tensor_to_scale(a, torch.float8_e4m3fn)
        fp8_a = hp_tensor_and_scale_to_float8(a, scale_a, torch.float8_e4m3fn)

        index = torch.randint(0, 15, (16,), dtype=torch.long)

        b = torch.rand(16, 16, dtype=torch.bfloat16)
        scale_b = tensor_to_scale(b, torch.float8_e4m3fn)
        fp8_b = hp_tensor_and_scale_to_float8(b, scale_a, torch.float8_e4m3fn)
        fp8_b_bad = hp_tensor_and_scale_to_float8(b, scale_b, torch.float8_e4m3fn)

        with pytest.raises(AssertionError):
            b[index] = fp8_a
            fp8_b[index] = a
            fp8_b_bad[index] = fp8_a
        fp8_b[index] = fp8_a

    def test_copy_(self):
        a = torch.rand(16, dtype=torch.bfloat16)
        scale_a = tensor_to_scale(a, torch.float8_e4m3fn)
        fp8_a = hp_tensor_and_scale_to_float8(a, scale_a, torch.float8_e4m3fn)

        b = torch.empty(16, dtype=torch.bfloat16)
        b.copy_(fp8_a)  # Should work
        torch.testing.assert_close(b, fp8_a.to_original_precision())
        with pytest.raises(RuntimeError):
            fp8_a.copy_(b)  # Should fail

        fp8_b = Float8Tensor(
            torch.empty(16, dtype=torch.float8_e4m3fn),
            scale_a,
            torch.bfloat16,
            fp8_a._linear_mm_config,
        )
        fp8_b.copy_(fp8_a)
        torch.testing.assert_close(fp8_a._data, fp8_b._data)

    @pytest.mark.parametrize("shape", [(8, 16), (4, 8, 16), (2, 4, 8, 16)])
    @pytest.mark.parametrize("axiswise_dim", [0, -1])
    def test_axiswise_dynamic_cast(self, shape, axiswise_dim):
        a = torch.randn(*shape, dtype=torch.bfloat16)
        linear_mm_config = LinearMMConfig()
        a_fp8 = hp_tensor_to_float8_dynamic(
            a,
            e4m3_dtype,
            linear_mm_config,
            scaling_granularity=ScalingGranularity.AXISWISE,
            axiswise_dim=axiswise_dim,
        )
        a_dq = a_fp8.to_original_precision()
        sqnr = compute_error(a, a_dq)
        assert sqnr >= 25.0

    def test_axiswise_reshape(self):
        a = torch.randn(3, 5, 7, dtype=torch.bfloat16)
        linear_mm_config = LinearMMConfig()

        # if we scale across dim0, we can only reshape to [3, -1]
        a_fp8_d0 = hp_tensor_to_float8_dynamic(
            a,
            e4m3_dtype,
            linear_mm_config,
            scaling_granularity=ScalingGranularity.AXISWISE,
            axiswise_dim=0,
        )
        assert list(a_fp8_d0._data.shape) == [3, 5, 7]
        assert list(a_fp8_d0._scale.shape) == [1, 5, 7]

        a_fp8_d0_r = a_fp8_d0.reshape(3, -1)
        assert list(a_fp8_d0_r.shape) == [3, 5 * 7]
        assert list(a_fp8_d0_r._scale.shape) == [1, 5 * 7]
        # verify numerics did not change
        assert torch.allclose(
            a_fp8_d0.to_original_precision(),
            a_fp8_d0_r.to_original_precision().reshape(3, 5, 7),
            atol=0,
            rtol=0,
        )
        with pytest.raises(RuntimeError):
            a_fp8_d0_r2 = a_fp8_d0.reshape(-1, 7)

        # if we scale across dim2, we can only reshape to [-1, 7]
        a_fp8_d2 = hp_tensor_to_float8_dynamic(
            a,
            e4m3_dtype,
            linear_mm_config,
            scaling_granularity=ScalingGranularity.AXISWISE,
            axiswise_dim=-1,
        )
        assert list(a_fp8_d2._data.shape) == [3, 5, 7]
        assert list(a_fp8_d2._scale.shape) == [3, 5, 1]

        a_fp8_d2_r = a_fp8_d2.reshape(-1, 7)
        assert list(a_fp8_d2_r.shape) == [3 * 5, 7]
        assert list(a_fp8_d2_r._scale.shape) == [3 * 5, 1]
        # verify numerics did not change
        assert torch.allclose(
            a_fp8_d2.to_original_precision(),
            a_fp8_d2_r.to_original_precision().reshape(3, 5, 7),
            atol=0,
            rtol=0,
        )
        with pytest.raises(RuntimeError):
            a_fp8_d2_r2 = a_fp8_d2.reshape(3, -1)

    @pytest.mark.parametrize("a_shape", [(16, 32), (2, 16, 32), (1, 2, 16, 32)])
    @pytest.mark.parametrize(
        "a_granularity,b_granularity",
        [
            (ScalingGranularity.AXISWISE, ScalingGranularity.AXISWISE),
            (ScalingGranularity.AXISWISE, ScalingGranularity.TENSORWISE),
            (ScalingGranularity.TENSORWISE, ScalingGranularity.AXISWISE),
        ]
    )
    @unittest.skipIf(not torch.cuda.is_available(), "CUDA not available")
    @unittest.skipIf(not is_cuda_9_0, "Requires CUDA capability >= 9.0")
    def test_axiswise_gemm(self, a_shape, a_granularity, b_granularity):
        a = torch.randn(*a_shape, dtype=torch.bfloat16, device="cuda")
        b = torch.randn(64, 32, dtype=torch.bfloat16, device="cuda")

        linear_mm_config = LinearMMConfig()

        a_fp8 = hp_tensor_to_float8_dynamic(
            a,
            e4m3_dtype,
            linear_mm_config,
            gemm_input_role=GemmInputRole.INPUT,
            scaling_granularity=a_granularity,
            axiswise_dim=get_maybe_axiswise_dim(-1, a_granularity),
        )
        a_fp8 = a_fp8.reshape(-1, a_shape[-1])

        b_fp8 = hp_tensor_to_float8_dynamic(
            b,
            e4m3_dtype,
            linear_mm_config,
            gemm_input_role=GemmInputRole.WEIGHT,
<<<<<<< HEAD
            scaling_granularity=b_granularity,
            axiswise_dim=get_maybe_axiswise_dim(1, b_granularity),
=======
            scaling_granularity=ScalingGranularity.AXISWISE,
            axiswise_dim=-1,  # will be transposed
>>>>>>> c1be2780
        )

        c_fp8_compute = torch.mm(a_fp8, b_fp8.t())
        a = a.reshape(-1, a_shape[-1])
        c_ref = torch.mm(a, b.t())
        sqnr = compute_error(c_ref, c_fp8_compute)
        assert sqnr >= 25.0


class TestFloat8Linear:
    def _test_linear_impl(
        self,
        x,
        m_ref,
        config: Float8LinearConfig,
    ):
        m_fp8 = Float8Linear.from_float(
            copy.deepcopy(m_ref),
            config,
        )
        for _ in range(2):
            if linear_requires_sync(config):
                sync_float8_amax_and_scale_history(m_fp8)
            y_fp8 = m_fp8(x)
            y_fp8.sum().backward()
            y_ref = m_ref(x)
            y_ref.sum().backward()

        assert y_ref.shape == y_fp8.shape

        y_sqnr = compute_error(y_ref, y_fp8)
        g_sqnr = compute_error(m_ref.weight.grad, m_fp8.weight.grad)
        # verify sqnr is reasonable
        assert y_sqnr >= 18.0, f"{y_sqnr} is too low"
        assert g_sqnr >= 17.0, f"{g_sqnr} is too low"
        if m_ref.bias is not None:
            torch.testing.assert_close(m_ref.bias.grad, m_fp8.bias.grad)

        # verify all of the amax buffers got updated
        if linear_requires_sync(config):
            # only check buffers that are actually used, based on per-tensor
            # scaling settings
            amax_buffer_names = []
            amax_history_buffer_names = []
            scale_buffer_names = []
            if config.cast_config_input.scaling_type is ScalingType.DELAYED:
                amax_buffer_names.append("fp8_amax_input")
                amax_history_buffer_names.append("fp8_amax_history_input")
                scale_buffer_names.append("fp8_scale_input")
            if config.cast_config_weight.scaling_type is ScalingType.DELAYED:
                amax_buffer_names.append("fp8_amax_weight")
                amax_history_buffer_names.append("fp8_amax_history_weight")
                scale_buffer_names.append("fp8_scale_weight")
            if config.cast_config_grad_output.scaling_type is ScalingType.DELAYED:
                amax_buffer_names.append("fp8_amax_grad_output")
                amax_history_buffer_names.append("fp8_amax_history_grad_output")
                scale_buffer_names.append("fp8_scale_grad_output")

            # verify all of the amax buffers got updated
            max_float8_pos = {torch.finfo(dtype).max for dtype in FP8_TYPES}
            for buffer_name in amax_buffer_names:
                buffer_value = getattr(m_fp8, buffer_name)
                for init_val in max_float8_pos:
                    assert torch.ne(
                        buffer_value, torch.tensor(init_val)
                    ), f"{buffer_name} not filled, current value {buffer_value}"

            # verify all of the amax history buffers got updated
            for buffer_name in amax_history_buffer_names:
                buffer_value = getattr(m_fp8, buffer_name)
                assert torch.max(buffer_value) > 0.0, f"{buffer_name} not filled"

            # verify all of the scale buffers got updated
            for buffer_name in scale_buffer_names:
                buffer_value = getattr(m_fp8, buffer_name)
                assert torch.ne(
                    buffer_value, torch.tensor(1.0)
                ), f"{buffer_name} not filled, current value {buffer_value}"

            # verify initialization flags got updated
            assert m_fp8.is_amax_initialized, "Amax was not properly initialized"

    @pytest.mark.parametrize("emulate", [True, False] if is_cuda_8_9 else [True])
    @pytest.mark.parametrize("x_shape", [(16, 16), (2, 16, 16), (3, 2, 16, 16)])
    @pytest.mark.parametrize(
        "scaling_type_input", 
        [ScalingType.DELAYED, ScalingType.DYNAMIC, ScalingType.STATIC]
    )
    @pytest.mark.parametrize(
        "scaling_type_weight", 
        [ScalingType.DELAYED, ScalingType.DYNAMIC, ScalingType.STATIC]
    )
    @pytest.mark.parametrize(
        "scaling_type_grad_output",
        [ScalingType.DELAYED, ScalingType.DYNAMIC],
    )
    @pytest.mark.parametrize("linear_dtype", [torch.bfloat16, torch.float32])
    @pytest.mark.parametrize("linear_bias", [False, True])
    @unittest.skipIf(not torch.cuda.is_available(), "CUDA not available")
    def test_linear_from_config_params(
        self,
        x_shape,
        emulate: bool,
        scaling_type_input: ScalingType,
        scaling_type_weight: ScalingType,
        scaling_type_grad_output: ScalingType,
        linear_dtype: torch.dtype,
        linear_bias: bool,
    ):
        x = torch.randn(*x_shape, device="cuda", dtype=linear_dtype)
        m_ref = nn.Linear(16, 32, bias=linear_bias, device="cuda", dtype=linear_dtype)

        config = get_test_float8_linear_config(
            scaling_type_input,
            scaling_type_weight,
            scaling_type_grad_output,
            emulate,
        )

        self._test_linear_impl(
            x,
            m_ref,
            config,
        )

    # Note: there are now too many config combinations to test all of
    # them, so this function factors out some of the recipes which are annoying
    # to combine with the main testing function.
    # TODO(future PR): make this cleaner.
    @pytest.mark.parametrize(
        "recipe_name", 
        [_Float8LinearRecipeName.ALL_AXISWISE, _Float8LinearRecipeName.LW_AXISWISE_WITH_GW_HP],
    )
    @pytest.mark.parametrize("x_shape", [(16, 16), (2, 16, 16), (3, 2, 16, 16)])
    @pytest.mark.parametrize("linear_bias", [True, False])
    @unittest.skipIf(not torch.cuda.is_available(), "CUDA not available")
    def test_linear_from_recipe(
        self,
        recipe_name,
        x_shape,
        linear_bias: bool,
    ):
        if torch.cuda.get_device_capability() < (9, 0):
            warnings.warn(
                f"CUDA capability {torch.cuda.get_device_capability()} < (9.0)"
            )
            pytest.skip()

        linear_dtype = torch.bfloat16
        x = torch.randn(*x_shape, device="cuda", dtype=linear_dtype)
        m_ref = nn.Linear(16, 32, bias=linear_bias, device="cuda", dtype=linear_dtype)
        config = _recipe_name_to_linear_config(recipe_name)
        self._test_linear_impl(
            x,
            m_ref,
            config,
        )

    @pytest.mark.parametrize("emulate", [True, False] if is_cuda_8_9 else [True])
    @pytest.mark.parametrize(
        "linear_dtype", [torch.float16, torch.bfloat16, torch.float32]
    )
    @unittest.skipIf(not torch.cuda.is_available(), "CUDA not available")
    def test_autocast_outputs(
        self,
        emulate: bool,
        linear_dtype: torch.dtype,
    ):
        m_ref = nn.Linear(32, 16, device="cuda", dtype=linear_dtype)
        config = Float8LinearConfig(
            cast_config_input=CastConfig(scaling_type=ScalingType.DELAYED),
            cast_config_weight=CastConfig(scaling_type=ScalingType.DELAYED),
            cast_config_grad_output=CastConfig(scaling_type=ScalingType.DELAYED),
            emulate=emulate,
        )
        m = Float8Linear.from_float(copy.deepcopy(m_ref), config)

        # autocast off
        x = torch.randn(16, 32, device="cuda", dtype=linear_dtype)
        if linear_requires_sync(config):
            sync_float8_amax_and_scale_history(m)
        y = m(x)
        assert y.dtype == linear_dtype, f"y.dtype is {y.dtype}, expected {linear_dtype}"

        # autocast on
        with torch.autocast("cuda"):
            if linear_requires_sync(config):
                sync_float8_amax_and_scale_history(m)
            y = m(x)
        assert y.dtype == torch.half, f"y.dtype is {y.dtype}, expected {torch.half}"

        with torch.autocast("cuda", dtype=torch.bfloat16):
            if linear_requires_sync(config):
                sync_float8_amax_and_scale_history(m)
            y = m(x)
        assert (
            y.dtype == torch.bfloat16
        ), f"y.dtype is {y.dtype}, expected {torch.bfloat16}"

    @pytest.mark.parametrize(
        "linear_dtype", [torch.float16, torch.bfloat16, torch.float32]
    )
    @pytest.mark.parametrize("emulate", [True, False] if is_cuda_8_9 else [True])
    @unittest.skipIf(not torch.cuda.is_available(), "CUDA not available")
    def test_type_cast(self, linear_dtype: torch.dtype, emulate: bool):
        m = nn.Linear(32, 16, device="cuda", dtype=linear_dtype)
        config = Float8LinearConfig(emulate=emulate)
        m = Float8Linear.from_float(copy.deepcopy(m), config)

        # Cast the module to dtype
        m = m.to(dtype=linear_dtype)
        if linear_requires_sync(config):
            # Check amax buffer types
            for key in [
                "fp8_amax_input",
                "fp8_amax_history_input",
                "fp8_scale_input",
                "fp8_amax_weight",
                "fp8_amax_history_weight",
                "fp8_scale_weight",
                "fp8_amax_grad_output",
                "fp8_amax_history_grad_output",
                "fp8_scale_grad_output",
            ]:
                assert (
                    m._buffers[key].dtype == torch.float32
                ), f"{key}.dtype is {m._buffers[key].dtype}, expected torch.float32"

        # autocast off
        x = torch.randn(16, 32, device="cuda", dtype=linear_dtype)
        if linear_requires_sync(config):
            sync_float8_amax_and_scale_history(m)
        y = m(x)
        assert y.dtype == linear_dtype, f"y.dtype is {y.dtype}, expected {linear_dtype}"

        # autocast on
        with torch.autocast("cuda"):
            if linear_requires_sync(config):
                sync_float8_amax_and_scale_history(m)
            y = m(x)
        assert y.dtype == torch.half, f"y.dtype is {y.dtype}, expected {torch.half}"

        with torch.autocast("cuda", dtype=torch.bfloat16):
            if linear_requires_sync(config):
                sync_float8_amax_and_scale_history(m)
            y = m(x)
        assert (
            y.dtype == torch.bfloat16
        ), f"y.dtype is {y.dtype}, expected {torch.bfloat16}"

    def test_repr(self):
        m = nn.Linear(32, 16)
        config = Float8LinearConfig(
            cast_config_weight=CastConfig(scaling_type=ScalingType.DELAYED),
            emulate=True,
        )
        m = Float8Linear.from_float(
            copy.deepcopy(m),
            config=config,
        )
        s = m.__repr__()
        assert "i:dyn,w:del,go:dyn" in s

    @unittest.skipIf(not is_cuda_8_9, "CUDA 8.9 not available")
    def test_inference_mode(self):
        x = torch.randn(32, 32, device='cuda')
        m = nn.Sequential(nn.Linear(32, 32)).cuda()
        m = convert_to_float8_training(m)
        with torch.inference_mode(mode=True):
            y = m(x)


class TestScaledMM:
    @unittest.skipIf(
        not is_cuda_8_9,
        "CUDA not available",
    )
    @pytest.mark.parametrize(
        "base_dtype", [torch.float16, torch.bfloat16, torch.float32]
    )
    @pytest.mark.parametrize("use_fast_accum", [True, False])
    def test_scaled_mm_vs_emulated(self, base_dtype, use_fast_accum):
        torch.manual_seed(42)
        input_dtype = e4m3_dtype
        output_dtype = base_dtype
        compare_type = torch.float32

        a = torch.randn(16, 16, device="cuda", dtype=base_dtype)
        b = torch.randn(32, 16, device="cuda", dtype=base_dtype).t()

        a_scale = tensor_to_scale(a, input_dtype).float()
        b_scale = tensor_to_scale(b, input_dtype).float()

        a_fp8 = hp_tensor_and_scale_to_float8(a, a_scale, input_dtype)
        b_fp8 = hp_tensor_and_scale_to_float8(b, b_scale, input_dtype)

        out_scaled_mm = addmm_float8_unwrapped(
            a_fp8._data,
            a_fp8._scale,
            b_fp8._data,
            b_fp8._scale,
            output_dtype=output_dtype,
            use_fast_accum=use_fast_accum,
        )
        out_emulated = torch.ops.aten.mm_float8_emulated(
            a_fp8._data, a_fp8._scale, b_fp8._data, b_fp8._scale, output_dtype
        )

        if output_dtype != base_dtype:
            out_scaled_mm = out_scaled_mm.to(compare_type)
            out_emulated = out_emulated.to(compare_type)

        if base_dtype in {torch.bfloat16, torch.float16}:
            atol, rtol = 7e-2, 7e-2
        else:
            atol, rtol = 2e-3, 2e-3
        torch.testing.assert_close(out_scaled_mm, out_emulated, atol=atol, rtol=rtol)

    @unittest.skipIf(not is_cuda_8_9, "CUDA not available")
    def test_different_configs_error(self):
        x_fp32 = torch.randn(16, 16, device="cuda")
        x_scale = torch.tensor(1.0, device="cuda")
        fp8_dtype = e4m3_dtype
        linear_config_a = LinearMMConfig(
            ScaledMMConfig(False, True, False, False),
            ScaledMMConfig(False, False, False, False),
            ScaledMMConfig(False, False, False, False),
        )
        linear_config_b = LinearMMConfig(
            ScaledMMConfig(True, True, False, False),
            ScaledMMConfig(True, False, False, False),
            ScaledMMConfig(True, False, False, False),
        )
        a = hp_tensor_and_scale_to_float8(
            x_fp32,
            x_scale,
            fp8_dtype,
            linear_config_a,
            GemmInputRole.INPUT,
        )
        b = hp_tensor_and_scale_to_float8(
            x_fp32,
            x_scale,
            fp8_dtype,
            linear_config_b,
            GemmInputRole.WEIGHT,
        )
        with pytest.raises(
            AssertionError,
            match="linear_mm_config.output mismatch",
        ):
            a @ b

    @unittest.skipIf(
        not is_cuda_8_9,
        "CUDA not available",
    )
    @pytest.mark.parametrize(
        "base_dtype", [torch.float16, torch.bfloat16, torch.float32]
    )
    @pytest.mark.parametrize("use_fast_accum", [True, False])
    def test_pad_inner_dim(self, base_dtype, use_fast_accum):
        torch.manual_seed(42)
        input_dtype = torch.float8_e4m3fn
        compare_type = torch.float32

        a = torch.randn(16, 41, device="cuda", dtype=base_dtype)
        b = torch.randn(41, 128, device="cuda", dtype=base_dtype)

        a_scale = tensor_to_scale(a, input_dtype).float()
        b_scale = tensor_to_scale(b, input_dtype).float()

        a_fp8 = hp_tensor_and_scale_to_float8(
            a, a_scale, input_dtype, None, GemmInputRole.INPUT
        )
        b_fp8 = hp_tensor_and_scale_to_float8(
            b, b_scale, input_dtype, None, GemmInputRole.WEIGHT
        )

        with pytest.raises(
            RuntimeError,
            match=re.escape(
                "Expected trailing dimension of mat1 to be divisible by 16 but got mat1 shape: (16x41."
            ),
        ):
            a_fp8 @ b_fp8

        scaled_mm_config = ScaledMMConfig(False, use_fast_accum, False, True)
        pad_config = LinearMMConfig(
            scaled_mm_config, scaled_mm_config, scaled_mm_config
        )

        a_fp8 = hp_tensor_and_scale_to_float8(
            a,
            a_scale,
            input_dtype,
            pad_config,
            GemmInputRole.INPUT,
        )
        b_fp8 = hp_tensor_and_scale_to_float8(
            b,
            b_scale,
            input_dtype,
            pad_config,
            GemmInputRole.WEIGHT,
        )
        out_padded = a_fp8 @ b_fp8
        out_padded.to(compare_type)

        emulated_scaled_mm_config = ScaledMMConfig(True, use_fast_accum, False, False)
        emulated_config = LinearMMConfig(
            emulated_scaled_mm_config,
            emulated_scaled_mm_config,
            emulated_scaled_mm_config,
        )
        a_fp8 = hp_tensor_and_scale_to_float8(
            a,
            a_scale,
            input_dtype,
            emulated_config,
            GemmInputRole.INPUT,
        )
        b_fp8 = hp_tensor_and_scale_to_float8(
            b,
            b_scale,
            input_dtype,
            emulated_config,
            GemmInputRole.WEIGHT,
        )
        out_emualted = a_fp8 @ b_fp8
        out_emualted.to(compare_type)

        if base_dtype in {torch.bfloat16, torch.float16}:
            atol, rtol = 7e-2, 7e-2
        else:
            atol, rtol = 2e-3, 2e-3
        torch.testing.assert_close(out_padded, out_emualted, atol=atol, rtol=rtol)


class TestNumerics:
    @pytest.mark.parametrize(
        "float8_dtype",
        [
            torch.float8_e4m3fn,
            torch.float8_e5m2,
            torch.float8_e4m3fnuz,
            torch.float8_e5m2fnuz,
        ],
    )
    @unittest.skipIf(not torch.cuda.is_available(), "CUDA not available")
    def test_small_amax_float16(self, float8_dtype):
        # If we calculate scale naively with FP8_MAX_POS / amax,
        # the result may not be representable in fp16. Verify that
        # the way we calculate scales actually works for tensors with
        # small values.
        #
        #   naive_s = fp8_max_pos / (amax + eps)
        #
        # failing case:
        #
        #   fp8_max_pos / (amax + eps) >= fp16_max_pos, or
        #
        #   amax + eps >= fp8_max_pos / fp16_max_pos

        float8_max_pos = torch.finfo(float8_dtype).max
        FP16_MAX_POS = torch.finfo(torch.float16).max

        target_amax = float8_max_pos / (FP16_MAX_POS + 1e-12)
        x = torch.tensor([target_amax], dtype=torch.float16, device="cuda")
        scale = tensor_to_scale(x, float8_dtype)
        assert not torch.any(torch.isinf(scale))


class TestFloat8LinearUtils(unittest.TestCase):
    def test_swap_root_linear(self):
        for emulate in [True, False]:
            module = nn.Linear(3, 3)
            config = Float8LinearConfig(emulate=emulate)
            module = convert_to_float8_training(module, config=config)
            self.assertIsInstance(module, Float8Linear)
            self.assertEqual(module.linear_mm_config.output.emulate, emulate)
            self.assertEqual(module.linear_mm_config.output.emulate, emulate)

    def test_swap_root_linear_with_children_raises(self):
        for emulate in [True, False]:
            module = nn.Linear(3, 3)
            module.child = nn.Sequential(nn.Linear(3, 3))
            config = Float8LinearConfig(emulate=emulate)
            with self.assertRaisesRegex(
                AssertionError,
                "Does not support a root nn.Linear with children",
            ):
                convert_to_float8_training(module, config=config)

    def test_swap_submodule_linears(self):
        class MLP(nn.Module):
            def __init__(self, dim: int):
                super().__init__()
                self.lin1 = nn.Linear(dim, 4 * dim)
                self.lin2 = nn.Linear(4 * dim, dim)

        for emulate in [True, False]:
            model = nn.Sequential(MLP(3), nn.Linear(3, 3), MLP(3))
            config = Float8LinearConfig(emulate=emulate)
            model = convert_to_float8_training(model, config=config)
            self.assertIsInstance(model[0].lin1, Float8Linear)
            self.assertIsInstance(model[0].lin2, Float8Linear)
            self.assertIsInstance(model[1], Float8Linear)
            self.assertIsInstance(model[2].lin1, Float8Linear)
            self.assertIsInstance(model[2].lin2, Float8Linear)

    def test_swap_linears_with_filters(self):
        class MLP(nn.Module):
            def __init__(self, dim: int):
                super().__init__()
                self.lin1 = nn.Linear(dim, 4 * dim)
                self.lin2 = nn.Linear(4 * dim, 4 * dim)

        model = nn.Sequential(MLP(8), nn.Linear(32, 32), MLP(40))
        # filter out the linear layers whose shape is smaller than 32 or non-divisible by 16.

        size_limit = 32

        def module_filter_fn(mod, fqn):
            return (
                mod.in_features >= size_limit
                and mod.out_features >= size_limit
                and mod.in_features % 16 == 0
                and mod.out_features % 16 == 0
            )

        config = Float8LinearConfig(emulate=True)
        model = convert_to_float8_training(
            model,
            config=config,
            module_filter_fn=module_filter_fn,
        )
        # in_features=8, out_features=32, 8 is less than 32.
        self.assertNotIsInstance(model[0].lin1, Float8Linear)
        # in_features=32, out_features=32,
        self.assertIsInstance(model[0].lin2, Float8Linear)
        # in_features=32, out_features=32,
        self.assertIsInstance(model[1], Float8Linear)
        # in_features=40, out_features=160, 40 is not divisible by 16.
        self.assertNotIsInstance(model[2].lin1, Float8Linear)
        # in_features=160, out_features=160,
        self.assertIsInstance(model[2].lin2, Float8Linear)

    def test_swap_submodule_linears_with_skip(self):
        class MLP(nn.Module):
            def __init__(self, dim: int):
                super().__init__()
                self.lin1 = nn.Linear(dim, 4 * dim)
                self.lin2 = nn.Linear(4 * dim, dim)

        model = nn.Sequential(MLP(3), nn.Linear(3, 3), MLP(3))
        module_filter_fn = lambda mod, fqn: fqn not in [
            "0.lin2",
            "2.lin1",
        ]
        config = Float8LinearConfig(emulate=True)
        model = convert_to_float8_training(
            model,
            config=config,
            module_filter_fn=module_filter_fn,
        )
        self.assertTrue(type(model[0].lin1) is Float8Linear)
        self.assertTrue(type(model[0].lin2) is nn.Linear)
        self.assertTrue(type(model[1]) is Float8Linear)
        self.assertTrue(type(model[2].lin1) is nn.Linear)
        self.assertTrue(type(model[2].lin2) is Float8Linear)

    def test_fp8_tensor_statistics(self):
        hp_dtypes = (torch.float32, torch.float16, torch.bfloat16)
        lp_dtypes = (e4m3_dtype, e5m2_dtype)
        for hp_dtype, lp_dtype in itertools.product(hp_dtypes, lp_dtypes):
            x1_hp = torch.ones(4, 4, dtype=hp_dtype)
            tensor_len = x1_hp.numel()

            # Overflow caused by a too large scaling factor
            s_overflow = torch.tensor(1e9)
            fp8_overflow = hp_tensor_and_scale_to_float8(x1_hp, s_overflow, lp_dtype)
            (zero_cnt, max_cnt) = fp8_tensor_statistics(fp8_overflow, lp_dtype)
            self.assertEqual((zero_cnt, max_cnt), (0, tensor_len))

            # Underflow caused by a too small scaling factor
            s_underflow = torch.tensor(1e-9)
            fp8_underflow = hp_tensor_and_scale_to_float8(x1_hp, s_underflow, lp_dtype)
            (zero_cnt, max_cnt) = fp8_tensor_statistics(fp8_underflow, lp_dtype)
            self.assertEqual((zero_cnt, max_cnt), (tensor_len, 0))

            # Both overflow and underflow
            x2_hp = torch.cat((x1_hp * 1e9, x1_hp * 1.0, x1_hp * 1e-9), 0)
            fp8_over_underflow = hp_tensor_and_scale_to_float8(
                x2_hp, torch.tensor(1.0), lp_dtype
            )
            (zero_cnt, max_cnt) = fp8_tensor_statistics(fp8_over_underflow, lp_dtype)
            self.assertEqual((zero_cnt, max_cnt), (tensor_len, tensor_len))


if __name__ == "__main__":
    pytest.main([__file__])<|MERGE_RESOLUTION|>--- conflicted
+++ resolved
@@ -245,13 +245,8 @@
             e4m3_dtype,
             linear_mm_config,
             gemm_input_role=GemmInputRole.WEIGHT,
-<<<<<<< HEAD
             scaling_granularity=b_granularity,
-            axiswise_dim=get_maybe_axiswise_dim(1, b_granularity),
-=======
-            scaling_granularity=ScalingGranularity.AXISWISE,
-            axiswise_dim=-1,  # will be transposed
->>>>>>> c1be2780
+            axiswise_dim=get_maybe_axiswise_dim(-1, b_granularity),
         )
 
         c_fp8_compute = torch.mm(a_fp8, b_fp8.t())
