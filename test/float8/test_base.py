--- conflicted
+++ resolved
@@ -379,16 +379,10 @@
     )
     @pytest.mark.parametrize("x_shape", [(16, 16), (2, 16, 16), (3, 2, 16, 16)])
     @pytest.mark.parametrize("linear_bias", [True, False])
-<<<<<<< HEAD
-    @unittest.skipIf(not torch.accelerator.is_available() or 
-                    (not is_sm_at_least_90() and torch.accelerator.current_accelerator().type == "cuda"), 
-                    "Accelerator not available or If CUDA, Requires CUDA capability >= 9.0")
-=======
     @pytest.mark.parametrize(
         "linear_dtype", [torch.bfloat16, torch.float16, torch.float32]
     )
-    @unittest.skipIf(not torch.cuda.is_available(), "CUDA not available")
->>>>>>> aee07950
+    @unittest.skipIf(not torch.accelerator.is_available(), "Accelerator not available")
     @skip_if_rocm("ROCm enablement in progress")
     def test_linear_from_recipe(
         self,
@@ -398,14 +392,8 @@
         linear_bias: bool,
     ):
 
-<<<<<<< HEAD
-        linear_dtype = torch.bfloat16
         x = torch.randn(*x_shape, device=torch.accelerator.current_accelerator().type, dtype=linear_dtype)
-        m_ref = nn.Linear(16, 32, bias=linear_bias, device=torch.accelerator.current_accelerator().type, dtype=linear_dtype)
-=======
-        x = torch.randn(*x_shape, device="cuda", dtype=linear_dtype)
-        m_ref = nn.Linear(16, 32, bias=linear_bias, device="cuda", dtype=linear_dtype)
->>>>>>> aee07950
+        m_ref = nn.Linear(16, 32, bias=linear_bias, device=torch.accelerator.current_accelerator().type, dtype=linear_dtye
         config = Float8LinearConfig.from_recipe_name(recipe_name)
         self._test_linear_impl(
             x,
