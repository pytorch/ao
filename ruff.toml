# Currently, we ignore all files in the project by default.
# We plan to add files in chunks using the 'include' list below.
# To add a new path: Simply add it to the 'include' list.
# Example: To lint all files in every subfolder of 'test', add "test/**/*"
include = [
    "torchao/float8/**/*.py",
    "torchao/quantization/**/*.py",
    "torchao/dtypes/**/*.py",
    "torchao/sparsity/**/*.py",
    "torchao/profiler/**/*.py",
    "torchao/testing/**/*.py",
    "torchao/_models/**/*.py",
    "torchao/kernel/**/*.py",
    "torchao/prototype/low_bit_optim/**.py",
    "torchao/utils.py",
    "torchao/ops.py",
    "torchao/_executorch_ops.py",
    "test/float8/**/*.py",
    "test/quantization/**/*.py",
    "test/dtypes/**/*.py",
    "test/sparsity/**/*.py",
<<<<<<< HEAD
    "test/prototype/*/**.py",
    "test/dora/**/*.py",
    "test/galore/**/*.py",
=======
    "test/prototype/**/*.py",
    "test/dora/**/*.py",
>>>>>>> 270a90fe
]

lint.select = ["F", "I"]
lint.ignore = ["E731"]<|MERGE_RESOLUTION|>--- conflicted
+++ resolved
@@ -19,14 +19,9 @@
     "test/quantization/**/*.py",
     "test/dtypes/**/*.py",
     "test/sparsity/**/*.py",
-<<<<<<< HEAD
-    "test/prototype/*/**.py",
+    "test/prototype/**/*.py",
     "test/dora/**/*.py",
     "test/galore/**/*.py",
-=======
-    "test/prototype/**/*.py",
-    "test/dora/**/*.py",
->>>>>>> 270a90fe
 ]
 
 lint.select = ["F", "I"]
