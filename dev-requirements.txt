--- conflicted
+++ resolved
@@ -3,11 +3,8 @@
 parameterized
 packaging
 transformers
-<<<<<<< HEAD
 ninja
-=======
 bitsandbytes #needed for testing triton quant / dequant ops for 8-bit optimizers 
 matplotlib # needed for triton benchmarking
 pandas # also for triton benchmarking
-transformers #for galore testing
->>>>>>> b0a649e5
+transformers #for galore testing