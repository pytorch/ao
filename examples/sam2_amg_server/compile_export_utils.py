import time
from pathlib import Path
from typing import Optional

import torch

from torchao._models.sam2.sam2_image_predictor import SAM2ImagePredictor

# Tools used to avoid compilation cold start and dynamo cache lookups
# We take the compiled model and export it using the largest
# inputs possible (to avoid recompilations).
# We track the largest size and fail if we size something larger
# We export every compile-able subregion after wrapping it into
# a class to make export happy.

TASK_TYPES = ["amg", "sps", "mps"]


# NOTE: We have to declare a separate class, because torch.export demands it.
# We build this explicitly for the sole purpose of exporting _predict_masks
# We made sure _predict_masks is fullgraph=True compileable so it can be exported
# We must be sure to export using example args that are big enough and past
# any expected recompilations. We'll add in guards to prevent unexpectedly
# large inputs.
class SAM2ImagePredictor_predict_masks(torch.nn.Module):
    def __init__(
        self,
        predictor: Optional[SAM2ImagePredictor],
        batch_size=1,
        points_per_batch=1024,
        aoti_compiled_model=None,
        furious=False,
    ):
        super().__init__()
        self.predictor = predictor
        self.batch_size = batch_size
        self.points_per_batch = points_per_batch
        self.aoti_compiled_model = aoti_compiled_model
        self.furious = furious

    def forward(
        self,
        high_res_feats,
        image_embed,
        image_pe,
        point_coords,
        point_labels,
        boxes: Optional[torch.Tensor] = None,
        mask_input: Optional[torch.Tensor] = None,
        multimask_output: bool = True,
        img_idx: int = -1,
    ):
        assert high_res_feats[0].size() == (self.batch_size, 32, 256, 256)
        assert high_res_feats[1].size() == (self.batch_size, 64, 128, 128)
        if self.furious:
            assert high_res_feats[0].dtype == torch.float16
            assert high_res_feats[1].dtype == torch.float16
        else:
            assert high_res_feats[0].dtype == torch.float32
            assert high_res_feats[1].dtype == torch.float32

        assert image_embed.size() == (self.batch_size, 256, 64, 64)
        assert image_pe.size() == (self.batch_size, 256, 64, 64)
        assert image_embed.dtype == torch.float32
        assert image_pe.dtype == torch.float32

        assert point_coords.size() == (self.points_per_batch, 1, 2)
        assert point_labels.size() == (self.points_per_batch, 1)
        assert point_coords.dtype == torch.float32
        assert point_labels.dtype == torch.int32

        # Here we encode all the assumptions made during export
        assert boxes is None
        assert mask_input is None
        assert multimask_output
        assert img_idx == -1
        if self.predictor is None:
            assert self.aoti_compiled_model is not None
            return self.aoti_compiled_model(
                high_res_feats,
                image_embed,
                image_pe,
                point_coords,
                point_labels,
                boxes=boxes,
                mask_input=mask_input,
                multimask_output=multimask_output,
                img_idx=img_idx,
            )
        return self.predictor._predict_masks(
            high_res_feats,
            image_embed,
            image_pe,
            point_coords,
            point_labels,
            boxes=boxes,
            mask_input=mask_input,
            multimask_output=multimask_output,
            img_idx=img_idx,
        )


def aot_compile(
    model_directory,
    name,
    fn,
    sample_args,
    sample_kwargs=None,
    options=None,
    overwrite=False,
):
    path = Path(model_directory) / Path(f"{name}.pt2")
    if path.exists() and not overwrite:
        raise ValueError(f"{path} already exists and overwrite is {overwrite}")
    print(f"Saving at {path=}")
    if options is None:
        options = {
            "max_autotune": True,
            "triton.cudagraphs": True,
        }

    from torch.export import export_for_inference

    exported = export_for_inference(fn, sample_args, sample_kwargs)
    output_path = torch._inductor.aoti_compile_and_package(
        exported,
        package_path=str(path),
        inductor_configs=options,
    )
    return output_path


def aot_load(path):
    return torch._export.aot_load(path, "cuda")


class FunctionModel(torch.nn.Module):
    def __init__(self, module, fn_name):
        super().__init__()
        self.module = module
        self.fn_name = fn_name

    def forward(self, *args):
        return getattr(self.module, self.fn_name)(*args)


def export_model(
    mask_generator,
    model_directory,
    task_type,
    furious=False,
    batch_size=1,
    points_per_batch=None,
    overwrite=False,
):
    if furious:
        set_furious(mask_generator)
    assert task_type in TASK_TYPES, f"Expected {task_type} to be one of {TASK_TYPES}"
    if task_type in ["sps", "amg"]:
        assert (
            points_per_batch is not None
        ), f"Specify points_per_batch for task {task_type}"
    if task_type == "sps":
        assert (
            points_per_batch == 1
        ), f"Expected points_per_batch set to 1 for {task_type} but got {points_per_batch}"

    example_input = torch.empty(batch_size, 3, 1024, 1024)
    example_input = example_input.to(mask_generator.predictor._image_dtype)
    example_input = (example_input.to(mask_generator.predictor.device),)
    aot_compile(
        model_directory,
        "sam2_image_encoder",
        mask_generator.predictor.model.image_encoder,
        example_input,
        overwrite=overwrite,
    )

    print(f"{task_type} cannot export _predict_masks")
    return

    if task_type in ["sps"]:
        example_input_high_res_feats = [
            torch.randn(
                batch_size,
                32,
                256,
                256,
                dtype=mask_generator.predictor._image_dtype,
                device=mask_generator.predictor.device,
            ),
            torch.randn(
                batch_size,
                64,
                128,
                128,
                dtype=mask_generator.predictor._image_dtype,
                device=mask_generator.predictor.device,
            ),
        ]
        example_input_image_embed = torch.randn(
            batch_size,
            256,
            64,
            64,
            dtype=torch.float32,
            device=mask_generator.predictor.device,
        )
        example_input_image_pe = torch.randn(
            batch_size,
            256,
            64,
            64,
            dtype=torch.float32,
            device=mask_generator.predictor.device,
        )
        example_input_point_coords = torch.randn(
            points_per_batch,
            1,
            2,
            dtype=torch.float32,
            device=mask_generator.predictor.device,
        )
        example_input_point_labels = torch.ones(
            points_per_batch,
            1,
            dtype=torch.int32,
            device=mask_generator.predictor.device,
        )
        example_input_args = (
            example_input_high_res_feats,
            example_input_image_embed,
            example_input_image_pe,
            example_input_point_coords,
            example_input_point_labels,
        )

        example_input_kwargs = {
            "boxes": None,
            "mask_input": None,
            "multimask_output": True,
            "img_idx": -1,
        }

        sam2_image_predict_masks = SAM2ImagePredictor_predict_masks(
            mask_generator.predictor,
            batch_size=batch_size,
            points_per_batch=points_per_batch,
            furious=furious,
        )
        aot_compile(
            model_directory,
            "sam2_image_predict_masks",
            sam2_image_predict_masks,
            example_input_args,
            sample_kwargs=example_input_kwargs,
            overwrite=overwrite,
        )
    else:
        print(f"{task_type} cannot export _predict_masks")


class LoadedModel(torch.nn.Module):
    def __init__(self, aoti_compiled_model):
        super().__init__()
        self.aoti_compiled_model = aoti_compiled_model

    def forward(self, *args, **kwargs):
        return self.aoti_compiled_model(*args, **kwargs)


class LoadedDecoder(torch.nn.Module):
    def __init__(self, aoti_compiled_model, other):
        super().__init__()
        self.aoti_compiled_model = aoti_compiled_model
        self.other = other

    def forward(self, *args):
        return self.aoti_compiled_model(*args)

    def get_dense_pe(self, *args, **kwargs) -> torch.Tensor:
        return self.other.get_dense_pe(*args, **kwargs)


def load_exported_model(
    mask_generator,
    model_directory,
    task_type,
    furious=False,
    batch_size=1,
    points_per_batch=1024,
):
    if furious:
        set_furious(mask_generator)
    assert task_type in TASK_TYPES, f"Expected {task_type} to be one of {TASK_TYPES}"
    t0 = time.time()
    path = Path(model_directory) / Path("sam2_image_encoder.pt2")
    assert path.exists(), f"Expected {path} to exist"
    print(f"Start load from {path}")
    pkg = torch._inductor.aoti_load_package(str(path))
    pkg_m = LoadedModel(pkg)
    mask_generator.predictor.model.image_encoder = pkg_m

    print(f"End load image encoder. Took {time.time() - t0}s")
    return mask_generator

    if task_type in ["amg", "mps"]:
        return mask_generator

    path = Path(model_directory) / Path("sam2_image_predict_masks.pt2")
    assert path.exists(), f"Expected {path} to exist"
    print(f"Start load from {path}")
    pkg = torch._inductor.aoti_load_package(str(path))
    if task_type == "amg":
        assert points_per_batch > 1
    if task_type == "sps":
        assert points_per_batch == 1
    if task_type == "mps":
        assert points_per_batch is None
    pkg_m = SAM2ImagePredictor_predict_masks(
        None,
        batch_size=batch_size,
        points_per_batch=points_per_batch,
        aoti_compiled_model=pkg,
        furious=furious,
    )
    mask_generator.predictor._predict_masks = pkg_m.forward

    print(f"End load image encoder and predict masks. Took {time.time() - t0}s")


def set_fast(
    mask_generator, task_type, loaded_exported_model=False, allow_recompiles=True
):
<<<<<<< HEAD
=======
    if task_type == "":
        task_type = "amg"

>>>>>>> cc8e80b2
    assert task_type in TASK_TYPES, f"Expected {task_type} to be one of {TASK_TYPES}"
    if not loaded_exported_model:
        # TODO: Using CUDA graphs can cause numerical differences?
        mask_generator.predictor.model.image_encoder = torch.compile(
            mask_generator.predictor.model.image_encoder,
            mode="max-autotune",
            fullgraph=True,
            dynamic=False,
        )

    # TODO: Only the sps task can export _predict_masks
    if task_type == "sps":
        if not loaded_exported_model:
            mask_generator.predictor._predict_masks = torch.compile(
                mask_generator.predictor._predict_masks,
                mode="max-autotune",
                fullgraph=True,
                dynamic=False,
            )
    elif task_type == "amg":
        mask_generator.predictor._predict_masks = torch.compile(
            mask_generator.predictor._predict_masks,
            mode="max-autotune",
            fullgraph=True,
            dynamic=False,
        )
    else:
        # TODO: This might need to be under "allow_recompiles"
        # mps encounters rapidly changing points per batch
        mask_generator.predictor._predict_masks = torch.compile(
            mask_generator.predictor._predict_masks,
            fullgraph=True,
            dynamic=True,
        )

    import torchao

    if allow_recompiles:
        # A bunch of extra compiles at module level
        # Note that this can cause recompilations!
        # We might want to guard on that
        torchao._models.sam2.utils.amg._mask_to_rle_pytorch_2_0_0 = torch.compile(
            fullgraph=True, dynamic=True
        )(torchao._models.sam2.utils.amg._mask_to_rle_pytorch_2_0_0)
        torchao._models.sam2.utils.amg._mask_to_rle_pytorch_2_0_1 = torch.compile(
            fullgraph=True, dynamic=True
        )(torchao._models.sam2.utils.amg._mask_to_rle_pytorch_2_0_1)
        mask_generator.calculate_stability_score = torch.compile(
            fullgraph=True, dynamic=True
        )(mask_generator.calculate_stability_score)
        mask_generator.batched_mask_to_box = torch.compile(
            fullgraph=True, dynamic=True
        )(mask_generator.batched_mask_to_box)


def set_furious(mask_generator):
    mask_generator.predictor.model.image_encoder = (
        mask_generator.predictor.model.image_encoder.to(torch.float16)
    )
    # NOTE: Not baseline feature
    mask_generator.predictor._image_dtype = torch.float16
    mask_generator.predictor._transforms_device = mask_generator.predictor.device
    torch.set_float32_matmul_precision("high")
    mask_generator.predictor.model.sam_mask_decoder = (
        mask_generator.predictor.model.sam_mask_decoder.to(torch.float16)
    )
    # NOTE: Not baseline feature
    mask_generator.predictor.model.sam_mask_decoder._src_dtype = torch.float16<|MERGE_RESOLUTION|>--- conflicted
+++ resolved
@@ -332,12 +332,9 @@
 def set_fast(
     mask_generator, task_type, loaded_exported_model=False, allow_recompiles=True
 ):
-<<<<<<< HEAD
-=======
     if task_type == "":
         task_type = "amg"
 
->>>>>>> cc8e80b2
     assert task_type in TASK_TYPES, f"Expected {task_type} to be one of {TASK_TYPES}"
     if not loaded_exported_model:
         # TODO: Using CUDA graphs can cause numerical differences?
