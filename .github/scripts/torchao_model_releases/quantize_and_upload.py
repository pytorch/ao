# Copyright (c) Meta Platforms, Inc. and affiliates.
# All rights reserved.
#
# This source code is licensed under the BSD 3-Clause license found in the
# LICENSE file in the root directory of this source tree.

import argparse
from typing import List

import torch
from huggingface_hub import ModelCard, get_token, whoami
from transformers import AutoModelForCausalLM, AutoTokenizer, TorchAoConfig

from torchao._models._eval import TransformerEvalWrapper
from torchao.prototype.awq import (
    AWQConfig,
)
from torchao.quantization import (
    Float8DynamicActivationFloat8WeightConfig,
    Int4WeightOnlyConfig,
    Int8DynamicActivationInt8WeightConfig,
    Int8DynamicActivationIntxWeightConfig,
    IntxWeightOnlyConfig,
    ModuleFqnToConfig,
    PerAxis,
    PerGroup,
    PerRow,
    quantize_,
)
from torchao.prototype.smoothquant import SmoothQuantConfig


def _get_username():
    token = get_token()
    username = whoami(token=token)["name"]
    return username


def _untie_weights_and_save_locally(model_id):
    untied_model = AutoModelForCausalLM.from_pretrained(
        model_id, torch_dtype="auto", device_map="cuda:0"
    )

    tokenizer = AutoTokenizer.from_pretrained(model_id)

    from transformers.modeling_utils import find_tied_parameters

    if getattr(
        untied_model.config.get_text_config(decoder=True), "tie_word_embeddings"
    ):
        setattr(
            untied_model.config.get_text_config(decoder=True),
            "tie_word_embeddings",
            False,
        )

    untied_model._tied_weights_keys = []
    untied_model.lm_head.weight = torch.nn.Parameter(
        untied_model.lm_head.weight.clone()
    )

    print("tied weights:", find_tied_parameters(untied_model))

    MODEL_NAME = model_id.split("/")[-1]
    # save locally
    save_to_local_path = f"{MODEL_NAME}-untied-weights"
    untied_model.save_pretrained(save_to_local_path)
    tokenizer.save_pretrained(save_to_local_path)
    return save_to_local_path


MODEL_CARD = """---
base_model: {base_model}
tags:
- transformers
- torchao
- {model_type}
license: apache-2.0
language:
- en
---

# {quant} {base_model} model

- **Developed by:** {username}
- **License:** apache-2.0
- **Quantized from Model :** {base_model}
- **Quantization Method :** {quant}

{server_inference_recipe}

{mobile_inference_recipe}

# Quantization Recipe

Install the required packages:
```Shell
pip install torch
pip install git+https://github.com/huggingface/transformers@main
pip install --pre torchao --index-url https://download.pytorch.org/whl/nightly/cu126
pip install accelerate
```

{untie_embedding_recipe}

Use the following code to get the quantized model:
```Py
import torch
from transformers import AutoModelForCausalLM, AutoTokenizer, TorchAoConfig

model_id = "{base_model}"
model_to_quantize = "{untied_model}"

{quant_code}

# Push to hub
USER_ID = "YOUR_USER_ID"
MODEL_NAME = model_id.split("/")[-1]
save_to = f"{{USER_ID}}/{{MODEL_NAME}}-{quant}"
quantized_model.push_to_hub(save_to, safe_serialization=False)
tokenizer.push_to_hub(save_to)

# Manual Testing
prompt = "Hey, are you conscious? Can you talk to me?"
messages = [
    {{
        "role": "system",
        "content": "",
    }},
    {{"role": "user", "content": prompt}},
]
templated_prompt = tokenizer.apply_chat_template(
    messages,
    tokenize=False,
    add_generation_prompt=True,
)
print("Prompt:", prompt)
print("Templated prompt:", templated_prompt)
inputs = tokenizer(
    templated_prompt,
    return_tensors="pt",
).to("cuda")
generated_ids = quantized_model.generate(**inputs, max_new_tokens=128)
output_text = tokenizer.batch_decode(
    generated_ids, skip_special_tokens=True, clean_up_tokenization_spaces=False
)
print("Response:", output_text[0][len(prompt):])
```

Note: to `push_to_hub` you need to run
```Shell
pip install -U "huggingface_hub[cli]"
huggingface-cli login
```
and use a token with write access, from https://huggingface.co/settings/tokens

# Model Quality
We rely on [lm-evaluation-harness](https://github.com/EleutherAI/lm-evaluation-harness) to evaluate the quality of the quantized model. Here we only run on mmlu for sanity check.

| Benchmark                        |                |                           |
|----------------------------------|----------------|---------------------------|
|                                  | {base_model}   | {quantized_model}         |
| mmlu                             | To be filled   | To be filled                      |


<details>
<summary> Reproduce Model Quality Results </summary>

Need to install lm-eval from source:
https://github.com/EleutherAI/lm-evaluation-harness#install

## baseline
```Shell
lm_eval --model hf --model_args pretrained={base_model} --tasks mmlu --device cuda:0 --batch_size 8
```

## {quant}
```Shell
export MODEL={quantized_model}
lm_eval --model hf --model_args pretrained=$MODEL --tasks mmlu --device cuda:0 --batch_size 8
```
</details>



{server_peak_memory_usage}


{server_model_performance}

{mobile_export_to_executorch}

# Paper: TorchAO: PyTorch-Native Training-to-Serving Model Optimization
The model's quantization is powered by **TorchAO**, a framework presented in the paper [TorchAO: PyTorch-Native Training-to-Serving Model Optimization](https://huggingface.co/papers/2507.16099).

**Abstract:** We present TorchAO, a PyTorch-native model optimization framework leveraging quantization and sparsity to provide an end-to-end, training-to-serving workflow for AI models. TorchAO supports a variety of popular model optimization techniques, including FP8 quantized training, quantization-aware training (QAT), post-training quantization (PTQ), and 2:4 sparsity, and leverages a novel tensor subclass abstraction to represent a variety of widely-used, backend agnostic low precision data types, including INT4, INT8, FP8, MXFP4, MXFP6, and MXFP8. TorchAO integrates closely with the broader ecosystem at each step of the model optimization pipeline, from pre-training (TorchTitan) to fine-tuning (TorchTune, Axolotl) to serving (HuggingFace, vLLM, SGLang, ExecuTorch), connecting an otherwise fragmented space in a single, unified workflow. TorchAO has enabled recent launches of the quantized Llama 3.2 1B/3B and LlamaGuard3-8B models and is open-source at this https URL .

# Resources
*   **Official TorchAO GitHub Repository:** [https://github.com/pytorch/ao](https://github.com/pytorch/ao)
*   **TorchAO Documentation:** [https://docs.pytorch.org/ao/stable/index.html](https://docs.pytorch.org/ao/stable/index.html)


# Disclaimer
PyTorch has not performed safety evaluations or red teamed the quantized models. Performance characteristics, outputs, and behaviors may differ from the original models. Users are solely responsible for selecting appropriate use cases, evaluating and mitigating for accuracy, safety, and fairness, ensuring security, and complying with all applicable laws and regulations.

Nothing contained in this Model Card should be interpreted as or deemed a restriction or modification to the licenses the models are released under, including any limitations of liability or disclaimers of warranties provided therein.
"""


_int4_quant_code = """
from torchao.quantization import Int4WeightOnlyConfig
quant_config = Int4WeightOnlyConfig(group_size=128, int4_packing_format="tile_packed_to_4d", int4_choose_qparams_algorithm="hqq")
quantization_config = TorchAoConfig(quant_type=quant_config)
quantized_model = AutoModelForCausalLM.from_pretrained(model_to_quantize, device_map="cuda:0", torch_dtype=torch.bfloat16, quantization_config=quantization_config)
tokenizer = AutoTokenizer.from_pretrained(model_id)
"""

_fp8_quant_code = """
from torchao.quantization import Float8DynamicActivationFloat8WeightConfig, PerRow
quant_config = Float8DynamicActivationFloat8WeightConfig(granularity=PerRow())
quantization_config = TorchAoConfig(quant_type=quant_config)
quantized_model = AutoModelForCausalLM.from_pretrained(model_to_quantize, device_map="cuda:0", torch_dtype=torch.bfloat16, quantization_config=quantization_config)
tokenizer = AutoTokenizer.from_pretrained(model_id)
"""

_int8_int4_quant_code = """
from torchao.quantization.quant_api import (
    IntxWeightOnlyConfig,
    Int8DynamicActivationIntxWeightConfig,
    ModuleFqnToConfig,
)
from torchao.quantization.granularity import PerGroup, PerAxis
embedding_config = IntxWeightOnlyConfig(
    weight_dtype=torch.int8,
    granularity=PerAxis(0),
)
linear_config = Int8DynamicActivationIntxWeightConfig(
    weight_dtype=torch.int4,
    weight_granularity=PerGroup(32),
)
quant_config = ModuleFqnToConfig({{"_default": linear_config, "model.embed_tokens": embedding_config}})
quantization_config = TorchAoConfig(quant_type=quant_config, include_input_output_embeddings=True, modules_to_not_convert=[])
quantized_model = AutoModelForCausalLM.from_pretrained(model_to_quantize, device_map="cuda:0", torch_dtype=torch.bfloat16, quantization_config=quantization_config)
tokenizer = AutoTokenizer.from_pretrained(model_id)
"""

_int8_int4_hqq_quant_code = """
from torchao.quantization.quant_api import (
    IntxWeightOnlyConfig,
    Int8DynamicActivationIntxWeightConfig,
    ModuleFqnToConfig,
)
from torchao.quantization.granularity import PerGroup, PerAxis
embedding_config = IntxWeightOnlyConfig(
    weight_dtype=torch.int8,
    granularity=PerAxis(0),
    intx_choose_qparams_algorithm="hqq_scale_only",
)
linear_config = Int8DynamicActivationIntxWeightConfig(
    weight_dtype=torch.int4,
    weight_granularity=PerGroup(32),
    intx_choose_qparams_algorithm="hqq_scale_only",
)
quant_config = ModuleFqnToConfig({{"_default": linear_config, "model.embed_tokens": embedding_config}})
quantization_config = TorchAoConfig(quant_type=quant_config, include_input_output_embeddings=True, modules_to_not_convert=[])
quantized_model = AutoModelForCausalLM.from_pretrained(model_to_quantize, device_map="cuda:0", torch_dtype=torch.bfloat16, quantization_config=quantization_config)
tokenizer = AutoTokenizer.from_pretrained(model_id)
"""


_smoothquant_int8_int8_quant_code = """
from torchao.quantization import Int8DynamicActivationInt8WeightConfig, quantize_
from torchao.prototype.smoothquant import SmoothQuantConfig

from torchao._models._eval import TransformerEvalWrapper
model = AutoModelForCausalLM.from_pretrained(
    model_to_quantize,
    device_map="auto",
    torch_dtype=torch.bfloat16,
)
tokenizer = AutoTokenizer.from_pretrained(model_id)

base_config = Int8DynamicActivationInt8WeightConfig()
quant_config = SmoothQuantConfig(base_config, step="prepare")
quantize_(
    model,
    quant_config,
)
TransformerEvalWrapper(
    model=model,
    tokenizer=tokenizer,
    max_seq_length=max_seq_length,
).run_eval(
    tasks=tasks,
    limit=calibration_limit,
)
quant_config = SmoothQuantConfig(base_config, step="convert")
quantize_(model, quant_config)

quantized_model = model
quant_config = SmoothQuantConfig(base_config, step="prepare_for_loading")
quantized_model.config.quantization_config = TorchAoConfig(quant_config)
"""


_awq_int4_quant_code = """
from torchao.quantization import Int4WeightOnlyConfig, quantize_
from torchao.prototype.awq import (
    AWQConfig,
)
from torchao._models._eval import TransformerEvalWrapper
model = AutoModelForCausalLM.from_pretrained(
    model_to_quantize,
    device_map="cuda:0",
    torch_dtype=torch.bfloat16,
)
tokenizer = AutoTokenizer.from_pretrained(model_id)

base_config = Int4WeightOnlyConfig(group_size=128, int4_packing_format="tile_packed_to_4d", int4_choose_qparams_algorithm="hqq")
quant_config = AWQConfig(base_config, step="prepare")
quantize_(
    model,
    quant_config,
)
TransformerEvalWrapper(
    model=model,
    tokenizer=tokenizer,
    max_seq_length=max_seq_length,
).run_eval(
    tasks=tasks,
    limit=calibration_limit,
)
quant_config = AWQConfig(base_config, step="convert")
quantize_(model, quant_config)

quantized_model = model
quant_config = AWQConfig(base_config, step="prepare_for_loading")
quantized_model.config.quantization_config = TorchAoConfig(quant_config)
"""


_server_inference_recipe = """
# Inference with vLLM
Install vllm nightly and torchao nightly to get some recent changes:
```
pip install vllm --pre --extra-index-url https://wheels.vllm.ai/nightly
pip install torchao
```

## Serving
Then we can serve with the following command:
```Shell
# Server
export MODEL={quantized_model}
VLLM_DISABLE_COMPILE_CACHE=1 vllm serve $MODEL --tokenizer $MODEL -O3
```

```Shell
# Client
curl http://localhost:8000/v1/chat/completions -H "Content-Type: application/json" -d '{{
  "model": "{quantized_model}",
  "messages": [
    {{"role": "user", "content": "Give me a short introduction to large language models."}}
  ],
  "temperature": 0.6,
  "top_p": 0.95,
  "top_k": 20,
  "max_tokens": 32768
}}'
```

Note: please use `VLLM_DISABLE_COMPILE_CACHE=1` to disable compile cache when running this code, e.g. `VLLM_DISABLE_COMPILE_CACHE=1 python example.py`, since there are some issues with the composability of compile in vLLM and torchao,
this is expected be resolved in pytorch 2.8.

# Inference with Transformers

Install the required packages:
```Shell
pip install git+https://github.com/huggingface/transformers@main
pip install torchao
pip install torch
pip install accelerate
```

Example:
```Py
import torch
from transformers import AutoModelForCausalLM, AutoTokenizer

model_name = "{quantized_model}"

# load the tokenizer and the model
tokenizer = AutoTokenizer.from_pretrained(model_name)
model = AutoModelForCausalLM.from_pretrained(
    model_name,
    torch_dtype="auto",
    device_map="cuda:0"
)

# prepare the model input
prompt = "Give me a short introduction to large language model."
messages = [
    {{"role": "user", "content": prompt}}
]
text = tokenizer.apply_chat_template(
    messages,
    tokenize=False,
    add_generation_prompt=True,
    enable_thinking=True # Switches between thinking and non-thinking modes. Default is True.
)
model_inputs = tokenizer([text], return_tensors="pt").to(model.device)

# conduct text completion
generated_ids = model.generate(
    **model_inputs,
    max_new_tokens=32768
)
output_ids = generated_ids[0][len(model_inputs.input_ids[0]):].tolist()

# parsing thinking content
try:
    # rindex finding 151668 (</think>)
    index = len(output_ids) - output_ids[::-1].index(151668)
except ValueError:
    index = 0

thinking_content = tokenizer.decode(output_ids[:index], skip_special_tokens=True).strip("\n")
content = tokenizer.decode(output_ids[index:], skip_special_tokens=True).strip("\n")

print("thinking content:", thinking_content)
print("content:", content)
```
"""

_server_peak_memory_usage = """
# Peak Memory Usage

## Results

| Benchmark        |                |                                |
|------------------|----------------|--------------------------------|
|                  | {base_model}   | {quantized_model}              |
| Peak Memory (GB) | To be filled   | To be filled (?% reduction)    |



<details>
<summary> Reproduce Peak Memory Usage Results </summary>

We can use the following code to get a sense of peak memory usage during inference:

```Py
import torch
from transformers import AutoModelForCausalLM, AutoTokenizer, TorchAoConfig

# use "{base_model}" or "{quantized_model}"
model_id = "{quantized_model}"
quantized_model = AutoModelForCausalLM.from_pretrained(model_id, device_map="cuda:0", torch_dtype=torch.bfloat16)
tokenizer = AutoTokenizer.from_pretrained(model_id)

torch.cuda.reset_peak_memory_stats()

prompt = "Hey, are you conscious? Can you talk to me?"
messages = [
    {{
        "role": "system",
        "content": "",
    }},
    {{"role": "user", "content": prompt}},
]
templated_prompt = tokenizer.apply_chat_template(
    messages,
    tokenize=False,
    add_generation_prompt=True,
)
print("Prompt:", prompt)
print("Templated prompt:", templated_prompt)
inputs = tokenizer(
    templated_prompt,
    return_tensors="pt",
).to("cuda")
generated_ids = quantized_model.generate(**inputs, max_new_tokens=128)
output_text = tokenizer.batch_decode(
    generated_ids, skip_special_tokens=True, clean_up_tokenization_spaces=False
)
print("Response:", output_text[0][len(prompt):])

mem = torch.cuda.max_memory_reserved() / 1e9
print(f"Peak Memory Usage: {{mem:.02f}} GB")
```

</details>
"""

_server_model_performance = """
# Model Performance

## Results (A100 machine)
| Benchmark (Latency)              |                |                          |
|----------------------------------|----------------|--------------------------|
|                                  | {base_model}   | {quantized_model}        |
| latency (batch_size=1)           | ?s             | ?s (?x speedup)          |
| latency (batch_size=256)         | ?s             | ?s (?x speedup)          |

<details>
<summary> Reproduce Model Performance Results </summary>

## Setup

Get vllm source code:
```Shell
git clone git@github.com:vllm-project/vllm.git
```

Install vllm
```
VLLM_USE_PRECOMPILED=1 pip install --editable .
```

Run the benchmarks under `vllm` root folder:

## benchmark_latency

### baseline
```Shell
export MODEL={base_model}
python benchmarks/benchmark_latency.py --input-len 256 --output-len 256 --model $MODEL --batch-size 1
```

### {quant}
```Shell
export MODEL={quantized_model}
VLLM_DISABLE_COMPILE_CACHE=1 python benchmarks/benchmark_latency.py --input-len 256 --output-len 256 --model $MODEL --batch-size 1
```
</details>
"""


# Mobile Specific recipes

_mobile_inference_recipe = """
# Running in a mobile app
The [pte file](https://huggingface.co/{quantized_model}/blob/main/model.pte) can be run with ExecuTorch on a mobile phone.  See the [instructions](https://pytorch.org/executorch/main/llm/llama-demo-ios.html) for doing this in iOS.
On iPhone 15 Pro, the model runs at (to be filled) tokens/sec and uses (to be filled) Mb of memory.

TODO: attach image
"""
_untie_embedding_recipe = """
## Untie Embedding Weights
We want to quantize the embedding and lm_head differently.  Since those layers are tied, we first need to untie the model:

```Py
from transformers import (
  AutoModelForCausalLM,
  AutoProcessor,
  AutoTokenizer,
)
import torch

model_id = "{base_model}"
untied_model = AutoModelForCausalLM.from_pretrained(model_id, torch_dtype="auto", device_map="cuda:0")
tokenizer = AutoTokenizer.from_pretrained(model_id)

print(untied_model)
from transformers.modeling_utils import find_tied_parameters
print("tied weights:", find_tied_parameters(untied_model))
if getattr(untied_model.config.get_text_config(decoder=True), "tie_word_embeddings"):
    setattr(untied_model.config.get_text_config(decoder=True), "tie_word_embeddings", False)

untied_model._tied_weights_keys = []
untied_model.lm_head.weight = torch.nn.Parameter(untied_model.lm_head.weight.clone())

print("tied weights:", find_tied_parameters(untied_model))

USER_ID = "YOUR_USER_ID"
MODEL_NAME = model_id.split("/")[-1]
save_to = f"{{USER_ID}}/{{MODEL_NAME}}-untied-weights"

# save locally (we use this in the recipe)
save_to_local_path = f"{{MODEL_NAME}}-untied-weights"
untied_model.save_pretrained(save_to_local_path)
tokenizer.save_pretrained(save_to_local_path)


# or push to hub
untied_model.push_to_hub(save_to)
tokenizer.push_to_hub(save_to)
```

Note: to `push_to_hub` you need to run
```Shell
pip install -U "huggingface_hub[cli]"
huggingface-cli login
```
and use a token with write access, from https://huggingface.co/settings/tokens

## Quantization
"""

_mobile_export_to_executorch = """
# Exporting to ExecuTorch

We can run the quantized model on a mobile phone using [ExecuTorch](https://github.com/pytorch/executorch).
Once ExecuTorch is [set-up](https://pytorch.org/executorch/main/getting-started.html), exporting and running the model on device is a breeze.

ExecuTorch's LLM export scripts require the checkpoint keys and parameters have certain names, which differ from those used in Hugging Face.
So we first use a script that converts the Hugging Face checkpoint key names to ones that ExecuTorch expects:
The following script does this for you.

[TODO: fix command below where necessary]
```Shell
python -m executorch.examples.models.qwen3.convert_weights $(hf download {quantized_model}) pytorch_model_converted.bin
```

Once we have the checkpoint, we export it to ExecuTorch with a max_seq_length/max_context_length of 1024 to the XNNPACK backend as follows.

[TODO: fix config path in note where necessary]
(Note: ExecuTorch LLM export script requires config.json have certain key names. The correct config to use for the LLM export script is located at examples/models/qwen3/config/4b_config.json within the ExecuTorch repo.)

[TODO: fix command below where necessary]
```Shell
python -m executorch.examples.models.llama.export_llama \
  --model "qwen3_4b" \
  --checkpoint pytorch_model_converted.bin \
  --params examples/models/qwen3/config/4b_config.json \
  --output_name model.pte \
  -kv \
  --use_sdpa_with_kv_cache \
  -X \
  --xnnpack-extended-ops \
  --max_context_length 1024 \
  --max_seq_length 1024 \
  --dtype fp32 \
  --metadata '{{"get_bos_id":199999, "get_eos_ids":[200020,199999]}}'
```

After that you can run the model in a mobile app (see [Running in a mobile app](#running-in-a-mobile-app)).

(We try to keep these instructions up-to-date, but if you find they do not work, check out our [CI test in ExecuTorch](https://github.com/pytorch/executorch/blob/main/.ci/scripts/test_torchao_huggingface_checkpoints.sh) for the latest source of truth, and let us know we need to update our model card.)
"""


def quantize_and_upload(
    model_id: str,
    quant: str,
    tasks: List[str],
    calibration_limit: int,
    max_seq_length: int,
    push_to_hub: bool,
    push_to_user_id: str,
    populate_model_card_template: bool,
):
    is_mobile = quant in ["INT8-INT4", "INT8-INT4-HQQ"]

    quant_to_config = {
        "FP8": Float8DynamicActivationFloat8WeightConfig(granularity=PerRow()),
        "INT4": Int4WeightOnlyConfig(
            group_size=128,
            int4_packing_format="tile_packed_to_4d",
            int4_choose_qparams_algorithm="hqq",
        ),
        "INT8-INT4": ModuleFqnToConfig(
            {
                "_default": Int8DynamicActivationIntxWeightConfig(
                    weight_dtype=torch.int4,
                    weight_granularity=PerGroup(32),
                ),
                "model.embed_tokens": IntxWeightOnlyConfig(
                    weight_dtype=torch.int8,
                    granularity=PerAxis(0),
                ),
            }
        ),
        "INT8-INT4-HQQ": ModuleFqnToConfig(
            {
                "_default": Int8DynamicActivationIntxWeightConfig(
                    weight_dtype=torch.int4,
                    weight_granularity=PerGroup(32),
                    intx_choose_qparams_algorithm="hqq_scale_only",
                ),
                "model.embed_tokens": IntxWeightOnlyConfig(
                    weight_dtype=torch.int8,
                    granularity=PerAxis(0),
                    intx_choose_qparams_algorithm="hqq_scale_only",
                ),
            }
        ),
        "SmoothQuant-INT8-INT8": Int8DynamicActivationInt8WeightConfig(),
    }

    quant_to_quant_code = {
        "FP8": _fp8_quant_code,
        "INT4": _int4_quant_code,
        "INT8-INT4": _int8_int4_quant_code,
        "INT8-INT4-HQQ": _int8_int4_hqq_quant_code,
        "AWQ-INT4": _awq_int4_quant_code,
        "SmoothQuant-INT8-INT8": _smoothquant_int8_int8_quant_code,
    }

    # preparation
    model_to_quantize = model_id
    if is_mobile:
        model_to_quantize = _untie_weights_and_save_locally(model_to_quantize)

    # quantization

    if "AWQ" in quant:
        # awq will use torchao API directly
        assert quant == "AWQ-INT4", "Only support AWQ-INT4 for now"
        model = AutoModelForCausalLM.from_pretrained(
            model_to_quantize,
            device_map="cuda:0",
            torch_dtype=torch.bfloat16,
        )
        tokenizer = AutoTokenizer.from_pretrained(model_id)

        base_config = Int4WeightOnlyConfig(
            group_size=128,
            int4_packing_format="tile_packed_to_4d",
            int4_choose_qparams_algorithm="hqq",
        )
        quant_config = AWQConfig(base_config, step="prepare")
        quantize_(
            model,
            quant_config,
        )
        TransformerEvalWrapper(
            model=model,
            tokenizer=tokenizer,
            max_seq_length=max_seq_length,
        ).run_eval(
            tasks=tasks,
            limit=calibration_limit,
        )
        quant_config = AWQConfig(base_config, step="convert")
        quantize_(model, quant_config)

        quantized_model = model
        quant_config = AWQConfig(base_config, step="prepare_for_loading")
        quantized_model.config.quantization_config = TorchAoConfig(quant_config)
    elif quant == "SmoothQuant-INT8-INT8":
        model = AutoModelForCausalLM.from_pretrained(
            model_to_quantize,
            device_map="auto",
            torch_dtype=torch.bfloat16,
        )
        tokenizer = AutoTokenizer.from_pretrained(model_id)

        base_config = Int8DynamicActivationInt8WeightConfig()
        quant_config = SmoothQuantConfig(base_config, step="prepare")
        quantize_(
            model,
            quant_config,
        )
        TransformerEvalWrapper(
            model=model,
            tokenizer=tokenizer,
            max_seq_length=max_seq_length,
        ).run_eval(
            tasks=tasks,
            limit=calibration_limit,
        )
        quant_config = SmoothQuantConfig(base_config, step="convert")
        quantize_(model, quant_config)

        quantized_model = model

        load_config = SmoothQuantConfig(base_config, step="prepare_for_loading")
        quantized_model.config.quantization_config = TorchAoConfig(load_config)
    else:
        # other quantization are integrated with `from_pretrained` in huggingface transformers
        assert quant in quant_to_config, f"Unsupported quant option: {quant}"
        quant_config = quant_to_config[quant]

        torchao_config_kwargs = {}
        if is_mobile:
            torchao_config_kwargs["modules_to_not_convert"] = []
            torchao_config_kwargs["include_input_output_embeddings"] = True

        quantization_config = TorchAoConfig(
            quant_type=quant_config, **torchao_config_kwargs
        )
        quantized_model = AutoModelForCausalLM.from_pretrained(
            model_to_quantize,
            device_map="cuda:0",
            torch_dtype=torch.bfloat16,
            quantization_config=quantization_config,
        )
        tokenizer = AutoTokenizer.from_pretrained(model_id)

    username = _get_username()

    MODEL_NAME = model_id.split("/")[-1]

    save_to_user_id = username if push_to_user_id is None else push_to_user_id
    save_to = f"{save_to_user_id}/{MODEL_NAME}-{quant}"
    untied_model_path = 'f"{{MODEL_NAME}}-untied-weights"'
    quantized_model_id = save_to
    # model card
    content = MODEL_CARD.format(
        username=username,
        base_model=model_id,
        quantized_model=quantized_model_id,
        model_type=quantized_model.config.model_type,
        quant=quant,
        quant_code=quant_to_quant_code[quant],
        # server specific recipes
        server_inference_recipe=""
        if is_mobile
        else _server_inference_recipe.format(quantized_model=quantized_model_id),
        server_peak_memory_usage=""
        if is_mobile
        else _server_peak_memory_usage.format(
            base_model=model_id, quantized_model=quantized_model_id
        ),
        server_model_performance=""
        if is_mobile
        else _server_model_performance.format(
            base_model=model_id, quantized_model=quantized_model_id, quant=quant
        ),
        # mobile specific recipes
        untied_model=untied_model_path if is_mobile else model_id,
        untie_embedding_recipe=_untie_embedding_recipe if is_mobile else "",
        mobile_inference_recipe=_mobile_inference_recipe.format(
            quantized_model=quantized_model_id
        )
        if is_mobile
        else "",
        mobile_export_to_executorch=_mobile_export_to_executorch.format(
            quantized_model=quantized_model_id
        )
        if is_mobile
        else "",
    )
    card = ModelCard(content)

    # Push to hub
    if push_to_hub:
        quantized_model.push_to_hub(quantized_model_id, safe_serialization=False)
        tokenizer.push_to_hub(quantized_model_id)
        if populate_model_card_template:
            card.push_to_hub(quantized_model_id)
    else:
        quantized_model.save_pretrained(quantized_model_id, safe_serialization=False)
        tokenizer.save_pretrained(quantized_model_id)

    # Manual Testing
    prompt = "Hey, are you conscious? Can you talk to me?"
    messages = [
        {
            "role": "system",
            "content": "",
        },
        {"role": "user", "content": prompt},
    ]
    templated_prompt = tokenizer.apply_chat_template(
        messages,
        tokenize=False,
        add_generation_prompt=True,
    )
    print("Prompt:", prompt)
    print("Templated prompt:", templated_prompt)
    inputs = tokenizer(
        templated_prompt,
        return_tensors="pt",
    ).to("cuda")
    generated_ids = quantized_model.generate(**inputs, max_new_tokens=128)
    output_text = tokenizer.batch_decode(
        generated_ids, skip_special_tokens=True, clean_up_tokenization_spaces=False
    )
    print("Response:", output_text[0][len(prompt) :])


if __name__ == "__main__":
    parser = argparse.ArgumentParser(
        description="Evaluate a model with the specified parameters."
    )
    parser.add_argument(
        "--model_id", type=str, help="Huggingface hub model ID of the model."
    )
    parser.add_argument(
        "--quant",
        type=str,
<<<<<<< HEAD
        help="Quantization method. Options are FP8, INT4, INT8-INT4, AWQ-INT4, SmoothQuant-INT8-INT8",
=======
        help="Quantization method. Options are FP8, INT4, INT8-INT4, INT8-INT4-HQQ, AWQ-INT4",
>>>>>>> 2fe0ca08
    )
    parser.add_argument(
        "--tasks",
        nargs="+",
        type=str,
        help="lm-eval task to optimize for in awq, we'll select a sample from the task dataset and run awq calibration based on that",
        default=["gsm8k"],
    )
    parser.add_argument(
        "--calibration_limit",
        type=int,
        default=128,
        help="Number of samples to use for calibration. Default is 128.",
    )
    parser.add_argument(
        "--max_seq_length",
        type=int,
        default=1024,
        help="Maximum sequence length of examples to calibrate and evaluate model on. Default is 1024",
    )
    parser.add_argument(
        "--push_to_hub",
        action="store_true",
        default=False,
        help="Flag to indicate whether push to huggingface hub or not",
    )
    parser.add_argument(
        "--push_to_user_id",
        type=str,
        default=None,
        help="The user_id to use for pushing the quantized model, only used when --push_to_hub is set",
    )
    parser.add_argument(
        "--populate_model_card_template",
        action="store_true",
        default=False,
        help="Flag to indicate whether push model card to huggingface hub or not",
    )
    args = parser.parse_args()
    quantize_and_upload(
        args.model_id,
        args.quant,
        args.tasks,
        args.calibration_limit,
        args.max_seq_length,
        args.push_to_hub,
        args.push_to_user_id,
        args.populate_model_card_template,
    )<|MERGE_RESOLUTION|>--- conflicted
+++ resolved
@@ -881,11 +881,7 @@
     parser.add_argument(
         "--quant",
         type=str,
-<<<<<<< HEAD
-        help="Quantization method. Options are FP8, INT4, INT8-INT4, AWQ-INT4, SmoothQuant-INT8-INT8",
-=======
-        help="Quantization method. Options are FP8, INT4, INT8-INT4, INT8-INT4-HQQ, AWQ-INT4",
->>>>>>> 2fe0ca08
+        help="Quantization method. Options are FP8, INT4, INT8-INT4, INT8-INT4-HQQ, AWQ-INT4, SmoothQuant-INT8-INT8",
     )
     parser.add_argument(
         "--tasks",
