--- conflicted
+++ resolved
@@ -49,15 +49,8 @@
           - name: Nightly CPU
             runs-on: linux.4xlarge
             torch-spec: '--pre torch --index-url https://download.pytorch.org/whl/nightly/cpu'
-<<<<<<< HEAD
-
-    runs-on: ${{ matrix.runs-on }}
-    steps:
-    - uses: actions/checkout@v2
-=======
             gpu-arch-type: "cpu"
             gpu-arch-version: ""
->>>>>>> efb38908
 
     uses: pytorch/test-infra/.github/workflows/linux_job.yml@main
     with:
