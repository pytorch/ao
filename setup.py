--- conflicted
+++ resolved
@@ -832,11 +832,6 @@
     long_description=open("README.md", encoding="utf-8").read(),
     long_description_content_type="text/markdown",
     url="https://github.com/pytorch/ao",
-<<<<<<< HEAD
     cmdclass={"build_ext": LazyTorchAOBuildExt},
-    options={"bdist_wheel": {"py_limited_api": "cp39"}},
-=======
-    cmdclass={"build_ext": TorchAOBuildExt},
     options={"bdist_wheel": {"py_limited_api": "cp310"}},
->>>>>>> 53b5efda
 )