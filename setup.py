# Copyright (c) Meta Platforms, Inc. and affiliates.
# All rights reserved.
# This source code is licensed under the license found in the
# LICENSE file in the root directory of this source tree.

import copy
import glob
import os
import subprocess
import sys
import time
from datetime import datetime
from typing import List, Optional

from setuptools import Extension, find_packages, setup

current_date = datetime.now().strftime("%Y%m%d")

PY3_9_HEXCODE = "0x03090000"


def get_git_commit_id():
    try:
        return (
            subprocess.check_output(["git", "rev-parse", "--short", "HEAD"])
            .decode("ascii")
            .strip()
        )
    except Exception:
        return ""


def read_requirements(file_path):
    with open(file_path, "r") as file:
        return file.read().splitlines()


def read_version(file_path="version.txt"):
    with open(file_path, "r") as file:
        return file.readline().strip()


# Use Git commit ID if VERSION_SUFFIX is not set
version_suffix = os.getenv("VERSION_SUFFIX")
if version_suffix is None:
    version_suffix = f"+git{get_git_commit_id()}"

use_cpp = os.getenv("USE_CPP")

import platform

build_torchao_experimental = (
    use_cpp == "1"
    and platform.machine().startswith("arm64")
    and platform.system() == "Darwin"
)

use_cpp_avx512 = os.getenv("USE_AVX512", "1") == "1" and platform.system() == "Linux"

from torchao.utils import TORCH_VERSION_AT_LEAST_2_7

version_prefix = read_version()
# Version is version.dev year month date if using nightlies and version if not
version = (
    f"{version_prefix}.dev{current_date}"
    if os.environ.get("TORCHAO_NIGHTLY")
    else version_prefix
)


def use_debug_mode():
    return os.getenv("DEBUG", "0") == "1"


import torch
from torch.utils.cpp_extension import (
    CUDA_HOME,
    IS_WINDOWS,
    ROCM_HOME,
    BuildExtension,
    CppExtension,
    CUDAExtension,
    _get_cuda_arch_flags,
)

IS_ROCM = (torch.version.hip is not None) and (ROCM_HOME is not None)


class BuildOptions:
    def __init__(self):
        # TORCHAO_BUILD_CPU_AARCH64 is enabled by default on Arm-based Apple machines
        # The kernels require sdot/udot, which are not required on Arm until Armv8.4 or later,
        # but are available on Arm-based Apple machines.  On non-Apple machines, the kernels
        # can be built by explicitly setting TORCHAO_BUILD_CPU_AARCH64=1
        self.build_cpu_aarch64 = self._os_bool_var(
            "TORCHAO_BUILD_CPU_AARCH64",
            default=(self._is_arm64() and self._is_macos()),
        )
        if self.build_cpu_aarch64:
            assert self._is_arm64(), (
                "TORCHAO_BUILD_CPU_AARCH64 requires an arm64 machine"
            )

        # TORCHAO_BUILD_KLEIDIAI is disabled by default for now because
        # 1) It increases the build time
        # 2) It has some accuracy issues in CI tests due to BF16
        self.build_kleidi_ai = self._os_bool_var(
            "TORCHAO_BUILD_KLEIDIAI", default=False
        )
        if self.build_kleidi_ai:
            assert self.build_cpu_aarch64, (
                "TORCHAO_BUILD_KLEIDIAI requires TORCHAO_BUILD_CPU_AARCH64 be set"
            )

        # TORCHAO_BUILD_EXPERIMENTAL_MPS is disabled by default.
        self.build_experimental_mps = self._os_bool_var(
            "TORCHAO_BUILD_EXPERIMENTAL_MPS", default=False
        )
        if self.build_experimental_mps:
            assert self._is_macos(), "TORCHAO_BUILD_EXPERIMENTAL_MPS requires MacOS"
            assert self._is_arm64(), "TORCHAO_BUILD_EXPERIMENTAL_MPS requires arm64"
            assert torch.mps.is_available(), (
                "TORCHAO_BUILD_EXPERIMENTAL_MPS requires MPS be available"
            )

    def _is_arm64(self) -> bool:
        return platform.machine().startswith("arm64")

    def _is_macos(self) -> bool:
        return platform.system() == "Darwin"

    def _os_bool_var(self, var, default) -> bool:
        default_val = "1" if default else "0"
        return os.getenv(var, default_val) == "1"


# Constant known variables used throughout this file
cwd = os.path.abspath(os.path.curdir)
third_party_path = os.path.join(cwd, "third_party")


def get_submodule_folders():
    git_modules_path = os.path.join(cwd, ".gitmodules")
    default_modules_path = [
        os.path.join(third_party_path, name)
        for name in [
            "cutlass",
        ]
    ]
    if not os.path.exists(git_modules_path):
        return default_modules_path
    with open(git_modules_path) as f:
        return [
            os.path.join(cwd, line.split("=", 1)[1].strip())
            for line in f
            if line.strip().startswith("path")
        ]


def check_submodules():
    def check_for_files(folder, files):
        if not any(os.path.exists(os.path.join(folder, f)) for f in files):
            print("Could not find any of {} in {}".format(", ".join(files), folder))
            print("Did you run 'git submodule update --init --recursive'?")
            sys.exit(1)

    def not_exists_or_empty(folder):
        return not os.path.exists(folder) or (
            os.path.isdir(folder) and len(os.listdir(folder)) == 0
        )

    if bool(os.getenv("USE_SYSTEM_LIBS", False)):
        return
    folders = get_submodule_folders()
    # If none of the submodule folders exists, try to initialize them
    if all(not_exists_or_empty(folder) for folder in folders):
        try:
            print(" --- Trying to initialize submodules")
            start = time.time()
            subprocess.check_call(
                ["git", "submodule", "update", "--init", "--recursive"], cwd=cwd
            )
            end = time.time()
            print(f" --- Submodule initialization took {end - start:.2f} sec")
        except Exception:
            print(" --- Submodule initalization failed")
            print("Please run:\n\tgit submodule update --init --recursive")
            sys.exit(1)
    for folder in folders:
        check_for_files(
            folder,
            [
                "CMakeLists.txt",
                "Makefile",
                "setup.py",
                "LICENSE",
                "LICENSE.md",
                "LICENSE.txt",
            ],
        )


# BuildExtension is a subclass of from setuptools.command.build_ext.build_ext
class TorchAOBuildExt(BuildExtension):
    def __init__(self, *args, **kwargs) -> None:
        super().__init__(*args, **kwargs)

    def build_extensions(self):
        cmake_extensions = [
            ext for ext in self.extensions if isinstance(ext, CMakeExtension)
        ]
        other_extensions = [
            ext for ext in self.extensions if not isinstance(ext, CMakeExtension)
        ]
        for ext in cmake_extensions:
            self.build_cmake(ext)

        # Use BuildExtension to build other extensions
        self.extensions = other_extensions
        super().build_extensions()

        self.extensions = other_extensions + cmake_extensions

    def build_cmake(self, ext):
        extdir = os.path.abspath(os.path.dirname(self.get_ext_fullpath(ext.name)))

        if not os.path.exists(self.build_temp):
            os.makedirs(self.build_temp)

        subprocess.check_call(
            [
                "cmake",
                ext.cmake_lists_dir,
            ]
            + ext.cmake_args
            + ["-DCMAKE_LIBRARY_OUTPUT_DIRECTORY=" + extdir],
            cwd=self.build_temp,
        )
        subprocess.check_call(["cmake", "--build", "."], cwd=self.build_temp)


class CMakeExtension(Extension):
    def __init__(
        self, name, cmake_lists_dir: str = "", cmake_args: Optional[List[str]] = None
    ):
        Extension.__init__(self, name, sources=[])
        self.cmake_lists_dir = os.path.abspath(cmake_lists_dir)
        if cmake_args is None:
            cmake_args = []
        self.cmake_args = cmake_args


def get_extensions():
    debug_mode = use_debug_mode()
    if debug_mode:
        print("Compiling in debug mode")

    if not torch.cuda.is_available():
        print(
            "PyTorch GPU support is not available. Skipping compilation of CUDA extensions"
        )
    if (CUDA_HOME is None and ROCM_HOME is None) and torch.cuda.is_available():
        print(
            "CUDA toolkit or ROCm is not available. Skipping compilation of CUDA extensions"
        )
        print(
            "If you'd like to compile CUDA extensions locally please install the cudatoolkit from https://anaconda.org/nvidia/cuda-toolkit"
        )

    use_cuda = torch.cuda.is_available() and (
        CUDA_HOME is not None or ROCM_HOME is not None
    )
    extension = CUDAExtension if use_cuda else CppExtension

    extra_link_args = []
    extra_compile_args = {
        "cxx": [f"-DPy_LIMITED_API={PY3_9_HEXCODE}"],
<<<<<<< HEAD
        "nvcc": ["-O3" if not debug_mode else "-O0", "-std=c++17"],
=======
        "nvcc": [
            "-DNDEBUG" if not debug_mode else "-DDEBUG",
            "-O3" if not debug_mode else "-O0",
            "-t=0",
            "-std=c++17",
        ],
>>>>>>> 34421b11
    }

    if not IS_WINDOWS:
        extra_compile_args["cxx"].extend(
            ["-O3" if not debug_mode else "-O0", "-fdiagnostics-color=always"]
        )

        if use_cpp_avx512 and TORCH_VERSION_AT_LEAST_2_7:
            if torch._C._cpu._is_avx512_supported():
                extra_compile_args["cxx"].extend(
                    [
                        "-DCPU_CAPABILITY_AVX512",
                        "-march=native",
                        "-mfma",
                        "-fopenmp",
                    ]
                )

        if debug_mode:
            extra_compile_args["cxx"].append("-g")
            if "nvcc" in extra_compile_args:
                extra_compile_args["nvcc"].append("-g")
            extra_link_args.extend(["-O0", "-g"])
    else:
        extra_compile_args["cxx"].extend(
            ["/O2" if not debug_mode else "/Od", "/permissive-"]
        )

        if debug_mode:
            extra_compile_args["cxx"].append("/ZI")
            extra_compile_args["nvcc"].append("-g")
            extra_link_args.append("/DEBUG")

    # Get base directory and source paths
    curdir = os.path.dirname(os.path.curdir)
    extensions_dir = os.path.join(curdir, "torchao", "csrc")

    # Collect C++ source files
    sources = list(glob.glob(os.path.join(extensions_dir, "**/*.cpp"), recursive=True))
<<<<<<< HEAD
=======
    if IS_WINDOWS:
        # Remove csrc/cpu/*.cpp on Windows due to the link issue: unresolved external symbol PyInit__C
        excluded_sources = list(
            glob.glob(os.path.join(extensions_dir, "cpu/*.cpp"), recursive=True)
        )
        sources = [s for s in sources if s not in excluded_sources]
>>>>>>> 34421b11

    extensions_cuda_dir = os.path.join(extensions_dir, "cuda")
    cuda_sources = list(
        glob.glob(os.path.join(extensions_cuda_dir, "**/*.cu"), recursive=True)
    )

    extensions_hip_dir = os.path.join(
        extensions_dir, "cuda", "tensor_core_tiled_layout"
    )
    hip_sources = list(
        glob.glob(os.path.join(extensions_hip_dir, "*.cu"), recursive=True)
    )
<<<<<<< HEAD

=======
>>>>>>> 34421b11
    extensions_hip_dir = os.path.join(extensions_dir, "cuda", "sparse_marlin")
    hip_sources += list(
        glob.glob(os.path.join(extensions_hip_dir, "*.cu"), recursive=True)
    )

<<<<<<< HEAD
    use_cutlass = False
    if use_cuda and not IS_ROCM and not IS_WINDOWS:
        use_cutlass = True
        cutlass_dir = os.path.join(third_party_path, "cutlass")
        cutlass_include_dir = os.path.join(cutlass_dir, "include")
        cutlass_tools_include_dir = os.path.join(
            cutlass_dir, "tools", "util", "include"
        )
        cutlass_extensions_include_dir = os.path.join(cwd, extensions_cuda_dir)
    if use_cutlass:
        extra_compile_args["nvcc"].extend(
            [
                "-DTORCHAO_USE_CUTLASS",
                "-I" + cutlass_include_dir,
                "-I" + cutlass_tools_include_dir,
                "-I" + cutlass_extensions_include_dir,
            ]
        )

    # Collect CUDA source files if needed
    if not IS_ROCM and use_cuda:
        sources += cuda_sources
    elif IS_ROCM and use_cuda:
        # Add ROCm GPU architecture check
        gpu_arch = torch.cuda.get_device_properties(0).gcnArchName
        if "gfx942" not in gpu_arch:
            print(f"Warning: Unsupported ROCm GPU architecture: {gpu_arch}")
            print(
                "Currently only gfx942 is supported. Skipping compilation of ROCm extensions"
            )
        else:
            sources += hip_sources
    else:
        # Remove CUTLASS-based kernels from the cuda_sources list.  An
        # assumption is that these files will have "cutlass" in its
        # name.
        cutlass_sources = list(
            glob.glob(
                os.path.join(extensions_cuda_dir, "**/*cutlass*.cu"), recursive=True
            )
        )
        sources = [s for s in sources if s not in cutlass_sources]

=======
    # Collect CUDA source files if needed
    if not IS_ROCM and use_cuda:
        sources += cuda_sources

    # TOOD: Remove this and use what CUDA has once we fix all the builds.
    if IS_ROCM and use_cuda:
        # Add ROCm GPU architecture check
        gpu_arch = torch.cuda.get_device_properties(0).name
        if gpu_arch != "gfx942":
            print(f"Warning: Unsupported ROCm GPU architecture: {gpu_arch}")
            print(
                "Currently only gfx942 is supported. Skipping compilation of ROCm extensions"
            )
        else:
            sources += hip_sources

    use_cutlass = False
    cutlass_90a_sources = None
    if use_cuda and not IS_ROCM and not IS_WINDOWS:
        use_cutlass = True
        cutlass_dir = os.path.join(third_party_path, "cutlass")
        cutlass_include_dir = os.path.join(cutlass_dir, "include")
        cutlass_tools_include_dir = os.path.join(
            cutlass_dir, "tools", "util", "include"
        )
        cutlass_extensions_include_dir = os.path.join(cwd, extensions_cuda_dir)
    if use_cutlass:
        extra_compile_args["nvcc"].extend(
            [
                "-DTORCHAO_USE_CUTLASS",
                "-I" + cutlass_include_dir,
                "-I" + cutlass_tools_include_dir,
                "-I" + cutlass_extensions_include_dir,
                "-DCUTE_USE_PACKED_TUPLE=1",
                "-DCUTE_SM90_EXTENDED_MMA_SHAPES_ENABLED",
                "-DCUTLASS_ENABLE_TENSOR_CORE_MMA=1",
                "-DCUTLASS_DEBUG_TRACE_LEVEL=0",
                "--ftemplate-backtrace-limit=0",
                # "--keep",
                # "--ptxas-options=--verbose,--register-usage-level=5,--warn-on-local-memory-usage",
                # "--resource-usage",
                # "-lineinfo",
                # "-DCUTLASS_ENABLE_GDC_FOR_SM90",  # https://github.com/NVIDIA/cutlass/blob/main/media/docs/dependent_kernel_launch.md
            ]
        )

        cuda_arch_flags = _get_cuda_arch_flags()
        build_for_sm90 = "-gencode=arch=compute_90,code=sm_90" in cuda_arch_flags
        build_for_sm90a = "-gencode=arch=compute_90a,code=sm_90a" in cuda_arch_flags
        if build_for_sm90 and not build_for_sm90a:
            cutlass_90a_sources = [
                os.path.join(
                    extensions_cuda_dir,
                    "rowwise_scaled_linear_sparse_cutlass",
                    "rowwise_scaled_linear_sparse_cutlass_f8f8.cu",
                ),
                os.path.join(
                    extensions_cuda_dir,
                    "to_sparse_semi_structured_cutlass_sm9x",
                    "to_sparse_semi_structured_cutlass_sm9x_f8.cu",
                ),
            ]
            for dtypes in ["e4m3e4m3", "e4m3e5m2", "e5m2e4m3", "e5m2e5m2"]:
                cutlass_90a_sources.append(
                    os.path.join(
                        extensions_cuda_dir,
                        "rowwise_scaled_linear_sparse_cutlass",
                        "rowwise_scaled_linear_sparse_cutlass_" + dtypes + ".cu",
                    )
                )
            sources = [s for s in sources if s not in cutlass_90a_sources]
    else:
        # Remove CUTLASS-based kernels from the sources list.  An
        # assumption is that these files will have "cutlass" in its
        # name.
        cutlass_sources = list(
            glob.glob(
                os.path.join(extensions_cuda_dir, "**/*cutlass*.cu"), recursive=True
            )
        )
        sources = [s for s in sources if s not in cutlass_sources]

>>>>>>> 34421b11
    ext_modules = []
    if len(sources) > 0:
        ext_modules.append(
            extension(
                "torchao._C",
                sources,
                py_limited_api=True,
                extra_compile_args=extra_compile_args,
                extra_link_args=extra_link_args,
            )
        )

    if cutlass_90a_sources is not None and len(cutlass_90a_sources) > 0:
        cutlass_90a_extra_compile_args = copy.deepcopy(extra_compile_args)
        cutlass_90a_extra_compile_args["nvcc"].extend(
            cuda_arch_flags + ["-gencode=arch=compute_90a,code=sm_90a"]
        )
        ext_modules.append(
            extension(
                "torchao._C",
                cutlass_90a_sources,
                py_limited_api=True,
                extra_compile_args=cutlass_90a_extra_compile_args,
                extra_link_args=extra_link_args,
            )
        )

    if build_torchao_experimental:
        build_options = BuildOptions()

        def bool_to_on_off(value):
            return "ON" if value else "OFF"

        from distutils.sysconfig import get_python_lib

        torch_dir = get_python_lib() + "/torch/share/cmake/Torch"

        ext_modules.append(
            CMakeExtension(
                "torchao.experimental",
                cmake_lists_dir="torchao/experimental",
                cmake_args=(
                    [
                        f"-DCMAKE_BUILD_TYPE={'Debug' if use_debug_mode() else 'Release'}",
                        f"-DTORCHAO_BUILD_CPU_AARCH64={bool_to_on_off(build_options.build_cpu_aarch64)}",
                        f"-DTORCHAO_BUILD_KLEIDIAI={bool_to_on_off(build_options.build_kleidi_ai)}",
                        f"-DTORCHAO_BUILD_MPS_OPS={bool_to_on_off(build_options.build_experimental_mps)}",
                        "-DTorch_DIR=" + torch_dir,
                    ]
                    + (
                        ["-DCMAKE_INSTALL_PREFIX=cmake-out"]
                        if build_options.build_experimental_mps
                        else []
                    )
                ),
            )
        )

    return ext_modules


check_submodules()

setup(
    name="torchao",
    version=version + version_suffix,
    packages=find_packages(exclude=["benchmarks", "benchmarks.*"]),
    include_package_data=True,
    package_data={
        "torchao.kernel.configs": ["*.pkl"],
    },
    ext_modules=get_extensions(),
    extras_require={"dev": read_requirements("dev-requirements.txt")},
    description="Package for applying ao techniques to GPU models",
    long_description=open("README.md").read(),
    long_description_content_type="text/markdown",
    url="https://github.com/pytorch/ao",
    cmdclass={"build_ext": TorchAOBuildExt},
    options={"bdist_wheel": {"py_limited_api": "cp39"}},
)<|MERGE_RESOLUTION|>--- conflicted
+++ resolved
@@ -275,16 +275,12 @@
     extra_link_args = []
     extra_compile_args = {
         "cxx": [f"-DPy_LIMITED_API={PY3_9_HEXCODE}"],
-<<<<<<< HEAD
-        "nvcc": ["-O3" if not debug_mode else "-O0", "-std=c++17"],
-=======
         "nvcc": [
             "-DNDEBUG" if not debug_mode else "-DDEBUG",
             "-O3" if not debug_mode else "-O0",
             "-t=0",
             "-std=c++17",
         ],
->>>>>>> 34421b11
     }
 
     if not IS_WINDOWS:
@@ -324,15 +320,12 @@
 
     # Collect C++ source files
     sources = list(glob.glob(os.path.join(extensions_dir, "**/*.cpp"), recursive=True))
-<<<<<<< HEAD
-=======
     if IS_WINDOWS:
         # Remove csrc/cpu/*.cpp on Windows due to the link issue: unresolved external symbol PyInit__C
         excluded_sources = list(
             glob.glob(os.path.join(extensions_dir, "cpu/*.cpp"), recursive=True)
         )
         sources = [s for s in sources if s not in excluded_sources]
->>>>>>> 34421b11
 
     extensions_cuda_dir = os.path.join(extensions_dir, "cuda")
     cuda_sources = list(
@@ -345,68 +338,20 @@
     hip_sources = list(
         glob.glob(os.path.join(extensions_hip_dir, "*.cu"), recursive=True)
     )
-<<<<<<< HEAD
-
-=======
->>>>>>> 34421b11
+    
     extensions_hip_dir = os.path.join(extensions_dir, "cuda", "sparse_marlin")
     hip_sources += list(
         glob.glob(os.path.join(extensions_hip_dir, "*.cu"), recursive=True)
     )
 
-<<<<<<< HEAD
-    use_cutlass = False
-    if use_cuda and not IS_ROCM and not IS_WINDOWS:
-        use_cutlass = True
-        cutlass_dir = os.path.join(third_party_path, "cutlass")
-        cutlass_include_dir = os.path.join(cutlass_dir, "include")
-        cutlass_tools_include_dir = os.path.join(
-            cutlass_dir, "tools", "util", "include"
-        )
-        cutlass_extensions_include_dir = os.path.join(cwd, extensions_cuda_dir)
-    if use_cutlass:
-        extra_compile_args["nvcc"].extend(
-            [
-                "-DTORCHAO_USE_CUTLASS",
-                "-I" + cutlass_include_dir,
-                "-I" + cutlass_tools_include_dir,
-                "-I" + cutlass_extensions_include_dir,
-            ]
-        )
-
     # Collect CUDA source files if needed
     if not IS_ROCM and use_cuda:
         sources += cuda_sources
-    elif IS_ROCM and use_cuda:
-        # Add ROCm GPU architecture check
-        gpu_arch = torch.cuda.get_device_properties(0).gcnArchName
-        if "gfx942" not in gpu_arch:
-            print(f"Warning: Unsupported ROCm GPU architecture: {gpu_arch}")
-            print(
-                "Currently only gfx942 is supported. Skipping compilation of ROCm extensions"
-            )
-        else:
-            sources += hip_sources
-    else:
-        # Remove CUTLASS-based kernels from the cuda_sources list.  An
-        # assumption is that these files will have "cutlass" in its
-        # name.
-        cutlass_sources = list(
-            glob.glob(
-                os.path.join(extensions_cuda_dir, "**/*cutlass*.cu"), recursive=True
-            )
-        )
-        sources = [s for s in sources if s not in cutlass_sources]
-
-=======
-    # Collect CUDA source files if needed
-    if not IS_ROCM and use_cuda:
-        sources += cuda_sources
 
     # TOOD: Remove this and use what CUDA has once we fix all the builds.
     if IS_ROCM and use_cuda:
         # Add ROCm GPU architecture check
-        gpu_arch = torch.cuda.get_device_properties(0).name
+        gpu_arch = torch.cuda.get_device_properties(0).name.gcnArchName
         if gpu_arch != "gfx942":
             print(f"Warning: Unsupported ROCm GPU architecture: {gpu_arch}")
             print(
@@ -481,7 +426,6 @@
         )
         sources = [s for s in sources if s not in cutlass_sources]
 
->>>>>>> 34421b11
     ext_modules = []
     if len(sources) > 0:
         ext_modules.append(
