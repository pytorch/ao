# Copyright (c) Meta Platforms, Inc. and affiliates.
# All rights reserved.
# This source code is licensed under the license found in the
# LICENSE file in the root directory of this source tree.

import glob
import os
import subprocess
import sys
import time
from datetime import datetime
from typing import List, Optional

from setuptools import Extension, find_packages, setup

current_date = datetime.now().strftime("%Y%m%d")

PY3_9_HEXCODE = "0x03090000"


def get_git_commit_id():
    try:
        return (
            subprocess.check_output(["git", "rev-parse", "--short", "HEAD"])
            .decode("ascii")
            .strip()
        )
    except Exception:
        return ""


def read_requirements(file_path):
    with open(file_path, "r") as file:
        return file.read().splitlines()


def read_version(file_path="version.txt"):
    with open(file_path, "r") as file:
        return file.readline().strip()


# Use Git commit ID if VERSION_SUFFIX is not set
version_suffix = os.getenv("VERSION_SUFFIX")
if version_suffix is None:
    version_suffix = f"+git{get_git_commit_id()}"

use_cpp = os.getenv("USE_CPP")

import platform

build_torchao_experimental = (
    use_cpp == "1"
    and platform.machine().startswith("arm64")
    and platform.system() == "Darwin"
)

version_prefix = read_version()
# Version is version.dev year month date if using nightlies and version if not
version = (
    f"{version_prefix}.dev{current_date}"
    if os.environ.get("TORCHAO_NIGHTLY")
    else version_prefix
)


def use_debug_mode():
    return os.getenv("DEBUG", "0") == "1"


import torch
from torch.utils.cpp_extension import (
    CUDA_HOME,
    IS_WINDOWS,
    ROCM_HOME,
    BuildExtension,
    CppExtension,
    CUDAExtension,
)

IS_ROCM = (torch.version.hip is not None) and (ROCM_HOME is not None)
<<<<<<< HEAD
=======

>>>>>>> 883dc651

class BuildOptions:
    def __init__(self):
        # TORCHAO_BUILD_CPU_AARCH64 is enabled by default on Arm-based Apple machines
        # The kernels require sdot/udot, which are not required on Arm until Armv8.4 or later,
        # but are available on Arm-based Apple machines.  On non-Apple machines, the kernels
        # can be built by explicitly setting TORCHAO_BUILD_CPU_AARCH64=1
        self.build_cpu_aarch64 = self._os_bool_var(
            "TORCHAO_BUILD_CPU_AARCH64",
            default=(self._is_arm64() and self._is_macos()),
        )
        if self.build_cpu_aarch64:
            assert (
                self._is_arm64()
            ), "TORCHAO_BUILD_CPU_AARCH64 requires an arm64 machine"

        # TORCHAO_BUILD_KLEIDIAI is disabled by default for now because
        # 1) It increases the build time
        # 2) It has some accuracy issues in CI tests due to BF16
        self.build_kleidi_ai = self._os_bool_var(
            "TORCHAO_BUILD_KLEIDIAI", default=False
        )
        if self.build_kleidi_ai:
            assert (
                self.build_cpu_aarch64
            ), "TORCHAO_BUILD_KLEIDIAI requires TORCHAO_BUILD_CPU_AARCH64 be set"

        # TORCHAO_BUILD_EXPERIMENTAL_MPS is disabled by default.
        self.build_experimental_mps = self._os_bool_var(
            "TORCHAO_BUILD_EXPERIMENTAL_MPS", default=False
        )
        if self.build_experimental_mps:
            assert self._is_macos(), "TORCHAO_BUILD_EXPERIMENTAL_MPS requires MacOS"
            assert self._is_arm64(), "TORCHAO_BUILD_EXPERIMENTAL_MPS requires arm64"
            assert (
                torch.mps.is_available()
            ), "TORCHAO_BUILD_EXPERIMENTAL_MPS requires MPS be available"

    def _is_arm64(self) -> bool:
        return platform.machine().startswith("arm64")

    def _is_macos(self) -> bool:
        return platform.system() == "Darwin"

    def _os_bool_var(self, var, default) -> bool:
        default_val = "1" if default else "0"
        return os.getenv(var, default_val) == "1"


# Constant known variables used throughout this file
cwd = os.path.abspath(os.path.curdir)
third_party_path = os.path.join(cwd, "third_party")


def get_submodule_folders():
    git_modules_path = os.path.join(cwd, ".gitmodules")
    default_modules_path = [
        os.path.join(third_party_path, name)
        for name in [
            "cutlass",
        ]
    ]
    if not os.path.exists(git_modules_path):
        return default_modules_path
    with open(git_modules_path) as f:
        return [
            os.path.join(cwd, line.split("=", 1)[1].strip())
            for line in f
            if line.strip().startswith("path")
        ]


def check_submodules():
    def check_for_files(folder, files):
        if not any(os.path.exists(os.path.join(folder, f)) for f in files):
            print("Could not find any of {} in {}".format(", ".join(files), folder))
            print("Did you run 'git submodule update --init --recursive'?")
            sys.exit(1)

    def not_exists_or_empty(folder):
        return not os.path.exists(folder) or (
            os.path.isdir(folder) and len(os.listdir(folder)) == 0
        )

    if bool(os.getenv("USE_SYSTEM_LIBS", False)):
        return
    folders = get_submodule_folders()
    # If none of the submodule folders exists, try to initialize them
    if all(not_exists_or_empty(folder) for folder in folders):
        try:
            print(" --- Trying to initialize submodules")
            start = time.time()
            subprocess.check_call(
                ["git", "submodule", "update", "--init", "--recursive"], cwd=cwd
            )
            end = time.time()
            print(f" --- Submodule initialization took {end - start:.2f} sec")
        except Exception:
            print(" --- Submodule initalization failed")
            print("Please run:\n\tgit submodule update --init --recursive")
            sys.exit(1)
    for folder in folders:
        check_for_files(
            folder,
            [
                "CMakeLists.txt",
                "Makefile",
                "setup.py",
                "LICENSE",
                "LICENSE.md",
                "LICENSE.txt",
            ],
        )


# BuildExtension is a subclass of from setuptools.command.build_ext.build_ext
class TorchAOBuildExt(BuildExtension):
    def __init__(self, *args, **kwargs) -> None:
        super().__init__(*args, **kwargs)

    def build_extensions(self):
        cmake_extensions = [
            ext for ext in self.extensions if isinstance(ext, CMakeExtension)
        ]
        other_extensions = [
            ext for ext in self.extensions if not isinstance(ext, CMakeExtension)
        ]
        for ext in cmake_extensions:
            self.build_cmake(ext)

        # Use BuildExtension to build other extensions
        self.extensions = other_extensions
        super().build_extensions()

        self.extensions = other_extensions + cmake_extensions

    def build_cmake(self, ext):
        extdir = os.path.abspath(os.path.dirname(self.get_ext_fullpath(ext.name)))

        if not os.path.exists(self.build_temp):
            os.makedirs(self.build_temp)

        subprocess.check_call(
            [
                "cmake",
                ext.cmake_lists_dir,
            ]
            + ext.cmake_args
            + ["-DCMAKE_LIBRARY_OUTPUT_DIRECTORY=" + extdir],
            cwd=self.build_temp,
        )
        subprocess.check_call(["cmake", "--build", "."], cwd=self.build_temp)


class CMakeExtension(Extension):
    def __init__(
        self, name, cmake_lists_dir: str = "", cmake_args: Optional[List[str]] = None
    ):
        Extension.__init__(self, name, sources=[])
        self.cmake_lists_dir = os.path.abspath(cmake_lists_dir)
        if cmake_args is None:
            cmake_args = []
        self.cmake_args = cmake_args


def get_extensions():
    debug_mode = use_debug_mode()
    if debug_mode:
        print("Compiling in debug mode")

    if not torch.cuda.is_available():
        print(
            "PyTorch GPU support is not available. Skipping compilation of CUDA extensions"
        )
<<<<<<< HEAD
=======

>>>>>>> 883dc651
    if (CUDA_HOME is None and ROCM_HOME is None) and torch.cuda.is_available():
        print(
            "CUDA toolkit or ROCm is not available. Skipping compilation of CUDA extensions"
        )
        print(
            "If you'd like to compile CUDA extensions locally please install the cudatoolkit from https://anaconda.org/nvidia/cuda-toolkit"
        )

    use_cuda = torch.cuda.is_available() and (
        CUDA_HOME is not None or ROCM_HOME is not None
    )
    extension = CUDAExtension if use_cuda else CppExtension

    extra_link_args = []
    extra_compile_args = {
        "cxx": [f"-DPy_LIMITED_API={PY3_9_HEXCODE}"],
        "nvcc": ["-O3" if not debug_mode else "-O0", "-t=0", "-std=c++17"],
    }

    if not IS_WINDOWS:
        extra_compile_args["cxx"].extend(
            ["-O3" if not debug_mode else "-O0", "-fdiagnostics-color=always"]
        )

        if debug_mode:
            extra_compile_args["cxx"].append("-g")
            if "nvcc" in extra_compile_args:
                extra_compile_args["nvcc"].append("-g")
            extra_link_args.extend(["-O0", "-g"])
    else:
        extra_compile_args["cxx"].extend(
            ["/O2" if not debug_mode else "/Od", "/permissive-"]
        )

        if debug_mode:
            extra_compile_args["cxx"].append("/ZI")
            extra_compile_args["nvcc"].append("-g")
            extra_link_args.append("/DEBUG")

    curdir = os.path.dirname(os.path.curdir)
    extensions_dir = os.path.join(curdir, "torchao", "csrc")
    sources = list(glob.glob(os.path.join(extensions_dir, "**/*.cpp"), recursive=True))

    extensions_cuda_dir = os.path.join(extensions_dir, "cuda")
    cuda_sources = list(
        glob.glob(os.path.join(extensions_cuda_dir, "**/*.cu"), recursive=True)
    )

    if use_cuda:
        sources += cuda_sources

    use_cutlass = False
    if use_cuda and not IS_WINDOWS:
        use_cutlass = True
        cutlass_dir = os.path.join(third_party_path, "cutlass")
        cutlass_include_dir = os.path.join(cutlass_dir, "include")
        cutlass_tools_include_dir = os.path.join(
            cutlass_dir, "tools", "util", "include"
        )
        cutlass_extensions_include_dir = os.path.join(cwd, extensions_cuda_dir)
    if use_cutlass:
        extra_compile_args["nvcc"].extend(
            [
                "-DTORCHAO_USE_CUTLASS",
                "-I" + cutlass_include_dir,
                "-I" + cutlass_tools_include_dir,
                "-I" + cutlass_extensions_include_dir,
            ]
        )

<<<<<<< HEAD
    # Get base directory and source paths
    this_dir = os.path.dirname(os.path.curdir)
    extensions_dir = os.path.join(this_dir, "torchao", "csrc")

    # Collect C++ source files
    sources = list(glob.glob(os.path.join(extensions_dir, "**/*.cpp"), recursive=True))

    # Collect CUDA source files if needed
    if use_cuda:
        if not IS_ROCM:
            # Regular CUDA sources
            extensions_cuda_dir = os.path.join(extensions_dir, "cuda")
            cuda_sources = list(
                glob.glob(os.path.join(extensions_cuda_dir, "**/*.cu"), recursive=True)
            )
            sources += cuda_sources
        else:
            # ROCm sources
            extensions_hip_dir = os.path.join(extensions_dir, "cuda", "sparse_marlin")
            hip_sources = list(
                glob.glob(os.path.join(extensions_hip_dir, "*.cu"), recursive=True)
            )

            # Check ROCm GPU architecture compatibility
            gpu_arch = torch.cuda.get_device_properties(0).name
            if gpu_arch != "gfx942":
                print(f"Warning: Unsupported ROCm GPU architecture: {gpu_arch}")
                print(
                    "Currently only gfx942 is supported. Skipping compilation of ROCm extensions"
                )
                return None
            sources += hip_sources

    # Return None if no sources found
    if not sources:
        return None
=======
    curdir = os.path.dirname(os.path.curdir)
    extensions_dir = os.path.join(curdir, "torchao", "csrc")
    sources = list(glob.glob(os.path.join(extensions_dir, "**/*.cpp"), recursive=True))

    extensions_cuda_dir = os.path.join(extensions_dir, "cuda")
    cuda_sources = list(
        glob.glob(os.path.join(extensions_cuda_dir, "**/*.cu"), recursive=True)
    )

    extensions_hip_dir = os.path.join(
        extensions_dir, "cuda", "tensor_core_tiled_layout"
    )
    hip_sources = list(
        glob.glob(os.path.join(extensions_hip_dir, "*.cu"), recursive=True)
    )

    if not IS_ROCM and use_cuda:
        sources += cuda_sources
>>>>>>> 883dc651
    else:
        # Remove CUTLASS-based kernels from the cuda_sources list.  An
        # assumption is that these files will have "cutlass" in its
        # name.
        cutlass_sources = list(
            glob.glob(
                os.path.join(extensions_cuda_dir, "**/*cutlass*.cu"), recursive=True
            )
        )
        sources = [s for s in sources if s not in cutlass_sources]

    # TOOD: Remove this and use what CUDA has once we fix all the builds.
    if IS_ROCM and use_cuda:
        # Add ROCm GPU architecture check
        gpu_arch = torch.cuda.get_device_properties(0).name
        if gpu_arch != "gfx942":
            print(f"Warning: Unsupported ROCm GPU architecture: {gpu_arch}")
            print(
                "Currently only gfx942 is supported. Skipping compilation of ROCm extensions"
            )
            return None
        sources += hip_sources

    if len(sources) == 0:
        return None

    ext_modules = []
    if len(sources) > 0:
        ext_modules.append(
            extension(
                "torchao._C",
                sources,
                py_limited_api=True,
                extra_compile_args=extra_compile_args,
                extra_link_args=extra_link_args,
            )
        )

    if build_torchao_experimental:
        build_options = BuildOptions()

        def bool_to_on_off(value):
            return "ON" if value else "OFF"

        from distutils.sysconfig import get_python_lib

        torch_dir = get_python_lib() + "/torch/share/cmake/Torch"

        ext_modules.append(
            CMakeExtension(
                "torchao.experimental",
                cmake_lists_dir="torchao/experimental",
                cmake_args=(
                    [
                        f"-DCMAKE_BUILD_TYPE={'Debug' if use_debug_mode() else 'Release'}",
                        f"-DTORCHAO_BUILD_CPU_AARCH64={bool_to_on_off(build_options.build_cpu_aarch64)}",
                        f"-DTORCHAO_BUILD_KLEIDIAI={bool_to_on_off(build_options.build_kleidi_ai)}",
                        f"-DTORCHAO_BUILD_MPS_OPS={bool_to_on_off(build_options.build_experimental_mps)}",
                        "-DTorch_DIR=" + torch_dir,
                    ]
                    + (
                        ["-DCMAKE_INSTALL_PREFIX=cmake-out"]
                        if build_options.build_experimental_mps
                        else []
                    )
                ),
            )
        )

    return ext_modules


check_submodules()

setup(
    name="torchao",
    version=version + version_suffix,
    packages=find_packages(),
    include_package_data=True,
    package_data={
        "torchao.kernel.configs": ["*.pkl"],
    },
    ext_modules=get_extensions(),
    extras_require={"dev": read_requirements("dev-requirements.txt")},
    description="Package for applying ao techniques to GPU models",
    long_description=open("README.md").read(),
    long_description_content_type="text/markdown",
    url="https://github.com/pytorch/ao",
    cmdclass={"build_ext": TorchAOBuildExt},
    options={"bdist_wheel": {"py_limited_api": "cp39"}},
)<|MERGE_RESOLUTION|>--- conflicted
+++ resolved
@@ -78,10 +78,7 @@
 )
 
 IS_ROCM = (torch.version.hip is not None) and (ROCM_HOME is not None)
-<<<<<<< HEAD
-=======
-
->>>>>>> 883dc651
+
 
 class BuildOptions:
     def __init__(self):
@@ -256,10 +253,6 @@
         print(
             "PyTorch GPU support is not available. Skipping compilation of CUDA extensions"
         )
-<<<<<<< HEAD
-=======
-
->>>>>>> 883dc651
     if (CUDA_HOME is None and ROCM_HOME is None) and torch.cuda.is_available():
         print(
             "CUDA toolkit or ROCm is not available. Skipping compilation of CUDA extensions"
@@ -330,10 +323,9 @@
             ]
         )
 
-<<<<<<< HEAD
     # Get base directory and source paths
-    this_dir = os.path.dirname(os.path.curdir)
-    extensions_dir = os.path.join(this_dir, "torchao", "csrc")
+    curdir = os.path.dirname(os.path.curdir)
+    extensions_dir = os.path.join(curdir, "torchao", "csrc")
 
     # Collect C++ source files
     sources = list(glob.glob(os.path.join(extensions_dir, "**/*.cpp"), recursive=True))
@@ -349,44 +341,21 @@
             sources += cuda_sources
         else:
             # ROCm sources
+            # Add sparse marlin support
             extensions_hip_dir = os.path.join(extensions_dir, "cuda", "sparse_marlin")
             hip_sources = list(
                 glob.glob(os.path.join(extensions_hip_dir, "*.cu"), recursive=True)
             )
-
-            # Check ROCm GPU architecture compatibility
-            gpu_arch = torch.cuda.get_device_properties(0).name
-            if gpu_arch != "gfx942":
-                print(f"Warning: Unsupported ROCm GPU architecture: {gpu_arch}")
-                print(
-                    "Currently only gfx942 is supported. Skipping compilation of ROCm extensions"
-                )
-                return None
-            sources += hip_sources
-
-    # Return None if no sources found
-    if not sources:
-        return None
-=======
-    curdir = os.path.dirname(os.path.curdir)
-    extensions_dir = os.path.join(curdir, "torchao", "csrc")
-    sources = list(glob.glob(os.path.join(extensions_dir, "**/*.cpp"), recursive=True))
-
-    extensions_cuda_dir = os.path.join(extensions_dir, "cuda")
-    cuda_sources = list(
-        glob.glob(os.path.join(extensions_cuda_dir, "**/*.cu"), recursive=True)
-    )
-
-    extensions_hip_dir = os.path.join(
-        extensions_dir, "cuda", "tensor_core_tiled_layout"
-    )
-    hip_sources = list(
-        glob.glob(os.path.join(extensions_hip_dir, "*.cu"), recursive=True)
-    )
+            # Add tensor core tiled layout support
+            extensions_hip_dir = os.path.join(
+                extensions_dir, "cuda", "tensor_core_tiled_layout"
+            )
+            hip_sources += list(
+                glob.glob(os.path.join(extensions_hip_dir, "*.cu"), recursive=True)
+            )
 
     if not IS_ROCM and use_cuda:
         sources += cuda_sources
->>>>>>> 883dc651
     else:
         # Remove CUTLASS-based kernels from the cuda_sources list.  An
         # assumption is that these files will have "cutlass" in its
