--- conflicted
+++ resolved
@@ -53,10 +53,7 @@
 from torch.utils.cpp_extension import (
     CUDA_HOME,
     IS_WINDOWS,
-<<<<<<< HEAD
     ROCM_HOME,
-=======
->>>>>>> 08cd2609
     BuildExtension,
     CppExtension,
     CUDAExtension,
@@ -74,15 +71,11 @@
         print(
             "PyTorch GPU support is not available. Skipping compilation of CUDA extensions"
         )
-<<<<<<< HEAD
+
     if (CUDA_HOME is None and ROCM_HOME is None) and torch.cuda.is_available():
         print(
             "CUDA toolkit or ROCm is not available. Skipping compilation of CUDA extensions"
         )
-=======
-    if CUDA_HOME is None and torch.cuda.is_available():
-        print("CUDA toolkit is not available. Skipping compilation of CUDA extensions")
->>>>>>> 08cd2609
         print(
             "If you'd like to compile CUDA extensions locally please install the cudatoolkit from https://anaconda.org/nvidia/cuda-toolkit"
         )
@@ -142,18 +135,14 @@
         glob.glob(os.path.join(extensions_cuda_dir, "**/*.cu"), recursive=True)
     )
 
-<<<<<<< HEAD
     extensions_hip_dir = os.path.join(
-        extensions_dir, "cuda", "tensor_core_tiled_layout", "sparse_marlin"
+        extensions_dir, "cuda", "tensor_core_tiled_layout"
     )
     hip_sources = list(
         glob.glob(os.path.join(extensions_hip_dir, "*.cu"), recursive=True)
     )
 
     if not IS_ROCM and use_cuda:
-=======
-    if use_cuda:
->>>>>>> 08cd2609
         sources += cuda_sources
 
     # TOOD: Remove this and use what CUDA has once we fix all the builds.
