# Copyright (c) Meta Platforms, Inc. and affiliates.
# All rights reserved.
# This source code is licensed under the license found in the
# LICENSE file in the root directory of this source tree.

import copy
import glob
import os
import subprocess
import sys
import time
from datetime import datetime
from typing import List, Optional

from setuptools import Extension, find_packages, setup

current_date = datetime.now().strftime("%Y%m%d")

PY3_9_HEXCODE = "0x03090000"


def get_git_commit_id():
    try:
        return (
            subprocess.check_output(["git", "rev-parse", "--short", "HEAD"])
            .decode("ascii")
            .strip()
        )
    except Exception:
        return ""


def read_requirements(file_path):
    with open(file_path, "r") as file:
        return file.read().splitlines()


def read_version(file_path="version.txt"):
    with open(file_path, "r") as file:
        return file.readline().strip()


# Use Git commit ID if VERSION_SUFFIX is not set
version_suffix = os.getenv("VERSION_SUFFIX")
if version_suffix is None:
    version_suffix = f"+git{get_git_commit_id()}"

use_cpp = os.getenv("USE_CPP")

import platform

build_torchao_experimental = (
    use_cpp == "1"
    and platform.machine().startswith("arm64")
    and platform.system() == "Darwin"
)

version_prefix = read_version()
# Version is version.dev year month date if using nightlies and version if not
version = (
    f"{version_prefix}.dev{current_date}"
    if os.environ.get("TORCHAO_NIGHTLY")
    else version_prefix
)


def use_debug_mode():
    return os.getenv("DEBUG", "0") == "1"


import torch
from torch.utils.cpp_extension import (
    CUDA_HOME,
    ROCM_HOME,
    IS_WINDOWS,
    ROCM_HOME,
    BuildExtension,
    CppExtension,
    CUDAExtension,
    _get_cuda_arch_flags,
)

IS_ROCM = (torch.version.hip is not None) and (ROCM_HOME is not None)


class BuildOptions:
    def __init__(self):
        # TORCHAO_BUILD_CPU_AARCH64 is enabled by default on Arm-based Apple machines
        # The kernels require sdot/udot, which are not required on Arm until Armv8.4 or later,
        # but are available on Arm-based Apple machines.  On non-Apple machines, the kernels
        # can be built by explicitly setting TORCHAO_BUILD_CPU_AARCH64=1
        self.build_cpu_aarch64 = self._os_bool_var(
            "TORCHAO_BUILD_CPU_AARCH64",
            default=(self._is_arm64() and self._is_macos()),
        )
        if self.build_cpu_aarch64:
            assert (
                self._is_arm64()
            ), "TORCHAO_BUILD_CPU_AARCH64 requires an arm64 machine"

        # TORCHAO_BUILD_KLEIDIAI is disabled by default for now because
        # 1) It increases the build time
        # 2) It has some accuracy issues in CI tests due to BF16
        self.build_kleidi_ai = self._os_bool_var(
            "TORCHAO_BUILD_KLEIDIAI", default=False
        )
        if self.build_kleidi_ai:
            assert (
                self.build_cpu_aarch64
            ), "TORCHAO_BUILD_KLEIDIAI requires TORCHAO_BUILD_CPU_AARCH64 be set"

        # TORCHAO_BUILD_EXPERIMENTAL_MPS is disabled by default.
        self.build_experimental_mps = self._os_bool_var(
            "TORCHAO_BUILD_EXPERIMENTAL_MPS", default=False
        )
        if self.build_experimental_mps:
            assert self._is_macos(), "TORCHAO_BUILD_EXPERIMENTAL_MPS requires MacOS"
            assert self._is_arm64(), "TORCHAO_BUILD_EXPERIMENTAL_MPS requires arm64"
            assert (
                torch.mps.is_available()
            ), "TORCHAO_BUILD_EXPERIMENTAL_MPS requires MPS be available"

    def _is_arm64(self) -> bool:
        return platform.machine().startswith("arm64")

    def _is_macos(self) -> bool:
        return platform.system() == "Darwin"

    def _os_bool_var(self, var, default) -> bool:
        default_val = "1" if default else "0"
        return os.getenv(var, default_val) == "1"


# Constant known variables used throughout this file
cwd = os.path.abspath(os.path.curdir)
third_party_path = os.path.join(cwd, "third_party")


def get_submodule_folders():
    git_modules_path = os.path.join(cwd, ".gitmodules")
    default_modules_path = [
        os.path.join(third_party_path, name)
        for name in [
            "cutlass",
        ]
    ]
    if not os.path.exists(git_modules_path):
        return default_modules_path
    with open(git_modules_path) as f:
        return [
            os.path.join(cwd, line.split("=", 1)[1].strip())
            for line in f
            if line.strip().startswith("path")
        ]


def check_submodules():
    def check_for_files(folder, files):
        if not any(os.path.exists(os.path.join(folder, f)) for f in files):
            print("Could not find any of {} in {}".format(", ".join(files), folder))
            print("Did you run 'git submodule update --init --recursive'?")
            sys.exit(1)

    def not_exists_or_empty(folder):
        return not os.path.exists(folder) or (
            os.path.isdir(folder) and len(os.listdir(folder)) == 0
        )

    if bool(os.getenv("USE_SYSTEM_LIBS", False)):
        return
    folders = get_submodule_folders()
    # If none of the submodule folders exists, try to initialize them
    if all(not_exists_or_empty(folder) for folder in folders):
        try:
            print(" --- Trying to initialize submodules")
            start = time.time()
            subprocess.check_call(
                ["git", "submodule", "update", "--init", "--recursive"], cwd=cwd
            )
            end = time.time()
            print(f" --- Submodule initialization took {end - start:.2f} sec")
        except Exception:
            print(" --- Submodule initalization failed")
            print("Please run:\n\tgit submodule update --init --recursive")
            sys.exit(1)
    for folder in folders:
        check_for_files(
            folder,
            [
                "CMakeLists.txt",
                "Makefile",
                "setup.py",
                "LICENSE",
                "LICENSE.md",
                "LICENSE.txt",
            ],
        )


# BuildExtension is a subclass of from setuptools.command.build_ext.build_ext
class TorchAOBuildExt(BuildExtension):
    def __init__(self, *args, **kwargs) -> None:
        super().__init__(*args, **kwargs)

    def build_extensions(self):
        cmake_extensions = [
            ext for ext in self.extensions if isinstance(ext, CMakeExtension)
        ]
        other_extensions = [
            ext for ext in self.extensions if not isinstance(ext, CMakeExtension)
        ]
        for ext in cmake_extensions:
            self.build_cmake(ext)

        # Use BuildExtension to build other extensions
        self.extensions = other_extensions
        super().build_extensions()

        self.extensions = other_extensions + cmake_extensions

    def build_cmake(self, ext):
        extdir = os.path.abspath(os.path.dirname(self.get_ext_fullpath(ext.name)))

        if not os.path.exists(self.build_temp):
            os.makedirs(self.build_temp)

        subprocess.check_call(
            [
                "cmake",
                ext.cmake_lists_dir,
            ]
            + ext.cmake_args
            + ["-DCMAKE_LIBRARY_OUTPUT_DIRECTORY=" + extdir],
            cwd=self.build_temp,
        )
        subprocess.check_call(["cmake", "--build", "."], cwd=self.build_temp)


class CMakeExtension(Extension):
    def __init__(
        self, name, cmake_lists_dir: str = "", cmake_args: Optional[List[str]] = None
    ):
        Extension.__init__(self, name, sources=[])
        self.cmake_lists_dir = os.path.abspath(cmake_lists_dir)
        if cmake_args is None:
            cmake_args = []
        self.cmake_args = cmake_args


def get_extensions():
    debug_mode = use_debug_mode()
    if debug_mode:
        print("Compiling in debug mode")

    if not torch.cuda.is_available():
        print(
            "PyTorch GPU support is not available. Skipping compilation of CUDA extensions"
        )
    if CUDA_HOME is None and torch.cuda.is_available() and torch.version.cuda:
        print("CUDA toolkit is not available. Skipping compilation of CUDA extensions")
        print(
            "If you'd like to compile CUDA extensions locally please install the cudatoolkit from https://anaconda.org/nvidia/cuda-toolkit"
        )
    if ROCM_HOME is None and torch.cuda.is_available() and torch.version.hip:
        print("ROCm is not available. Skipping compilation of ROCm extensions")
        print(
            "If you'd like to compile ROCm extensions locally please install ROCm"
        )

    use_cuda = torch.cuda.is_available() and CUDA_HOME is not None
    use_rocm = torch.cuda.is_available() and ROCM_HOME is not None
    extension = CUDAExtension if (use_cuda or use_rocm) else CppExtension

    nvcc_args = [
            "-DNDEBUG" if not debug_mode else "-DDEBUG",
            "-O3" if not debug_mode else "-O0",
            "-t=0",
            "-std=c++17",
        ]
    rocm_args = [
            "-DNDEBUG" if not debug_mode else "-DDEBUG",
            "-O3" if not debug_mode else "-O0",
            "-std=c++17",
        ]

    extra_link_args = []
    extra_compile_args = {
        "cxx": [f"-DPy_LIMITED_API={PY3_9_HEXCODE}"],
        "nvcc": nvcc_args if use_cuda else rocm_args
    }

    if not IS_WINDOWS:
        extra_compile_args["cxx"].extend(
            ["-O3" if not debug_mode else "-O0", "-fdiagnostics-color=always"]
        )

        if debug_mode:
            extra_compile_args["cxx"].append("-g")
            if "nvcc" in extra_compile_args:
                extra_compile_args["nvcc"].append("-g")
            extra_link_args.extend(["-O0", "-g"])
    else:
        extra_compile_args["cxx"].extend(
            ["/O2" if not debug_mode else "/Od", "/permissive-"]
        )

        if debug_mode:
            extra_compile_args["cxx"].append("/ZI")
            extra_compile_args["nvcc"].append("-g")
            extra_link_args.append("/DEBUG")

<<<<<<< HEAD
    if use_rocm:
        # naive search for hipblalst.h, if any found contain HIPBLASLT_ORDER_COL16 and VEC_EXT
        found_col16 = False
        found_vec_ext = False
        print("ROCM_HOME", ROCM_HOME)
        hipblaslt_headers = list(glob.glob(os.path.join(ROCM_HOME, "include", "hipblaslt", "hipblaslt.h")))
        print("hipblaslt_headers", hipblaslt_headers)
        for header in hipblaslt_headers:
            with open(header) as f:
                text = f.read()
                if "HIPBLASLT_ORDER_COL16" in text:
                    found_col16 = True
                if "HIPBLASLT_MATMUL_DESC_A_SCALE_POINTER_VEC_EXT" in text:
                    found_vec_ext = True
        if found_col16:
            extra_compile_args["cxx"].append("-DHIPBLASLT_HAS_ORDER_COL16")
            print("hipblaslt found extended col order enums")
        else:
            print("hipblaslt does not have extended col order enums")
        if found_vec_ext:
            extra_compile_args["cxx"].append("-DHIPBLASLT_VEC_EXT")
            print("hipblaslt found vec ext")
        else:
            print("hipblaslt does not have vec ext")

    curdir = os.path.dirname(os.path.curdir)
    extensions_dir = os.path.join(curdir, "torchao", "csrc")
    sources = list(glob.glob(os.path.join(extensions_dir, "**/*.cpp"), recursive=True))

    extensions_cuda_dir = os.path.join(extensions_dir, "cuda")
    extensions_rocm_dir = os.path.join(extensions_dir, "rocm")
    cuda_sources = list(
        glob.glob(os.path.join(extensions_cuda_dir, "**/*.cu"), recursive=True)
    )
    rocm_sources = list(
        glob.glob(os.path.join(extensions_rocm_dir, "**/*.hip"), recursive=True)
    )
    rocm_sources += list(
        glob.glob(os.path.join(extensions_rocm_dir, "**/*.cpp"), recursive=True)
    )

    if use_cuda:
        sources += cuda_sources
    if use_rocm:
        sources += rocm_sources

=======
>>>>>>> 70fc5208
    # Get base directory and source paths
    curdir = os.path.dirname(os.path.curdir)
    extensions_dir = os.path.join(curdir, "torchao", "csrc")

    # Collect C++ source files
    sources = list(glob.glob(os.path.join(extensions_dir, "**/*.cpp"), recursive=True))

    extensions_cuda_dir = os.path.join(extensions_dir, "cuda")
    cuda_sources = list(
        glob.glob(os.path.join(extensions_cuda_dir, "**/*.cu"), recursive=True)
    )

    extensions_hip_dir = os.path.join(
        extensions_dir, "cuda", "tensor_core_tiled_layout"
    )
    hip_sources = list(
        glob.glob(os.path.join(extensions_hip_dir, "*.cu"), recursive=True)
    )
    extensions_hip_dir = os.path.join(extensions_dir, "cuda", "sparse_marlin")
    hip_sources += list(
        glob.glob(os.path.join(extensions_hip_dir, "*.cu"), recursive=True)
    )

    # Collect CUDA source files if needed
    if not IS_ROCM and use_cuda:
        sources += cuda_sources

    # TOOD: Remove this and use what CUDA has once we fix all the builds.
    if IS_ROCM and use_cuda:
        # Add ROCm GPU architecture check
        gpu_arch = torch.cuda.get_device_properties(0).name
        if gpu_arch != "gfx942":
            print(f"Warning: Unsupported ROCm GPU architecture: {gpu_arch}")
            print(
                "Currently only gfx942 is supported. Skipping compilation of ROCm extensions"
            )
        else:
            sources += hip_sources

    use_cutlass = False
    cutlass_90a_sources = None
    if use_cuda and not IS_ROCM and not IS_WINDOWS:
        use_cutlass = True
        cutlass_dir = os.path.join(third_party_path, "cutlass")
        cutlass_include_dir = os.path.join(cutlass_dir, "include")
        cutlass_tools_include_dir = os.path.join(
            cutlass_dir, "tools", "util", "include"
        )
        cutlass_extensions_include_dir = os.path.join(cwd, extensions_cuda_dir)
    if use_cutlass:
        extra_compile_args["nvcc"].extend(
            [
                "-DTORCHAO_USE_CUTLASS",
                "-I" + cutlass_include_dir,
                "-I" + cutlass_tools_include_dir,
                "-I" + cutlass_extensions_include_dir,
                "-DCUTE_USE_PACKED_TUPLE=1",
                "-DCUTE_SM90_EXTENDED_MMA_SHAPES_ENABLED",
                "-DCUTLASS_ENABLE_TENSOR_CORE_MMA=1",
                "-DCUTLASS_DEBUG_TRACE_LEVEL=0",
                "--ftemplate-backtrace-limit=0",
                # "--keep",
                # "--ptxas-options=--verbose,--register-usage-level=5,--warn-on-local-memory-usage",
                # "--resource-usage",
                # "-lineinfo",
                # "-DCUTLASS_ENABLE_GDC_FOR_SM90",  # https://github.com/NVIDIA/cutlass/blob/main/media/docs/dependent_kernel_launch.md
            ]
        )

        cuda_arch_flags = _get_cuda_arch_flags()
        build_for_sm90 = "-gencode=arch=compute_90,code=sm_90" in cuda_arch_flags
        build_for_sm90a = "-gencode=arch=compute_90a,code=sm_90a" in cuda_arch_flags
        if build_for_sm90 and not build_for_sm90a:
            cutlass_90a_sources = [
                os.path.join(
                    extensions_cuda_dir,
                    "rowwise_scaled_linear_sparse_cutlass",
                    "rowwise_scaled_linear_sparse_cutlass_f8f8.cu",
                ),
                os.path.join(
                    extensions_cuda_dir,
                    "to_sparse_semi_structured_cutlass_sm9x",
                    "to_sparse_semi_structured_cutlass_sm9x_f8.cu",
                ),
            ]
            for dtypes in ["e4m3e4m3", "e4m3e5m2", "e5m2e4m3", "e5m2e5m2"]:
                cutlass_90a_sources.append(
                    os.path.join(
                        extensions_cuda_dir,
                        "rowwise_scaled_linear_sparse_cutlass",
                        "rowwise_scaled_linear_sparse_cutlass_" + dtypes + ".cu",
                    )
                )
            sources = [s for s in sources if s not in cutlass_90a_sources]
    else:
        # Remove CUTLASS-based kernels from the sources list.  An
        # assumption is that these files will have "cutlass" in its
        # name.
        cutlass_sources = list(
            glob.glob(
                os.path.join(extensions_cuda_dir, "**/*cutlass*.cu"), recursive=True
            )
        )
        sources = [s for s in sources if s not in cutlass_sources]

    ext_modules = []
    if len(sources) > 0:
        ext_modules.append(
            extension(
                "torchao._C",
                sources,
                py_limited_api=True,
                extra_compile_args=extra_compile_args,
                extra_link_args=extra_link_args,
            )
        )

    if cutlass_90a_sources is not None and len(cutlass_90a_sources) > 0:
        cutlass_90a_extra_compile_args = copy.deepcopy(extra_compile_args)
        cutlass_90a_extra_compile_args["nvcc"].extend(
            cuda_arch_flags + ["-gencode=arch=compute_90a,code=sm_90a"]
        )
        ext_modules.append(
            extension(
                "torchao._C",
                cutlass_90a_sources,
                py_limited_api=True,
                extra_compile_args=cutlass_90a_extra_compile_args,
                extra_link_args=extra_link_args,
            )
        )

    if build_torchao_experimental:
        build_options = BuildOptions()

        def bool_to_on_off(value):
            return "ON" if value else "OFF"

        from distutils.sysconfig import get_python_lib

        torch_dir = get_python_lib() + "/torch/share/cmake/Torch"

        ext_modules.append(
            CMakeExtension(
                "torchao.experimental",
                cmake_lists_dir="torchao/experimental",
                cmake_args=(
                    [
                        f"-DCMAKE_BUILD_TYPE={'Debug' if use_debug_mode() else 'Release'}",
                        f"-DTORCHAO_BUILD_CPU_AARCH64={bool_to_on_off(build_options.build_cpu_aarch64)}",
                        f"-DTORCHAO_BUILD_KLEIDIAI={bool_to_on_off(build_options.build_kleidi_ai)}",
                        f"-DTORCHAO_BUILD_MPS_OPS={bool_to_on_off(build_options.build_experimental_mps)}",
                        "-DTorch_DIR=" + torch_dir,
                    ]
                    + (
                        ["-DCMAKE_INSTALL_PREFIX=cmake-out"]
                        if build_options.build_experimental_mps
                        else []
                    )
                ),
            )
        )

    return ext_modules


check_submodules()

setup(
    name="torchao",
    version=version + version_suffix,
    packages=find_packages(),
    include_package_data=True,
    package_data={
        "torchao.kernel.configs": ["*.pkl"],
    },
    ext_modules=get_extensions(),
    extras_require={"dev": read_requirements("dev-requirements.txt")},
    description="Package for applying ao techniques to GPU models",
    long_description=open("README.md").read(),
    long_description_content_type="text/markdown",
    url="https://github.com/pytorch/ao",
    cmdclass={"build_ext": TorchAOBuildExt},
    options={"bdist_wheel": {"py_limited_api": "cp39"}},
)<|MERGE_RESOLUTION|>--- conflicted
+++ resolved
@@ -80,7 +80,6 @@
     _get_cuda_arch_flags,
 )
 
-IS_ROCM = (torch.version.hip is not None) and (ROCM_HOME is not None)
 
 
 class BuildOptions:
@@ -267,9 +266,9 @@
             "If you'd like to compile ROCm extensions locally please install ROCm"
         )
 
-    use_cuda = torch.cuda.is_available() and CUDA_HOME is not None
-    use_rocm = torch.cuda.is_available() and ROCM_HOME is not None
-    extension = CUDAExtension if (use_cuda or use_rocm) else CppExtension
+    use_cuda = torch.cuda.is_available() and torch.version.cuda and CUDA_HOME is not None
+    use_hip = torch.cuda.is_available() and torch.version.hip and ROCM_HOME is not None
+    extension = CUDAExtension if (use_cuda or use_hip) else CppExtension
 
     nvcc_args = [
             "-DNDEBUG" if not debug_mode else "-DDEBUG",
@@ -277,16 +276,18 @@
             "-t=0",
             "-std=c++17",
         ]
-    rocm_args = [
+    hip_args = [
             "-DNDEBUG" if not debug_mode else "-DDEBUG",
             "-O3" if not debug_mode else "-O0",
             "-std=c++17",
+            "-U__HIP_NO_HALF_CONVERSIONS__",
+            "-U__HIP_NO_HALF_OPERATORS__",
         ]
 
     extra_link_args = []
     extra_compile_args = {
         "cxx": [f"-DPy_LIMITED_API={PY3_9_HEXCODE}"],
-        "nvcc": nvcc_args if use_cuda else rocm_args
+        "nvcc": nvcc_args if use_cuda else hip_args
     }
 
     if not IS_WINDOWS:
@@ -309,8 +310,7 @@
             extra_compile_args["nvcc"].append("-g")
             extra_link_args.append("/DEBUG")
 
-<<<<<<< HEAD
-    if use_rocm:
+    if use_hip:
         # naive search for hipblalst.h, if any found contain HIPBLASLT_ORDER_COL16 and VEC_EXT
         found_col16 = False
         found_vec_ext = False
@@ -335,29 +335,6 @@
         else:
             print("hipblaslt does not have vec ext")
 
-    curdir = os.path.dirname(os.path.curdir)
-    extensions_dir = os.path.join(curdir, "torchao", "csrc")
-    sources = list(glob.glob(os.path.join(extensions_dir, "**/*.cpp"), recursive=True))
-
-    extensions_cuda_dir = os.path.join(extensions_dir, "cuda")
-    extensions_rocm_dir = os.path.join(extensions_dir, "rocm")
-    cuda_sources = list(
-        glob.glob(os.path.join(extensions_cuda_dir, "**/*.cu"), recursive=True)
-    )
-    rocm_sources = list(
-        glob.glob(os.path.join(extensions_rocm_dir, "**/*.hip"), recursive=True)
-    )
-    rocm_sources += list(
-        glob.glob(os.path.join(extensions_rocm_dir, "**/*.cpp"), recursive=True)
-    )
-
-    if use_cuda:
-        sources += cuda_sources
-    if use_rocm:
-        sources += rocm_sources
-
-=======
->>>>>>> 70fc5208
     # Get base directory and source paths
     curdir = os.path.dirname(os.path.curdir)
     extensions_dir = os.path.join(curdir, "torchao", "csrc")
@@ -365,11 +342,13 @@
     # Collect C++ source files
     sources = list(glob.glob(os.path.join(extensions_dir, "**/*.cpp"), recursive=True))
 
+    # Collect CUDA source files
     extensions_cuda_dir = os.path.join(extensions_dir, "cuda")
     cuda_sources = list(
         glob.glob(os.path.join(extensions_cuda_dir, "**/*.cu"), recursive=True)
     )
 
+    # Collect HIP source files
     extensions_hip_dir = os.path.join(
         extensions_dir, "cuda", "tensor_core_tiled_layout"
     )
@@ -380,26 +359,32 @@
     hip_sources += list(
         glob.glob(os.path.join(extensions_hip_dir, "*.cu"), recursive=True)
     )
-
-    # Collect CUDA source files if needed
-    if not IS_ROCM and use_cuda:
+    extensions_hip_dir = os.path.join(extensions_dir, "rocm")
+    hip_sources += list(
+        glob.glob(os.path.join(extensions_hip_dir, "**/*.hip"), recursive=True)
+    )
+    hip_sources += list(
+        glob.glob(os.path.join(extensions_hip_dir, "**/*.cpp"), recursive=True)
+    )
+
+    # Add CUDA source files if needed
+    if use_cuda:
         sources += cuda_sources
 
-    # TOOD: Remove this and use what CUDA has once we fix all the builds.
-    if IS_ROCM and use_cuda:
+    # TODO: Remove this and use what CUDA has once we fix all the builds.
+    # Add HIP source files if needed
+    if use_hip:
         # Add ROCm GPU architecture check
         gpu_arch = torch.cuda.get_device_properties(0).name
         if gpu_arch != "gfx942":
             print(f"Warning: Unsupported ROCm GPU architecture: {gpu_arch}")
-            print(
-                "Currently only gfx942 is supported. Skipping compilation of ROCm extensions"
-            )
-        else:
-            sources += hip_sources
+            print("Currently only gfx942 is supported. Compiling only for gfx942.")
+        extra_compile_args["nvcc"].append("--offload-arch=gfx942")
+        sources += hip_sources
 
     use_cutlass = False
     cutlass_90a_sources = None
-    if use_cuda and not IS_ROCM and not IS_WINDOWS:
+    if use_cuda and not IS_WINDOWS:
         use_cutlass = True
         cutlass_dir = os.path.join(third_party_path, "cutlass")
         cutlass_include_dir = os.path.join(cutlass_dir, "include")
