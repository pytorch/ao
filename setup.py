# Copyright (c) Meta Platforms, Inc. and affiliates.
# All rights reserved.
# This source code is licensed under the license found in the
# LICENSE file in the root directory of this source tree.

import glob
import os
import subprocess
import sys
import time
from datetime import datetime
from typing import List, Optional

from setuptools import Extension, find_packages, setup

current_date = datetime.now().strftime("%Y%m%d")

PY3_9_HEXCODE = "0x03090000"


def get_git_commit_id():
    try:
        return (
            subprocess.check_output(["git", "rev-parse", "--short", "HEAD"])
            .decode("ascii")
            .strip()
        )
    except Exception:
        return ""


def read_requirements(file_path):
    with open(file_path, "r") as file:
        return file.read().splitlines()


def read_version(file_path="version.txt"):
    with open(file_path, "r") as file:
        return file.readline().strip()


# Use Git commit ID if VERSION_SUFFIX is not set
version_suffix = os.getenv("VERSION_SUFFIX")
if version_suffix is None:
    version_suffix = f"+git{get_git_commit_id()}"

use_cpp = os.getenv("USE_CPP")

import platform

build_torchao_experimental = (
    use_cpp == "1"
    and platform.machine().startswith("arm64")
    and platform.system() == "Darwin"
)

version_prefix = read_version()
# Version is version.dev year month date if using nightlies and version if not
version = (
    f"{version_prefix}.dev{current_date}"
    if os.environ.get("TORCHAO_NIGHTLY")
    else version_prefix
)


def use_debug_mode():
    return os.getenv("DEBUG", "0") == "1"


import torch
from torch.utils.cpp_extension import (
    CUDA_HOME,
    IS_WINDOWS,
    ROCM_HOME,
    BuildExtension,
    CppExtension,
    CUDAExtension,
)

IS_ROCM = (torch.version.hip is not None) and (ROCM_HOME is not None)
<<<<<<< HEAD
=======

>>>>>>> 883dc651

class BuildOptions:
    def __init__(self):
        # TORCHAO_BUILD_CPU_AARCH64 is enabled by default on Arm-based Apple machines
        # The kernels require sdot/udot, which are not required on Arm until Armv8.4 or later,
        # but are available on Arm-based Apple machines.  On non-Apple machines, the kernels
        # can be built by explicitly setting TORCHAO_BUILD_CPU_AARCH64=1
        self.build_cpu_aarch64 = self._os_bool_var(
            "TORCHAO_BUILD_CPU_AARCH64",
            default=(self._is_arm64() and self._is_macos()),
        )
        if self.build_cpu_aarch64:
            assert (
                self._is_arm64()
            ), "TORCHAO_BUILD_CPU_AARCH64 requires an arm64 machine"

        # TORCHAO_BUILD_KLEIDIAI is disabled by default for now because
        # 1) It increases the build time
        # 2) It has some accuracy issues in CI tests due to BF16
        self.build_kleidi_ai = self._os_bool_var(
            "TORCHAO_BUILD_KLEIDIAI", default=False
        )
        if self.build_kleidi_ai:
            assert (
                self.build_cpu_aarch64
            ), "TORCHAO_BUILD_KLEIDIAI requires TORCHAO_BUILD_CPU_AARCH64 be set"

        # TORCHAO_BUILD_EXPERIMENTAL_MPS is disabled by default.
        self.build_experimental_mps = self._os_bool_var(
            "TORCHAO_BUILD_EXPERIMENTAL_MPS", default=False
        )
        if self.build_experimental_mps:
            assert self._is_macos(), "TORCHAO_BUILD_EXPERIMENTAL_MPS requires MacOS"
            assert self._is_arm64(), "TORCHAO_BUILD_EXPERIMENTAL_MPS requires arm64"
            assert (
                torch.mps.is_available()
            ), "TORCHAO_BUILD_EXPERIMENTAL_MPS requires MPS be available"

    def _is_arm64(self) -> bool:
        return platform.machine().startswith("arm64")

    def _is_macos(self) -> bool:
        return platform.system() == "Darwin"

    def _os_bool_var(self, var, default) -> bool:
        default_val = "1" if default else "0"
        return os.getenv(var, default_val) == "1"


# Constant known variables used throughout this file
cwd = os.path.abspath(os.path.curdir)
third_party_path = os.path.join(cwd, "third_party")


def get_submodule_folders():
    git_modules_path = os.path.join(cwd, ".gitmodules")
    default_modules_path = [
        os.path.join(third_party_path, name)
        for name in [
            "cutlass",
        ]
    ]
    if not os.path.exists(git_modules_path):
        return default_modules_path
    with open(git_modules_path) as f:
        return [
            os.path.join(cwd, line.split("=", 1)[1].strip())
            for line in f
            if line.strip().startswith("path")
        ]


def check_submodules():
    def check_for_files(folder, files):
        if not any(os.path.exists(os.path.join(folder, f)) for f in files):
            print("Could not find any of {} in {}".format(", ".join(files), folder))
            print("Did you run 'git submodule update --init --recursive'?")
            sys.exit(1)

    def not_exists_or_empty(folder):
        return not os.path.exists(folder) or (
            os.path.isdir(folder) and len(os.listdir(folder)) == 0
        )

    if bool(os.getenv("USE_SYSTEM_LIBS", False)):
        return
    folders = get_submodule_folders()
    # If none of the submodule folders exists, try to initialize them
    if all(not_exists_or_empty(folder) for folder in folders):
        try:
            print(" --- Trying to initialize submodules")
            start = time.time()
            subprocess.check_call(
                ["git", "submodule", "update", "--init", "--recursive"], cwd=cwd
            )
            end = time.time()
            print(f" --- Submodule initialization took {end - start:.2f} sec")
        except Exception:
            print(" --- Submodule initalization failed")
            print("Please run:\n\tgit submodule update --init --recursive")
            sys.exit(1)
    for folder in folders:
        check_for_files(
            folder,
            [
                "CMakeLists.txt",
                "Makefile",
                "setup.py",
                "LICENSE",
                "LICENSE.md",
                "LICENSE.txt",
            ],
        )


# BuildExtension is a subclass of from setuptools.command.build_ext.build_ext
class TorchAOBuildExt(BuildExtension):
    def __init__(self, *args, **kwargs) -> None:
        super().__init__(*args, **kwargs)

    def build_extensions(self):
        cmake_extensions = [
            ext for ext in self.extensions if isinstance(ext, CMakeExtension)
        ]
        other_extensions = [
            ext for ext in self.extensions if not isinstance(ext, CMakeExtension)
        ]
        for ext in cmake_extensions:
            self.build_cmake(ext)

        # Use BuildExtension to build other extensions
        self.extensions = other_extensions
        super().build_extensions()

        self.extensions = other_extensions + cmake_extensions

    def build_cmake(self, ext):
        extdir = os.path.abspath(os.path.dirname(self.get_ext_fullpath(ext.name)))

        if not os.path.exists(self.build_temp):
            os.makedirs(self.build_temp)

        subprocess.check_call(
            [
                "cmake",
                ext.cmake_lists_dir,
            ]
            + ext.cmake_args
            + ["-DCMAKE_LIBRARY_OUTPUT_DIRECTORY=" + extdir],
            cwd=self.build_temp,
        )
        subprocess.check_call(["cmake", "--build", "."], cwd=self.build_temp)


class CMakeExtension(Extension):
    def __init__(
        self, name, cmake_lists_dir: str = "", cmake_args: Optional[List[str]] = None
    ):
        Extension.__init__(self, name, sources=[])
        self.cmake_lists_dir = os.path.abspath(cmake_lists_dir)
        if cmake_args is None:
            cmake_args = []
        self.cmake_args = cmake_args


def get_extensions():
    debug_mode = use_debug_mode()
    if debug_mode:
        print("Compiling in debug mode")

    if not torch.cuda.is_available():
        print(
            "PyTorch GPU support is not available. Skipping compilation of CUDA extensions"
        )
<<<<<<< HEAD
=======

>>>>>>> 883dc651
    if (CUDA_HOME is None and ROCM_HOME is None) and torch.cuda.is_available():
        print(
            "CUDA toolkit or ROCm is not available. Skipping compilation of CUDA extensions"
        )
        print(
            "If you'd like to compile CUDA extensions locally please install the cudatoolkit from https://anaconda.org/nvidia/cuda-toolkit"
        )

    use_cuda = torch.cuda.is_available() and (
        CUDA_HOME is not None or ROCM_HOME is not None
    )
    extension = CUDAExtension if use_cuda else CppExtension

    extra_link_args = []
    extra_compile_args = {
        "cxx": [f"-DPy_LIMITED_API={PY3_9_HEXCODE}"],
        "nvcc": ["-O3" if not debug_mode else "-O0", "-t=0", "-std=c++17"],
    }

    if not IS_WINDOWS:
        extra_compile_args["cxx"].extend(
            ["-O3" if not debug_mode else "-O0", "-fdiagnostics-color=always"]
        )

        if debug_mode:
            extra_compile_args["cxx"].append("-g")
            if "nvcc" in extra_compile_args:
                extra_compile_args["nvcc"].append("-g")
            extra_link_args.extend(["-O0", "-g"])
    else:
        extra_compile_args["cxx"].extend(
            ["/O2" if not debug_mode else "/Od", "/permissive-"]
        )

        if debug_mode:
            extra_compile_args["cxx"].append("/ZI")
            extra_compile_args["nvcc"].append("-g")
            extra_link_args.append("/DEBUG")

    curdir = os.path.dirname(os.path.curdir)
    extensions_dir = os.path.join(curdir, "torchao", "csrc")
    sources = list(glob.glob(os.path.join(extensions_dir, "**/*.cpp"), recursive=True))

    extensions_cuda_dir = os.path.join(extensions_dir, "cuda")
    cuda_sources = list(
        glob.glob(os.path.join(extensions_cuda_dir, "**/*.cu"), recursive=True)
    )

    if use_cuda:
        sources += cuda_sources

    use_cutlass = False
    if use_cuda and not IS_WINDOWS:
        use_cutlass = True
        cutlass_dir = os.path.join(third_party_path, "cutlass")
        cutlass_include_dir = os.path.join(cutlass_dir, "include")
        cutlass_tools_include_dir = os.path.join(
            cutlass_dir, "tools", "util", "include"
        )
        cutlass_extensions_include_dir = os.path.join(cwd, extensions_cuda_dir)
    if use_cutlass:
        extra_compile_args["nvcc"].extend(
            [
                "-DTORCHAO_USE_CUTLASS",
                "-I" + cutlass_include_dir,
                "-I" + cutlass_tools_include_dir,
                "-I" + cutlass_extensions_include_dir,
            ]
        )

<<<<<<< HEAD
    # Get base directory and source paths
    this_dir = os.path.dirname(os.path.curdir)
    extensions_dir = os.path.join(this_dir, "torchao", "csrc")

    # Collect C++ source files
    sources = list(glob.glob(os.path.join(extensions_dir, "**/*.cpp"), recursive=True))

    # Collect CUDA source files if needed
    if use_cuda:
        if not IS_ROCM:
            # Regular CUDA sources
            extensions_cuda_dir = os.path.join(extensions_dir, "cuda")
            cuda_sources = list(
                glob.glob(os.path.join(extensions_cuda_dir, "**/*.cu"), recursive=True)
            )
            sources += cuda_sources
        else:
            # ROCm sources
            extensions_hip_dir = os.path.join(extensions_dir, "cuda", "sparse_marlin")
            hip_sources = list(
                glob.glob(os.path.join(extensions_hip_dir, "*.cu"), recursive=True)
            )

            # Check ROCm GPU architecture compatibility
            gpu_arch = torch.cuda.get_device_properties(0).name
            if gpu_arch != "gfx942":
                print(f"Warning: Unsupported ROCm GPU architecture: {gpu_arch}")
                print(
                    "Currently only gfx942 is supported. Skipping compilation of ROCm extensions"
                )
                return None
            sources += hip_sources

    # Return None if no sources found
    if not sources:
        return None
=======
    curdir = os.path.dirname(os.path.curdir)
    extensions_dir = os.path.join(curdir, "torchao", "csrc")
    sources = list(glob.glob(os.path.join(extensions_dir, "**/*.cpp"), recursive=True))

    extensions_cuda_dir = os.path.join(extensions_dir, "cuda")
    cuda_sources = list(
        glob.glob(os.path.join(extensions_cuda_dir, "**/*.cu"), recursive=True)
    )

    extensions_hip_dir = os.path.join(
        extensions_dir, "cuda", "tensor_core_tiled_layout"
    )
    hip_sources = list(
        glob.glob(os.path.join(extensions_hip_dir, "*.cu"), recursive=True)
    )

    if not IS_ROCM and use_cuda:
        sources += cuda_sources
>>>>>>> 883dc651
    else:
        # Remove CUTLASS-based kernels from the cuda_sources list.  An
        # assumption is that these files will have "cutlass" in its
        # name.
        cutlass_sources = list(
            glob.glob(
                os.path.join(extensions_cuda_dir, "**/*cutlass*.cu"), recursive=True
            )
        )
        sources = [s for s in sources if s not in cutlass_sources]

    # TOOD: Remove this and use what CUDA has once we fix all the builds.
    if IS_ROCM and use_cuda:
        # Add ROCm GPU architecture check
        gpu_arch = torch.cuda.get_device_properties(0).name
        if gpu_arch != "gfx942":
            print(f"Warning: Unsupported ROCm GPU architecture: {gpu_arch}")
            print(
                "Currently only gfx942 is supported. Skipping compilation of ROCm extensions"
            )
            return None
        sources += hip_sources

    if len(sources) == 0:
        return None

    ext_modules = []
    if len(sources) > 0:
        ext_modules.append(
            extension(
                "torchao._C",
                sources,
                py_limited_api=True,
                extra_compile_args=extra_compile_args,
                extra_link_args=extra_link_args,
            )
        )

    if build_torchao_experimental:
        build_options = BuildOptions()

        def bool_to_on_off(value):
            return "ON" if value else "OFF"

        from distutils.sysconfig import get_python_lib

        torch_dir = get_python_lib() + "/torch/share/cmake/Torch"

        ext_modules.append(
            CMakeExtension(
                "torchao.experimental",
                cmake_lists_dir="torchao/experimental",
                cmake_args=(
                    [
                        f"-DCMAKE_BUILD_TYPE={'Debug' if use_debug_mode() else 'Release'}",
                        f"-DTORCHAO_BUILD_CPU_AARCH64={bool_to_on_off(build_options.build_cpu_aarch64)}",
                        f"-DTORCHAO_BUILD_KLEIDIAI={bool_to_on_off(build_options.build_kleidi_ai)}",
                        f"-DTORCHAO_BUILD_MPS_OPS={bool_to_on_off(build_options.build_experimental_mps)}",
                        "-DTorch_DIR=" + torch_dir,
                    ]
                    + (
                        ["-DCMAKE_INSTALL_PREFIX=cmake-out"]
                        if build_options.build_experimental_mps
                        else []
                    )
                ),
            )
        )

    return ext_modules


check_submodules()

setup(
    name="torchao",
    version=version + version_suffix,
    packages=find_packages(),
    include_package_data=True,
    package_data={
        "torchao.kernel.configs": ["*.pkl"],
    },
    ext_modules=get_extensions(),
    extras_require={"dev": read_requirements("dev-requirements.txt")},
    description="Package for applying ao techniques to GPU models",
    long_description=open("README.md").read(),
    long_description_content_type="text/markdown",
    url="https://github.com/pytorch/ao",
    cmdclass={"build_ext": TorchAOBuildExt},
    options={"bdist_wheel": {"py_limited_api": "cp39"}},
)<|MERGE_RESOLUTION|>--- conflicted
+++ resolved
@@ -78,10 +78,6 @@
 )
 
 IS_ROCM = (torch.version.hip is not None) and (ROCM_HOME is not None)
-<<<<<<< HEAD
-=======
-
->>>>>>> 883dc651
 
 class BuildOptions:
     def __init__(self):
@@ -256,10 +252,7 @@
         print(
             "PyTorch GPU support is not available. Skipping compilation of CUDA extensions"
         )
-<<<<<<< HEAD
-=======
-
->>>>>>> 883dc651
+
     if (CUDA_HOME is None and ROCM_HOME is None) and torch.cuda.is_available():
         print(
             "CUDA toolkit or ROCm is not available. Skipping compilation of CUDA extensions"
@@ -330,7 +323,6 @@
             ]
         )
 
-<<<<<<< HEAD
     # Get base directory and source paths
     this_dir = os.path.dirname(os.path.curdir)
     extensions_dir = os.path.join(this_dir, "torchao", "csrc")
@@ -349,7 +341,7 @@
             sources += cuda_sources
         else:
             # ROCm sources
-            extensions_hip_dir = os.path.join(extensions_dir, "cuda", "sparse_marlin")
+            extensions_hip_dir = os.path.join(extensions_dir, "cuda", "sparse_marlin", "tensor_core_tiled_layout")
             hip_sources = list(
                 glob.glob(os.path.join(extensions_hip_dir, "*.cu"), recursive=True)
             )
@@ -367,26 +359,6 @@
     # Return None if no sources found
     if not sources:
         return None
-=======
-    curdir = os.path.dirname(os.path.curdir)
-    extensions_dir = os.path.join(curdir, "torchao", "csrc")
-    sources = list(glob.glob(os.path.join(extensions_dir, "**/*.cpp"), recursive=True))
-
-    extensions_cuda_dir = os.path.join(extensions_dir, "cuda")
-    cuda_sources = list(
-        glob.glob(os.path.join(extensions_cuda_dir, "**/*.cu"), recursive=True)
-    )
-
-    extensions_hip_dir = os.path.join(
-        extensions_dir, "cuda", "tensor_core_tiled_layout"
-    )
-    hip_sources = list(
-        glob.glob(os.path.join(extensions_hip_dir, "*.cu"), recursive=True)
-    )
-
-    if not IS_ROCM and use_cuda:
-        sources += cuda_sources
->>>>>>> 883dc651
     else:
         # Remove CUTLASS-based kernels from the cuda_sources list.  An
         # assumption is that these files will have "cutlass" in its
