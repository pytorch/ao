--- conflicted
+++ resolved
@@ -1,7 +1,4 @@
 import torch
-<<<<<<< HEAD
-import torch.utils.benchmark as benchmark
-=======
 from typing import Tuple
 from functools import reduce
 from importlib.metadata import version
@@ -23,7 +20,6 @@
     "TORCH_VERSION_AFTER_2_4",
     "TORCH_VERSION_AFTER_2_5",
 ]
->>>>>>> f5b6ec93
 
 
 def benchmark_model(model, num_runs, input_tensor):
