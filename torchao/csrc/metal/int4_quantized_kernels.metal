--- conflicted
+++ resolved
@@ -126,19 +126,10 @@
   // Finding a specific's group's scales and zero points requires jump by factor
   // of N*2
   uint sz_n_offset = (k_block_index * N + n);
-<<<<<<< HEAD
-  uint sz_jump =
-      N *
-      (k_jump / groupSize); /* accounts for identifying the group this thread
-                               will have to process in each iteration. This mean
-                               each iteration it must jump to a different group.
-                               Thus k_jump must be > grupSize */
-=======
   // accounts for identifying the group this thread will have to process in each
   // iteration. This mean each iteration it must jump to a different group. Thus
   // k_jump must be > groupSize
   uint sz_jump = N * (k_jump / groupSize);
->>>>>>> 29c0b917
   for (; k < K; k += k_jump) {
     vecT scales =
         (reinterpret_cast<constant vecT *>(scales_ptr + sz_n_offset))[0];
@@ -176,13 +167,8 @@
         scales[3] * float4(float(b_val3 & 0x000f), float(b_val3 & 0x00f0),
                            float(b_val3 & 0x0f00), float(b_val3 & 0xf000));
 
-<<<<<<< HEAD
-    rc += a_vec * b_mat;
-    rc += a_val_sum * zeros_float;
-=======
     result += a_vec * b_mat;
     result += a_val_sum * zeros_float;
->>>>>>> 29c0b917
   }
   result += simd_shuffle_down(result, 1);
   result += simd_shuffle_down(result, 2);
