from dataclasses import dataclass
from functools import reduce
from typing import Optional, Tuple

import torch
from torch import Tensor
from torch.utils._python_dispatch import (
    is_traceable_wrapper_subclass,
    return_and_correct_aliasing,
)

from torchao.dtypes.affine_quantized_tensor import (
    AffineQuantizedTensor,
    get_tensor_impl_constructor,
    register_layout,
)
from torchao.dtypes.utils import (
    AQTTensorImpl,
    Layout,
)
from torchao.prototype.custom_fp_utils import (
    _f32_to_floatx_unpacked,
    _floatx_unpacked_to_f32,
    _n_ones,
)
from torchao.quantization.quant_primitives import (
    choose_qparams_affine_floatx,
    dequantize_affine_floatx,
    quantize_affine_floatx,
)

aten = torch.ops.aten
_ONES_TABLE = [_n_ones(i) for i in range(8)]


def _pack(x: Tensor, n_bits: int) -> Tensor:
    return reduce(
        torch.bitwise_or,
        [
            x[..., i :: (8 // n_bits)] << (8 - (i + 1) * n_bits)
            for i in range(8 // n_bits)
        ],
    )


def _unpack(x: Tensor, n_bits: int) -> Tensor:
    return torch.stack(
        [
            (x >> (8 - (i + 1) * n_bits)) & ((1 << n_bits) - 1)
            for i in range(8 // n_bits)
        ],
        dim=-1,
    ).flatten(-2)


# https://github.com/usyd-fsalab/fp6_llm/blob/5df6737cca32f604e957e3f63f03ccc2e4d1df0d/fp6_llm/csrc/utils/weight_prepacking.h#L87-L116
def _bit_interleave(x: Tensor, n_bits: int, undo: bool = False) -> Tensor:
    # the original code unpacks/packs the values from/to uint32 while we unpack/pack the values from/to uint8
    # thus, we need to reverse byte order within a uint32 word.
    x = x.reshape(-1, 4).flip(1)

    x = _unpack(x, n_bits)
    x = x.view(-1, 4 * (8 // n_bits))

    if not undo:
        bit_order = {
            1: [
                1,
                5,
                9,
                13,
                17,
                21,
                25,
                29,
                3,
                7,
                11,
                15,
                19,
                23,
                27,
                31,
                0,
                4,
                8,
                12,
                16,
                20,
                24,
                28,
                2,
                6,
                10,
                14,
                18,
                22,
                26,
                30,
            ],
            2: [1, 5, 9, 13, 3, 7, 11, 15, 0, 4, 8, 12, 2, 6, 10, 14],
            4: [1, 5, 3, 7, 0, 4, 2, 6],
        }[n_bits]

    else:
        # this is inverse of the above, obtained by running
        # [v.index(i) for i in range(len(v))]
        bit_order = {
            1: [
                16,
                0,
                24,
                8,
                17,
                1,
                25,
                9,
                18,
                2,
                26,
                10,
                19,
                3,
                27,
                11,
                20,
                4,
                28,
                12,
                21,
                5,
                29,
                13,
                22,
                6,
                30,
                14,
                23,
                7,
                31,
                15,
            ],
            2: [8, 0, 12, 4, 9, 1, 13, 5, 10, 2, 14, 6, 11, 3, 15, 7],
            4: [4, 0, 6, 2, 5, 1, 7, 3],
        }[n_bits]

    x = x[:, bit_order]
    x = _pack(x, n_bits)

    # reverse byte order within a uint32 word again.
    x = x.reshape(-1, 4).flip(1)
    return x.flatten()


# this is a literal adaptation of FP6-LLM ahead-of-time bit-level pre-packing
# https://github.com/usyd-fsalab/fp6_llm/blob/5df6737cca32f604e957e3f63f03ccc2e4d1df0d/fp6_llm/csrc/utils/weight_prepacking.h
def _pack_tc_floatx(tensor: Tensor, nbits: int) -> Tensor:
    assert tensor.ndim == 2, tensor.dtype == torch.uint8
    M, N = tensor.shape
    assert (M % 64 == 0) and (N % 64 == 0)

    # Pass 1 from original code
    tensor = tensor.view(M // 64, 4, 2, 8, N // 16, 2, 8)
    tensor = tensor.permute(0, 4, 1, 5, 2, 3, 6)
    tensor = tensor.reshape(-1, 32, 2)
    tensor = tensor.permute(1, 0, 2)
    tensor = tensor.flatten()

    used_bits = 0
    fragments = []

    for y in [1, 2, 4]:
        if nbits & y:
            mask = (1 << y) - 1
            tensor_ybit = (tensor >> (nbits - used_bits - y)) & mask
            tensor_ybit = _pack(tensor_ybit, y)

            tensor_ybit = (
                tensor_ybit.view(32, -1, 4).permute(1, 0, 2).flip(2)
            )  # Pass 2 from original code
            tensor_ybit = _bit_interleave(
                tensor_ybit.flatten(), y
            )  # Pass 3 from original code
            fragments.append(tensor_ybit)
            used_bits += y

    return torch.cat(fragments, dim=0).view(M, -1)


# more optimized version of _pack_tc_floatx() for FP6 by merging ops
def _pack_tc_fp6(tensor: Tensor) -> Tensor:
    assert tensor.ndim == 2, tensor.dtype == torch.uint8
    M, N = tensor.shape
    assert (M % 64 == 0) and (N % 64 == 0)

    tensor = tensor.view(M // 64, 2, 2, 2, 8, N // 16, 2, 8)
    tensor = tensor.flip(3)

    tensor_2bit = (tensor >> 4) & 0b11
    tensor_2bit = tensor_2bit.permute(0, 5, 1, 4, 7, 3, 2, 6)
    tensor_2bit = _pack(tensor_2bit.flatten(), 2)

    tensor_4bit = tensor & 0b1111
    tensor_4bit = tensor_4bit.permute(0, 5, 1, 2, 4, 7, 3, 6)
    tensor_4bit = _pack(tensor_4bit.flatten(), 4)

    return torch.cat([tensor_2bit, tensor_4bit], dim=0).view(M, -1)


# currently only optimize for TC-FP6 packing
def pack_tc_floatx(tensor: Tensor, nbits: int) -> Tensor:
    if nbits == 6:
        return _pack_tc_fp6(tensor)
    return _pack_tc_floatx(tensor, nbits)


def to_scaled_tc_floatx(
    tensor: Tensor, ebits: int, mbits: int
) -> Tuple[Tensor, Tensor]:
    # _n_ones() is not compatible with torch.compile() due to << operator
    # https://github.com/pytorch/pytorch/issues/119152
    # exp_bias = _n_ones(ebits - 1)
    # max_normal = 2 ** (_n_ones(ebits) - exp_bias) * (_n_ones(mbits + 1) / (2 ** mbits))

    # workaround: global lookup table
    exp_bias = _ONES_TABLE[ebits - 1]
    max_normal = 2 ** (_ONES_TABLE[ebits] - exp_bias) * (
        _ONES_TABLE[mbits + 1] / (2**mbits)
    )

    dtype = tensor.dtype
    tensor = tensor.float()
    scale = tensor.abs().amax(1).clamp(min=1e-12) / max_normal
    tensor_floatx = _f32_to_floatx_unpacked(tensor / scale.view(-1, 1), ebits, mbits)
    tensor_tc_floatx = pack_tc_floatx(tensor_floatx, 1 + ebits + mbits)
    return tensor_tc_floatx, scale.to(dtype)


# inverse of _pack_tc_floatx()
def _unpack_tc_floatx(tensor: Tensor, nbits: int) -> Tensor:
    assert tensor.ndim == 2 and tensor.dtype == torch.uint8
    M = tensor.shape[0]
    size = tensor.numel()
    tensor = tensor.flatten()
    offset = 0
    used_bits = 0

    tensor_floatx = None

    for y in [1, 2, 4]:
        if nbits & y:
            size_ybit = size // nbits * y
            tensor_ybit = tensor[offset : offset + size_ybit]
            offset += size_ybit

            tensor_ybit = _bit_interleave(tensor_ybit, y, undo=True)  # undo Pass 3
            tensor_ybit = (
                tensor_ybit.view(-1, 32, 4).flip(2).permute(1, 0, 2)
            )  # undo Pass 2

            tensor_ybit = _unpack(tensor_ybit.flatten(), y)
            tensor_ybit = tensor_ybit << (nbits - used_bits - y)
            used_bits += y

            if tensor_floatx is None:
                tensor_floatx = tensor_ybit
            else:
                tensor_floatx |= tensor_ybit

    # undo Pass 1
    tensor_floatx = tensor_floatx.view(32, -1, 2).permute(1, 0, 2)
    tensor_floatx = tensor_floatx.reshape(M // 64, -1, 4, 2, 2, 8, 8)
    tensor_floatx = tensor_floatx.permute(0, 2, 4, 5, 1, 3, 6)
    tensor_floatx = tensor_floatx.reshape(M, -1)
    return tensor_floatx


# more optimized version of _unpack_tc_floatx() for FP6 by merging ops
# inverse of _unpack_tc_fp6()
def _unpack_tc_fp6(tensor: Tensor) -> Tensor:
    assert tensor.ndim == 2 and tensor.dtype == torch.uint8
    M = tensor.shape[0]
    N = tensor.shape[1] // 3 * 4
    assert (M % 64 == 0) and (N % 64 == 0)
    size_2bit = M * N // 4
    size_4bit = M * N // 2
    tensor = tensor.view(-1)
    assert tensor.numel() == size_2bit + size_4bit

    tensor_2bit, tensor_4bit = tensor.split([size_2bit, size_4bit])

    tensor_2bit = _unpack(tensor_2bit, 2)
    tensor_2bit = tensor_2bit.view(M // 64, N // 16, 2, 8, 8, 2, 2, 2)
    tensor_2bit = tensor_2bit.permute(0, 2, 6, 5, 3, 1, 7, 4)

    tensor_4bit = _unpack(tensor_4bit, 4)
    tensor_4bit = tensor_4bit.view(M // 64, N // 16, 2, 2, 8, 8, 2, 2)
    tensor_4bit = tensor_4bit.permute(0, 2, 3, 6, 4, 1, 7, 5)

    tensor_fp6 = (tensor_2bit << 4) | tensor_4bit
    tensor_fp6 = tensor_fp6.flip(3).reshape(M, N)
    return tensor_fp6


def unpack_tc_floatx(tensor: Tensor, nbits: int) -> Tensor:
    if nbits == 6:
        return _unpack_tc_fp6(tensor)
    return _unpack_tc_floatx(tensor, nbits)


def from_scaled_tc_floatx(tensor: Tensor, ebits: int, mbits: int, scale=None) -> Tensor:
    floatx_unpacked = unpack_tc_floatx(tensor, 1 + ebits + mbits)
    tensor = _floatx_unpacked_to_f32(floatx_unpacked, ebits, mbits)
    if scale is not None:
        tensor = tensor * scale.float().view(-1, 1)
    return tensor


# https://github.com/microsoft/DeepSpeed/blob/3a3a6db3332e339cc9fd94efd4982f6d60635a3d/deepspeed/inference/v2/kernels/core_ops/cuda_linear/cuda_linear.py
_SPLIT_K_MAP = [
    {  # tokens: [1, 64]
        3072: 18,
        4096: 13,
        5120: 10,
        6144: 9,
        8192: 6,
        10240: 5,
        14336: 7,
        28672: 7,
        57344: 7,
    },
    {  # tokens: [65:128]
        3072: 9,
        4096: 6,
        5120: 5,
        6144: 9,
        8192: 3,
        10240: 5,
        14336: 7,
        28672: 7,
        57344: 6,
    },
    {  # tokens: [129:192]
        3072: 6,
        4096: 4,
        5120: 7,
        6144: 3,
        8192: 2,
        10240: 5,
        14336: 5,
        28672: 5,
        57344: 4,
    },
    {  # tokens: [193:256]
        3072: 9,
        4096: 3,
        5120: 5,
        6144: 2,
        8192: 5,
        10240: 4,
        14336: 8,
        28672: 6,
        57344: 4,
    },
    {  # tokens: [257:320]
        3072: 7,
        4096: 5,
        5120: 2,
        6144: 5,
        8192: 4,
        10240: 1,
        14336: 3,
        28672: 3,
        57344: 4,
    },
    {  # tokens: [321:384]
        3072: 3,
        4096: 2,
        5120: 5,
        6144: 3,
        8192: 1,
        10240: 8,
        14336: 3,
        28672: 4,
        57344: 3,
    },
    {  # tokens: [385:448]
        3072: 5,
        4096: 7,
        5120: 3,
        6144: 5,
        8192: 7,
        10240: 3,
        14336: 1,
        28672: 1,
        57344: 3,
    },
    {  # tokens: [449:512]
        3072: 2,
        4096: 5,
        5120: 4,
        6144: 1,
        8192: 5,
        10240: 2,
        14336: 6,
        28672: 4,
        57344: 1,
    },
    {  # tokens: [513:576]
        3072: 2,
        4096: 3,
        5120: 1,
        6144: 1,
        8192: 3,
        10240: 3,
        14336: 3,
        28672: 1,
        57344: 1,
    },
    {  # tokens: [577:640]
        3072: 5,
        4096: 4,
        5120: 1,
        6144: 4,
        8192: 2,
        10240: 1,
        14336: 1,
        28672: 1,
        57344: 1,
    },
    {  # tokens: [641:704]
        3072: 3,
        4096: 1,
        5120: 2,
        6144: 2,
        8192: 1,
        10240: 2,
        14336: 1,
        28672: 1,
        57344: 1,
    },
    {  # tokens: [705:768]
        3072: 3,
        4096: 1,
        5120: 3,
        6144: 2,
        8192: 1,
        10240: 1,
        14336: 1,
        28672: 1,
        57344: 1,
    },
]


# quantization api integrations
@dataclass(frozen=True)
class FloatxTensorCoreLayout(Layout):
    """Layout type for FloatxTensorCoreAQTTensorImpl"""

    ebits: int
    mbits: int


class FloatxTensor(AffineQuantizedTensor):
    """
<<<<<<< HEAD
    Floatx quantized tensor subclass which inherits AffineQuantizedTensor class.
=======
    Floatx quantized tensor subclass which inherits AffineQuantizedTensor class. It uses floating-point format defined by ebits (exponent bits) and mbits (mantissa bits) and supports float1 - float7 tensor types.
    For details about float8 tensor type, please refer to https://github.com/pytorch/ao/blob/main/torchao/dtypes/floatx/float8_layout.py.
>>>>>>> 70be2452

    To see what happens during choose_qparams_and_quantize_affine_fpx, quantization and dequantization for floatx quantization,
    please checkout https://github.com/pytorch/ao/blob/main/torchao/quantization/quant_primitives.py
    and check the two quant primitive ops: choose_qparams_affine_floatx, quantize_affine_floatx and dequantize_affine_floatx.
    """

    def dequantize(self, output_dtype: Optional[torch.dtype] = None) -> torch.Tensor:
        if output_dtype is None:
            output_dtype = self.dtype
        int_data, scale = self.tensor_impl.get_plain()
        return dequantize_affine_floatx(
            int_data,
            scale,
            self._layout.ebits,
            self._layout.mbits,
            output_dtype=output_dtype,
        )

    @classmethod
    def from_hp_to_floatx(
        cls,
        input_float: torch.Tensor,
        _layout: Layout,
    ):
        assert isinstance(
            _layout, FloatxTensorCoreLayout
        ), f"Only FloatxTensorCoreLayout is supported for floatx, got {_layout}"
        original_shape = input_float.shape
        input_float = _layout.pre_process(input_float)
        # per axis quantization, where axis = 1
        block_size = list(input_float.shape)
        block_size[1] = 1

        ebits, mbits = _layout.ebits, _layout.mbits
        # Note: these ops are hardcoded to have per axis quantization (axis=1) right now
        scale = choose_qparams_affine_floatx(input_float, ebits, mbits)
        floatx_unpacked = quantize_affine_floatx(input_float, scale, ebits, mbits)
        floatx_packed = _layout.post_process(floatx_unpacked)

        tensor_impl_ctr = get_tensor_impl_constructor(type(_layout))
        tensor_impl = tensor_impl_ctr(floatx_packed, scale, None, _layout)
        return cls(tensor_impl, block_size, original_shape, dtype=input_float.dtype)


@register_layout(FloatxTensorCoreLayout)
class FloatxTensorCoreAQTTensorImpl(AQTTensorImpl):
    """FloatxTensorCoreAQTTensorImpl represents a Tensor with dtype floatx(ebits=a, mbits=b),
    it has a internal tensor field of "packed_floatx_data", which is packed from the
    uint8 unpacked data (the output of `quantize_affine_floatx` operator)

    The packing is optimized for TensorCore, from the fp6-llm paper: https://arxiv.org/abs/2401.14112
    github repo: https://github.com/usyd-fsalab/fp6_llm, now renamed to quant-llm

    At a high level packing is done by grouping bits into 1 bit fragments (shards), 2 bit fragments and
    4 bit fragments each fragments are packed separately and concatenated together.
    For example for 6 bit dtype, we can extract the first 4 bits for all elements and pack them together
    in a fragment, and extract the last 2 bits for all elements and pack them into fragment, in the end
    we concatenate the fragments together.

    If original Tensor shape is (M, N), and the data is in nbit, the shape of the packed data will be
    (M, N // 8 * nbit)

    FloatxTensorCoreAQTTensorImpl.from_plain takes an unpacked uint8 floatx Tensor of shape (M, N), with format of
    (zero padding bits + sign bit + exponent bits + mantissa bits), e.g. 00SEEEMM for fp6_e3_m2
    it will then pack the weight and instantiate the FloatxTensorCoreAQTTensorImpl tensor
    FloatxTensorCoreAQTTensorImpl.__init__() takes a packed floatx Tensor of shape (M, N // 8 * nbit)
    """

    def __new__(
        cls,
        packed_floatx_data: torch.Tensor,
        scale: torch.Tensor,
        _layout: Layout,
    ):
        assert packed_floatx_data.ndim == 2
        assert packed_floatx_data.dtype == torch.uint8
        shape = (
            packed_floatx_data.shape[0],
            packed_floatx_data.shape[1] // (1 + _layout.ebits + _layout.mbits) * 8,
        )
        kwargs = {}
        kwargs["device"] = packed_floatx_data.device
        kwargs["layout"] = (
            kwargs.get("layout")
            if kwargs.get("layout", False)
            else packed_floatx_data.layout
        )
        kwargs["dtype"] = packed_floatx_data.dtype
        kwargs["requires_grad"] = False
        return torch.Tensor._make_wrapper_subclass(cls, shape, **kwargs)  # type: ignore[attr-defined]

    def __init__(
        self,
        packed_floatx_data: torch.Tensor,
        scale: torch.Tensor,
        _layout: Layout,
    ):
        self.packed_floatx_data = packed_floatx_data
        self.scale = scale
        self._layout = _layout

    def __tensor_flatten__(self):
        return ["packed_floatx_data", "scale"], [self._layout]

    @classmethod
    def __tensor_unflatten__(
        cls, tensor_data_dict, tensor_attributes, outer_size, outer_stride
    ):
        packed_floatx_data, scale = (
            tensor_data_dict["packed_floatx_data"],
            tensor_data_dict["scale"],
        )
        (_layout,) = tensor_attributes
        return cls(packed_floatx_data, scale, _layout)

    def get_plain(self) -> Tuple[torch.Tensor, torch.Tensor]:
        unpacked_floatx_data = unpack_tc_floatx(
            self.packed_floatx_data, 1 + self._layout.ebits + self._layout.mbits
        )
        return unpacked_floatx_data, self.scale

    @classmethod
    def from_plain(
        cls,
        unpacked_floatx_data: torch.Tensor,
        scale: torch.Tensor,
        zero_point: Optional[torch.Tensor],
        _layout: Layout,
    ):
        """
        Format for `unpacked_floatx_data` will be:
        zero padding bits | sign bit | exponent bits | mantissa bits

        For example for fp6_e3_m2, the format will be: `00SEEEMM`, where S is sign bit, E is exponent
        bit, M is mantissa bit
        """
        assert isinstance(_layout, FloatxTensorCoreLayout)
        packed_floatx_data = pack_tc_floatx(
            unpacked_floatx_data, 1 + _layout.ebits + _layout.mbits
        )
        return cls(packed_floatx_data, scale, _layout)

    def __repr__(self):
        unpacked_floatx_data, scale = self.get_plain()
        _layout = self.get_layout()
        return f"{self.__class__.__name__}(unpacked_floatx_data={unpacked_floatx_data}, scale={scale}, _layout={_layout})"

    def _apply_fn_to_data(self, fn):
        return self.__class__(
            fn(self.packed_floatx_data),
            fn(self.scale),
            self._layout,
        )

    def to(self, *args, **kwargs):
        kwargs = self._get_to_kwargs(*args, **kwargs)
        device = kwargs.pop("device")
        return self.__class__(
            self.packed_floatx_data.to(device),
            self.scale.to(device),
            self._layout,
        )

    @classmethod
    def __torch_dispatch__(cls, func, types, args, kwargs):
        kwargs = {} if kwargs is None else kwargs

        if func is aten.detach.default:
            return return_and_correct_aliasing(
                func, args, kwargs, args[0]._apply_fn_to_data(torch.detach)
            )
        elif func is aten.clone.default:
            return return_and_correct_aliasing(
                func, args, kwargs, args[0]._apply_fn_to_data(torch.clone)
            )
        elif func is aten._to_copy.default:
            return return_and_correct_aliasing(
                func,
                args,
                kwargs,
                args[0]._apply_fn_to_data(
                    lambda x: x.to(device=kwargs.pop("device", None))
                ),
            )

        raise NotImplementedError(
            f"FloatxTensorCoreAQTTensorImpl dispatch: attempting to run {func}, this is not supported"
        )

    __torch_function__ = torch._C._disabled_torch_function_impl

    def get_layout(self) -> Layout:
        return self._layout


def _linear_f16_bf16_act_floatx_weight_check(input_tensor, weight_tensor, bias):
    from torchao.dtypes.floatx import FloatxTensorCoreLayout

    return (
        # input is native float32 tensor
        not is_traceable_wrapper_subclass(input_tensor)
        and input_tensor.is_floating_point()
        and input_tensor.dtype in (torch.float16, torch.bfloat16)
        and
        # weight is floatx Tensor
        isinstance(weight_tensor, AffineQuantizedTensor)
        and isinstance(weight_tensor._layout, FloatxTensorCoreLayout)
        and (
            # weight is using fp6 quantization
            (weight_tensor._layout.ebits == 3 and weight_tensor._layout.mbits == 2)
            or (weight_tensor._layout.ebits == 2 and weight_tensor._layout.mbits == 3)
            or
            # weight is using fp5 quantization
            (weight_tensor._layout.ebits == 2 and weight_tensor._layout.mbits == 2)
            or (weight_tensor._layout.ebits == 3 and weight_tensor._layout.mbits == 1)
        )
    )


def _linear_f16_bf16_act_floatx_weight_impl(input_tensor, weight_tensor, bias):
    from torchao.ops import quant_llm_linear

    act = input_tensor
    weight = weight_tensor

    out_dim, in_dim = weight.shape
    act_reshaped = act.view(-1, in_dim)

    # https://github.com/microsoft/DeepSpeed/blob/3a3a6db3332e339cc9fd94efd4982f6d60635a3d/deepspeed/inference/v2/kernels/core_ops/cuda_linear/cuda_linear.py
    bsize = act_reshaped.shape[0]
    splitK = _SPLIT_K_MAP[(bsize - 1) // 64].get(out_dim, 1) if bsize <= 768 else 1

    out = quant_llm_linear(
        weight._layout.ebits,
        weight._layout.mbits,
        act_reshaped,
        weight.tensor_impl.packed_floatx_data,
        weight.tensor_impl.scale,
        splitK=splitK,
    )

    if bias is not None:
        out += bias

    return out.view(*act.shape[:-1], out_dim).to(act.dtype)


to_affine_quantized_fpx = FloatxTensor.from_hp_to_floatx<|MERGE_RESOLUTION|>--- conflicted
+++ resolved
@@ -464,12 +464,8 @@
 
 class FloatxTensor(AffineQuantizedTensor):
     """
-<<<<<<< HEAD
-    Floatx quantized tensor subclass which inherits AffineQuantizedTensor class.
-=======
     Floatx quantized tensor subclass which inherits AffineQuantizedTensor class. It uses floating-point format defined by ebits (exponent bits) and mbits (mantissa bits) and supports float1 - float7 tensor types.
     For details about float8 tensor type, please refer to https://github.com/pytorch/ao/blob/main/torchao/dtypes/floatx/float8_layout.py.
->>>>>>> 70be2452
 
     To see what happens during choose_qparams_and_quantize_affine_fpx, quantization and dequantization for floatx quantization,
     please checkout https://github.com/pytorch/ao/blob/main/torchao/quantization/quant_primitives.py
