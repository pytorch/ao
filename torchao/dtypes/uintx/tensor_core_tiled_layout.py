# Copyright (c) Meta Platforms, Inc. and affiliates.
# All rights reserved.
#
# This source code is licensed under the BSD 3-Clause license found in the
# LICENSE file in the root directory of this source tree.
from dataclasses import dataclass
from typing import Optional, Tuple

import torch
from torch.utils._python_dispatch import (
    is_traceable_wrapper_subclass,
    return_and_correct_aliasing,
)

from torchao.dtypes.affine_quantized_tensor import (
    AffineQuantizedTensor,
    register_layout,
)
from torchao.dtypes.utils import AQTTensorImpl, Layout, is_device
from torchao.quantization.quant_primitives import (
    ZeroPointDomain,
    _get_reduction_params,
    quantize_affine_float_zero_point,
)
from torchao.utils import (
    TORCH_VERSION_AT_LEAST_2_5,
    fill_defaults,
    find_multiple,
)

aten = torch.ops.aten


def _aqt_is_tensor_core_tile_uint4(aqt):
    """Check if an AffineQuantizedTensor is uint4 quantized Tensor"""
    # TODO: use torch.uint4
    return (
        aqt.tensor_impl.dtype == torch.int32
        and aqt.quant_min == 0
        and aqt.quant_max == 15
    )


def _same_metadata(
    self: "TensorCoreTiledAQTTensorImpl", src: "TensorCoreTiledAQTTensorImpl"
) -> bool:
    return (
        isinstance(self, TensorCoreTiledAQTTensorImpl)
        and isinstance(src, TensorCoreTiledAQTTensorImpl)
        and self.shape == src.shape
        and self.packed_weight.shape == src.packed_weight.shape
        and self.scale_and_zero.shape == src.scale_and_zero.shape
        and self.transposed == src.transposed
        and type(self._layout) == type(src._layout)
    )


def _linear_bf16_act_uint4_weight_check(input_tensor, weight_tensor, bias):
    return (
        # input is native bfloat16 tensor
        not is_traceable_wrapper_subclass(input_tensor)
        and input_tensor.dtype == torch.bfloat16
        and
        # weight is uint4, group quantized tensor_core_tiled tensor impl affine quantized tensor
        isinstance(weight_tensor, AffineQuantizedTensor)
        and _aqt_is_tensor_core_tile_uint4(weight_tensor)
        and weight_tensor.dtype == torch.bfloat16
        and len(weight_tensor.shape) == 2
        and weight_tensor.zero_point_domain == ZeroPointDomain.FLOAT
        and isinstance(weight_tensor._layout, TensorCoreTiledLayout)
    )


def _linear_bf16_act_uint4_weight_impl(input_tensor, weight_tensor, bias):
    assert weight_tensor.block_size[0] == 1, (
        f"Requires groupwise quantization, got block_size: {weight_tensor.block_size}"
    )
    assert input_tensor.shape[-1] == weight_tensor.shape[1], (
        f"need input_tensor shape: {input_tensor.shape} final"
        f"dim to match weight_tensor shape: {weight_tensor.shape} second dim "
    )

    # TODO: check groupsize quantization
    # avoid circular dep, TODO: move this to a common util.py
    act_mat = input_tensor
    # weight is packed from padded (out_features, in_features) weight tensor
    # (same dimension requirement as F.linear weight)
    packed_weight = weight_tensor.tensor_impl.packed_weight
    scale_and_zero = weight_tensor.tensor_impl.scale_and_zero

    orig_act_size = act_mat.size()
    orig_dtype = act_mat.dtype

    # reshape and pad activation
    act_mat = act_mat.reshape(-1, act_mat.shape[-1]).to(torch.bfloat16)
    pad_size = find_multiple(act_mat.shape[-1], 1024)
    act_mat = torch.nn.functional.pad(act_mat, (0, pad_size - act_mat.shape[-1]))

    # groupwise int4 quantization
    groupsize = weight_tensor.block_size[-1]
    if act_mat.numel() == 0:  # handling for empty input
        y = act_mat
    else:
        y = torch.ops.aten._weight_int4pack_mm(
            act_mat.contiguous(), packed_weight, groupsize, scale_and_zero
        )
    # remove out_feature padding
    orig_out_features = weight_tensor.shape[-2]
    y = y[:, :orig_out_features]
    y = y.reshape(*orig_act_size[:-1], orig_out_features)

    if bias is not None:
        y += bias
    return y.to(orig_dtype)


@dataclass(frozen=True)
class TensorCoreTiledLayout(Layout):
    """TensorCoreTiledLayout is a layout class for handling tensor core tiled layouts in affine quantized tensors. It provides methods for pre-processing and post-processing tensors to fit the required layout for efficient computation on tensor cores.

    Attributes:
        inner_k_tiles (int): An internal argument for the packing function of tensor core tiled layout that can affect the performance of the matmul kernel. Defaults to 8.
    """

    inner_k_tiles: int = 8

    def pre_process(self, input: torch.Tensor) -> torch.Tensor:
        orig_out_features, orig_in_features = input.shape[-2:]
        in_features = find_multiple(orig_in_features, 1024)
        out_features = find_multiple(orig_out_features, 8)
        input = torch.nn.functional.pad(
            input,
            (0, in_features - orig_in_features, 0, out_features - orig_out_features),
        )
        return input

    def pre_process_static(
        self,
        input: torch.Tensor,
        scale: torch.Tensor,
        zero_point: torch.Tensor,
        block_size: Tuple[int, ...],
    ) -> Tuple[torch.Tensor, torch.Tensor, torch.Tensor]:
        input = self.pre_process(input)
        orig_qparam_shape = scale.shape
        new_qparam_shape, reduction_dims = _get_reduction_params(
            block_size, input.size()
        )
        for dim in reduction_dims:
            new_qparam_shape.pop(dim)
        change_in_qparam_shape = [
            new_dim_size - orig_dim_size
            for new_dim_size, orig_dim_size in zip(new_qparam_shape, orig_qparam_shape)
        ]
        padding_changes = []
        for dim_change in change_in_qparam_shape:
            padding_changes = [0, dim_change] + padding_changes
        scale = torch.nn.functional.pad(scale, padding_changes)
        zero_point = torch.nn.functional.pad(zero_point, padding_changes)
        return input, scale, zero_point

    def post_process(
        self,
        input: torch.Tensor,
        scale: torch.Tensor,
        zero_point: torch.Tensor,
        block_size: Tuple[int, ...],
    ) -> Tuple[torch.Tensor, torch.Tensor, torch.Tensor]:
        orig_out_features, orig_in_features = input.shape[-2:]
        in_features = find_multiple(orig_in_features, 1024)
        out_features = find_multiple(orig_out_features, 8)
        input = torch.nn.functional.pad(
            input,
            (0, in_features - orig_in_features, 0, out_features - orig_out_features),
        )
        assert len(block_size) == 2 or len(block_size) == 3, (
            f"TensorCoreTiledLayout only supports len(block_size) == 2 or 3, got: {block_size}"
        )
        scale_pad_dim_0 = (out_features - orig_out_features) // block_size[-2]
        scale_pad_dim_1 = (in_features - orig_in_features) // block_size[-1]
        scale = torch.nn.functional.pad(scale, (0, scale_pad_dim_1, 0, scale_pad_dim_0))
        zero_point = torch.nn.functional.pad(
            zero_point, (0, scale_pad_dim_1, 0, scale_pad_dim_0)
        )
        return input, scale, zero_point

    def extra_repr(self):
        return f"inner_k_tiles={self.inner_k_tiles}"


@register_layout(TensorCoreTiledLayout)
class TensorCoreTiledAQTTensorImpl(AQTTensorImpl):
    """TensorImpl for tensor_core_tiled layout for affine quantized tensor, this is for int4 only,
    used by tinygemm kernels `_weight_int4pack_mm`

    It stores the original tensor of dimension [n][k] (int32 dtype) as packed weight of 4-d tensor of
    dimension: [n / 8][k / (inner_k_tiles * 16)][32][inner_k_tiles / 2]
    (unpacked Tensor shape is n * k)
    where inner_k_tiles is an internal argument for packing function of tensor core tiled layout
    that can affect the performance of the matmul kernel (defaults to 8)

    Note: we also pack scale and zero point together here for tinygemm kernel

    Note: technically tensor core tiled layout should be the layout for the underlying packed weight
    (int Tensor) but since the scale and zero_point are also packed into the same tensor here which is not used
    in plain layout, we just created a layout for AQT right now, this could be improved if we split out
    int4 aqt into a separate tensor subclass

    fields:
      packed_weight (torch.Tensor): the 4-d packed tensor in a tensor_core_tiled layout
      scale_and_zero (torch.Tensor): the combined scale Tensor used to map between floating point tensor to quantized tensor and zero_point Tensor
    """

    def __new__(
        cls,
        packed_weight: torch.Tensor,
        scale_and_zero: torch.Tensor,
        transposed: bool,
        _layout: Layout,
    ):
        kwargs = {}
        kwargs["device"] = packed_weight.device
        kwargs["layout"] = (
            kwargs.get("layout")
            if kwargs.get("layout", False)
            else packed_weight.layout
        )
        kwargs["dtype"] = packed_weight.dtype
        kwargs["requires_grad"] = False
        shape = packed_weight.shape
        return torch.Tensor._make_wrapper_subclass(cls, shape, **kwargs)  # type: ignore[attr-defined]

    def __init__(
        self,
        packed_weight: torch.Tensor,
        scale_and_zero: torch.Tensor,
        transposed: bool,
        _layout: Layout,
    ):
        self.packed_weight = packed_weight
        self.scale_and_zero = scale_and_zero
        self.transposed = False
        self._layout = _layout

    def __tensor_flatten__(self):
        return ["packed_weight", "scale_and_zero"], [self.transposed, self._layout]

    @classmethod
    def __tensor_unflatten__(
        cls, tensor_data_dict, tensor_attributes, outer_size, outer_stride
    ):
        packed_weight, scale_and_zero = (
            tensor_data_dict["packed_weight"],
            tensor_data_dict["scale_and_zero"],
        )
        (
            transposed,
            _layout,
        ) = tensor_attributes
        return cls(packed_weight, scale_and_zero, transposed, _layout)

    @classmethod
    def from_plain(
        cls,
        int_data: torch.Tensor,
        scale: torch.Tensor,
        zero_point: Optional[torch.Tensor],
        _layout: Layout,
    ):
        assert isinstance(_layout, TensorCoreTiledLayout)
        assert int_data.dtype == torch.int32, (
            "torch.ops.aten._convert_weight_to_int4pack in torch 2.4 expects `int32` dtype"
        )

        def quant_2d(int_data_2d):
            if TORCH_VERSION_AT_LEAST_2_5:
                int_data_2d = (int_data_2d[::, ::2] << 4 | int_data_2d[::, 1::2]).to(
                    torch.uint8
                )
            else:
                assert int_data_2d.dtype == torch.int32, (
                    "torch.ops.aten._convert_weight_to_int4pack in torch 2.4 expects `int32` dtype"
                )
            return torch.ops.aten._convert_weight_to_int4pack(
                int_data_2d.contiguous(), _layout.inner_k_tiles
            )

        if int_data.dim() == 3:  # for moe quant
            num_experts = int_data.shape[0]
            packed_weight_list = []
            for expert in range(num_experts):
                packed_weight_list.append(quant_2d(int_data[expert]).unsqueeze(0))
            packed_weight = torch.cat(packed_weight_list, dim=0)
            scale = scale.reshape(int_data.shape[0], int_data.shape[-2], -1)
            zero_point = (
                zero_point.reshape(int_data.shape[0], int_data.shape[-2], -1)
                if zero_point is not None
                else None
            )
        else:
            assert int_data.dim() == 2
            packed_weight = quant_2d(int_data)
            scale = scale.reshape(int_data.shape[0], -1)
            zero_point = (
                zero_point.reshape(int_data.shape[0], -1)
                if zero_point is not None
                else None
            )
        from torchao.quantization.utils import pack_tinygemm_scales_and_zeros

        scale_and_zero = pack_tinygemm_scales_and_zeros(scale, zero_point, scale.dtype)
        return cls(packed_weight, scale_and_zero, False, _layout)

    def to(self, *args, **kwargs):
        kwargs = self._get_to_kwargs(*args, **kwargs)
        device = kwargs["device"]
        # tensor core tiled layout supports both cpu and cuda but does not support the conversion
        # between these two devices, in the future we should not use the same layout for
        # cpu and cuda device: https://github.com/pytorch/ao/issues/1117
        if not is_device(torch.device(self.device).type, device):
            raise ValueError(
                f"TensorCoreTiledAQTTensorImpl does not support conversion from {self.device} to {device}"
            )
        return self.__class__(
            self.packed_weight.to(device),
            self.scale_and_zero.to(device),
            self.transposed,
            self._layout,
        )

    def _apply_fn_to_data(self, fn):
        # self.packed_weight = fn(self.packed_weight)
        # self.scale_and_zero = fn(self.scale_and_zero)
        # return self
        return self.__class__(
            fn(self.packed_weight),
            fn(self.scale_and_zero),
            self.transposed,
            self._layout,
        )

    @classmethod
    def __torch_dispatch__(cls, func, types, args, kwargs):
        kwargs = {} if kwargs is None else kwargs

        if func is aten.detach.default:
            return return_and_correct_aliasing(
                func, args, kwargs, args[0]._apply_fn_to_data(torch.detach)
            )

        if func is aten.clone.default:
            return return_and_correct_aliasing(
                func, args, kwargs, args[0]._apply_fn_to_data(torch.clone)
            )

        if func is aten.copy_.default:
            self = args[0]
            src = args[1]
            if _same_metadata(self, src):
                self_tensors = self.__tensor_flatten__()[0]
                for tensor_name in self_tensors:
                    getattr(self, tensor_name).copy_(getattr(src, tensor_name))
                return
            raise ValueError(
                f"Not supported args for copy_ due to metadata mistach: {args[0], args[1]}"
            )

        if func in [aten.select.int, aten.index.Tensor]:
            assert not (func is aten.select.int and args[1] != 0), (
                "aten.select.int currently only has support for dim=0"
            )
            return return_and_correct_aliasing(
                func,
                args,
                kwargs,
                args[0]._apply_fn_to_data(lambda x: func(x, *args[1:], **kwargs)),
            )

        if func is aten.t.default:
            """we don't need to repack the weight and just rely on external
            shape being changed and record the status of transpose/no-transpose
            """
            transposed = TensorCoreTiledAQTTensorImpl(
                args[0].packed_weight,
                args[0].scale_and_zero,
                not args[0].transposed,
                args[0]._layout,
            )
            return return_and_correct_aliasing(func, args, kwargs, transposed)

        if func is aten.slice.Tensor:
            self, dim, start, end, step = fill_defaults(args, 5, [0, None, None, 1])
            cur_shape = self.shape
            assert len(cur_shape) == 4
            inner_k_tiles = cur_shape[-1] * 2
            original_shape = (cur_shape[0] * 8, cur_shape[1] * (inner_k_tiles * 16))

            n_by_8, k_by_inner_tiles, _, _ = self.packed_weight.shape
            sz_dim1, sz_dim0, _ = self.scale_and_zero.shape

            data_len = original_shape[dim]
            assert dim in [0, 1], (
                f"TensorCoreTiledAQTTensorImpl dispatch: attempting to run {func}, with dim={dim}, that is not supported"
            )

            if dim == 0:
                pw_len = n_by_8
                sz_len = sz_dim0
            else:
                pw_len = k_by_inner_tiles
                sz_len = sz_dim1

            if pw_len == 0 or sz_len == 0:
                return return_and_correct_aliasing(
                    func,
                    args,
                    kwargs,
                    TensorCoreTiledAQTTensorImpl(
                        self.packed_weight,
                        self.scale_and_zero,
                        self.transposed,
                        self._layout,
                    ),
                )

            pw_ratio = data_len / pw_len
            start_pw = int(start / pw_ratio)
            end_pw = int(end / pw_ratio)

            sz_ratio = data_len / sz_len
            start_sz = int(start / sz_ratio)
            end_sz = int(end / sz_ratio)

            packed_weight = aten.slice(self.packed_weight, dim, start_pw, end_pw, step)
            scale_and_zero = aten.slice(
                self.scale_and_zero, 1 - dim, start_sz, end_sz, step
            )
            return return_and_correct_aliasing(
                func,
                args,
                kwargs,
                TensorCoreTiledAQTTensorImpl(
                    packed_weight, scale_and_zero, self.transposed, self._layout
                ),
            )

        raise NotImplementedError(
            f"TensorCoreTiledAQTTensorImpl dispatch: attempting to run {func}, this is not supported"
        )

    __torch_function__ = torch._C._disabled_torch_function_impl

    @property
    def block_size(self):
        from torchao.quantization.utils import unpack_tinygemm_scales_and_zeros

        scale, zero = unpack_tinygemm_scales_and_zeros(self.scale_and_zero)
        cur_shape = self.shape
        if len(cur_shape) == 5:
            ones = [1, 1]
            cur_shape = cur_shape[1:]
        else:
            assert len(cur_shape) == 4
            ones = [1]
        inner_k_tiles = cur_shape[-1] * 2
        original_shape = (cur_shape[0] * 8, cur_shape[1] * (inner_k_tiles * 16))
        groupsize = int(original_shape[1] / scale.shape[-2])
        return tuple([*ones, groupsize])

    def get_plain(self) -> Tuple[torch.Tensor, torch.Tensor, torch.Tensor]:
        from torchao.quantization.utils import unpack_tinygemm_scales_and_zeros

        def dequant_4d(self):
            cur_shape = self.shape
            scale, zero = unpack_tinygemm_scales_and_zeros(self.scale_and_zero)
            assert len(cur_shape) == 4
            inner_k_tiles = cur_shape[-1] * 2
            original_shape = (cur_shape[0] * 8, cur_shape[1] * (inner_k_tiles * 16))
            eye_shape = original_shape[1]
            groupsize = int(original_shape[1] / scale.shape[-2])
            block_size = (1, groupsize)
            original_dtype = torch.bfloat16
            assert len(block_size) == 2 and block_size[0] == 1
            dequantized = torch.ops.aten._weight_int4pack_mm(
                torch.eye(eye_shape, device=self.device, dtype=original_dtype),
                self.packed_weight,
                groupsize,
                self.scale_and_zero,
            )
            dequantized = dequantized.t().contiguous()
            return dequantized

        cur_shape = self.shape

        if len(cur_shape) == 4:
            dequantized = dequant_4d(self)
        else:
            assert len(cur_shape) == 5
            num_experts = cur_shape[0]
            dequantized_list = []
            for expert in range(num_experts):
                dequantized_list.append(dequant_4d(self[expert]).unsqueeze(0))
            dequantized = torch.cat(dequantized_list, dim=0)

        scale, zero = unpack_tinygemm_scales_and_zeros(self.scale_and_zero)
        # TODO: move this to `unpack_tinygemm_scales_and_zeros`?
        scale = scale.reshape(scale.shape[:-1]).contiguous()
        zero = zero.reshape(zero.shape[:-1]).contiguous()

        target_dtype = torch.int32
        quant_min = 0
        quant_max = 15
<<<<<<< HEAD
        assert len(block_size) == 2 and block_size[0] == 1
        dequantized = torch.ops.aten._weight_int4pack_mm(
            torch.eye(eye_shape, device=device, dtype=original_dtype),
            self.packed_weight,
            groupsize,
            self.scale_and_zero,
        )
        dequantized = dequantized.t().contiguous()
        # TODO: move this to `unpack_tinygemm_scales_and_zeros`?
        scale = scale.reshape(scale.shape[:-1]).contiguous()
        zero = zero.reshape(zero.shape[:-1]).contiguous()
        int_data = quantize_affine_float_zero_point(
=======
        zero_point_domain = ZeroPointDomain.FLOAT
        int_data = quantize_affine(
>>>>>>> 4bfd7c09
            dequantized,
            self.block_size,
            scale,
            zero,
            target_dtype,
            quant_min,
            quant_max,
        )
        return int_data, scale, zero

    def get_layout(self) -> Layout:
        return self._layout<|MERGE_RESOLUTION|>--- conflicted
+++ resolved
@@ -510,7 +510,6 @@
         target_dtype = torch.int32
         quant_min = 0
         quant_max = 15
-<<<<<<< HEAD
         assert len(block_size) == 2 and block_size[0] == 1
         dequantized = torch.ops.aten._weight_int4pack_mm(
             torch.eye(eye_shape, device=device, dtype=original_dtype),
@@ -523,10 +522,6 @@
         scale = scale.reshape(scale.shape[:-1]).contiguous()
         zero = zero.reshape(zero.shape[:-1]).contiguous()
         int_data = quantize_affine_float_zero_point(
-=======
-        zero_point_domain = ZeroPointDomain.FLOAT
-        int_data = quantize_affine(
->>>>>>> 4bfd7c09
             dequantized,
             self.block_size,
             scale,
