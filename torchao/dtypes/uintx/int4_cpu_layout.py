--- conflicted
+++ resolved
@@ -112,16 +112,10 @@
         assert isinstance(_layout, Int4CPULayout)
 
         if TORCH_VERSION_AT_LEAST_2_6:
-<<<<<<< HEAD
             assert (
                 int_data.dtype in [torch.int32, torch.int8]
             ), "torch.ops.aten._convert_weight_to_int4pack_for_cpu expects `int32` or `int8` dtype"
             int_data = int_data.to(torch.int32)
-=======
-            assert int_data.dtype == torch.int32, (
-                "torch.ops.aten._convert_weight_to_int4pack_for_cpu expects `int32` dtype"
-            )
->>>>>>> 10ed77cf
             packed_weight = torch.ops.aten._convert_weight_to_int4pack_for_cpu(
                 int_data,
                 1,  # TODO:remove
