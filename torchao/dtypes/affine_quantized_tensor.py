import logging
import math
from typing import Optional, Tuple, Union

import torch

from torchao.dtypes.utils import (
    AQTTensorImpl,
    Layout,
    PlainLayout,
)
from torchao.quantization.quant_primitives import (
    FP8_TYPES,
    MappingType,
    ZeroPointDomain,
    choose_qparams_affine,
    choose_qparams_affine_floatx,
    choose_qparams_and_quantize_affine_hqq,
    choose_qparams_and_quantize_affine_qqq,
    dequantize_affine,
    dequantize_affine_floatx,
    dequantize_affine_qqq,
    quantize_affine,
    quantize_affine_floatx,
)
from torchao.utils import (
    TORCH_VERSION_AT_LEAST_2_5,
    TorchAOBaseTensor,
)

logger = logging.getLogger(__name__)
aten = torch.ops.aten


##############################
# Tensor Subclass Definition #
##############################
class AffineQuantizedTensor(TorchAOBaseTensor):
    """
    Affine quantized tensor subclass. Affine quantization means we quantize the floating point tensor with an affine transformation:
       quantized_tensor = float_tensor / scale + zero_point

    To see what happens during choose_qparams, quantization and dequantization for affine quantization,
    please checkout https://github.com/pytorch/ao/blob/main/torchao/quantization/quant_primitives.py
    and check the three quant primitive ops: choose_qparams_affine, quantize_affine qand dequantize_affine

    The shape and dtype of the tensor subclass represent how the tensor subclass looks externally,
    regardless of the internal representation's type or orientation.

    fields:
      tensor_impl (AQTTensorImpl): tensor that serves as a general tensor impl storage for the quantized data,
         e.g. storing plain tensors (int_data, scale, zero_point) or packed formats depending on device
         and operator/kernel
      block_size (Tuple[int, ...]): granularity of quantization, this means the size of the tensor elements that's sharing the same qparam
         e.g. when size is the same as the input tensor dimension, we are using per tensor quantization
      shape (torch.Size): the shape for the original high precision Tensor
      quant_min (Optional[int]): minimum quantized value for the Tensor, if not specified, it will be derived from dtype of `int_data`
      quant_max (Optional[int]): maximum quantized value for the Tensor, if not specified, it will be derived from dtype of `int_data`
      zero_point_domain (ZeroPointDomain): the domain that zero_point is in, should be either integer or float
        if zero_point is in integer domain, zero point is added to the quantized integer value during
        quantization
        if zero_point is in floating point domain, zero point is subtracted from the floating point (unquantized)
        value during quantization
        default is ZeroPointDomain.INT
      dtype: dtype for original high precision tensor, e.g. torch.float32
    """

    @staticmethod
    def __new__(
        cls,
        tensor_impl: AQTTensorImpl,
        block_size: Tuple[int, ...],
        shape: torch.Size,
        quant_min: Optional[Union[int, float]] = None,
        quant_max: Optional[Union[int, float]] = None,
        zero_point_domain: ZeroPointDomain = ZeroPointDomain.INT,
        dtype=None,
        strides=None,
    ):
        kwargs = {}
        kwargs["device"] = tensor_impl.device
        kwargs["layout"] = (
            kwargs.get("layout") if kwargs.get("layout", False) else tensor_impl.layout
        )
        kwargs["dtype"] = dtype
        if strides is not None:
            kwargs["strides"] = strides
        kwargs["requires_grad"] = False
        return torch.Tensor._make_wrapper_subclass(cls, shape, **kwargs)  # type: ignore[attr-defined]

    def __init__(
        self,
        tensor_impl: AQTTensorImpl,
        block_size: Tuple[int, ...],
        shape: torch.Size,
        quant_min: Optional[Union[int, float]] = None,
        quant_max: Optional[Union[int, float]] = None,
        zero_point_domain: ZeroPointDomain = ZeroPointDomain.INT,
        dtype=None,
        strides=None,
    ):
        self.tensor_impl = tensor_impl
        self.block_size = block_size
        self.quant_min = quant_min
        self.quant_max = quant_max
        self.zero_point_domain = zero_point_domain

    def __repr__(self):
        return (
            f"{self.__class__.__name__}(tensor_impl={self.tensor_impl}, block_size={self.block_size}, "
            f"shape={self.shape}, device={self.device}, dtype={self.dtype}, requires_grad={self.requires_grad})"
        )

    def _quantization_type(self):
        return f"shape={self.shape}, block_size={self.block_size}, device={self.device}, _layout={self._layout}, tensor_impl_dtype={self.tensor_impl.dtype}, quant_min={self.quant_min}, quant_max={self.quant_max}"

    def dequantize(self, output_dtype: Optional[torch.dtype] = None) -> torch.Tensor:
        if output_dtype is None:
            output_dtype = self.dtype

        from torchao.dtypes.floatx import FloatxTensorCoreLayout

        if isinstance(self._layout, FloatxTensorCoreLayout):
            int_data, scale = self.tensor_impl.get_plain()
            return dequantize_affine_floatx(
                int_data,
                scale,
                self._layout.ebits,
                self._layout.mbits,
                output_dtype=output_dtype,
            )
        else:
            data, scale, zero_point = self.tensor_impl.get_plain()
            dq = dequantize_affine(
                data,
                self.block_size,
                scale,
                zero_point,
                data.dtype,
                self.quant_min,
                self.quant_max,
                self.zero_point_domain,
                output_dtype=output_dtype,
            )
            from torchao.dtypes.uintx import TensorCoreTiledLayout

            if isinstance(self._layout, TensorCoreTiledLayout):
                # need to return to original shape if tensor was padded
                # in preprocessing
                # TODO: we could add an API for this if there are more use cases
                # (e.g. dequant_post_process) in TensorImpl or Layout
                for dim, dim_size in enumerate(self.shape):
                    dq = dq.narrow(dim, 0, dim_size)
            return dq

    def __tensor_flatten__(self):
        return ["tensor_impl"], [
            self.block_size,
            self.shape,
            self.quant_min,
            self.quant_max,
            self.zero_point_domain,
            self.dtype,
        ]

    @classmethod
    def __tensor_unflatten__(
        cls, tensor_data_dict, tensor_attributes, outer_size, outer_stride
    ):
        tensor_impl = tensor_data_dict["tensor_impl"]
        block_size, shape, quant_min, quant_max, zero_point_domain, dtype = (
            tensor_attributes
        )
        return cls(
            tensor_impl,
            block_size,
            shape if outer_size is None else outer_size,
            quant_min,
            quant_max,
            zero_point_domain,
            dtype=dtype,
            strides=outer_stride,
        )

    @classmethod
    def from_hp_to_intx(
        cls,
        input_float: torch.Tensor,
        mapping_type: MappingType,
        block_size: Tuple[int, ...],
        target_dtype: torch.dtype,
        quant_min: Optional[int] = None,
        quant_max: Optional[int] = None,
        eps: Optional[float] = None,
        scale_dtype: Optional[torch.dtype] = None,
        zero_point_dtype: Optional[torch.dtype] = None,
        preserve_zero: bool = True,
        zero_point_domain: Optional[ZeroPointDomain] = ZeroPointDomain.INT,
        _layout: Layout = PlainLayout(),
        use_hqq: bool = False,
    ):
        original_shape = input_float.shape
        input_float = _layout.pre_process(input_float)

        if use_hqq:
            assert (
                zero_point_domain == ZeroPointDomain.FLOAT
                and mapping_type == MappingType.ASYMMETRIC
                and quant_min == 0
            ), "Invalid input parameters for HQQ quantization."
            nbits = int(math.log2(quant_max + 1))
            axis = 1 if (block_size[0] == 1) else 0
            group_size = max(block_size)
            compute_dtype = (
                zero_point_dtype
                if (zero_point_dtype is not None)
                else input_float.dtype
            )
            device = input_float.device
            data, scale, zero_point, _ = choose_qparams_and_quantize_affine_hqq(
                input_float,
                nbits=nbits,
                group_size=group_size,
                axis=axis,
                compute_dtype=compute_dtype,
                device=device,
                verbose=False,
                raw_output=False,
            )
            data = data.to(target_dtype)
        else:
            scale, zero_point = choose_qparams_affine(
                input_float,
                mapping_type,
                block_size,
                target_dtype,
                quant_min,
                quant_max,
                eps,
                scale_dtype,
                zero_point_dtype,
                preserve_zero,
                zero_point_domain,
            )
            # choose_qparams_affine is a custom op that does support returning optional Tensors. We thus set the zero_point to None if its domain is None
            if zero_point_domain is None:
                zero_point = None
            data = quantize_affine(
                input_float,
                block_size,
                scale,
                zero_point,
                target_dtype,
                quant_min,
                quant_max,
                zero_point_domain,
            )
            # Note: output will be uint8 tensor for sub byte tensors for now

        data = _layout.post_process(data)
        tensor_impl_ctr = get_tensor_impl_constructor(type(_layout))
        tensor_impl = tensor_impl_ctr(data, scale, zero_point, _layout)
        return cls(
            tensor_impl,
            block_size,
            original_shape,
            quant_min,
            quant_max,
            zero_point_domain,
            dtype=input_float.dtype,
        )

    @classmethod
    def from_hp_to_intx_static(
        cls,
        input_float: torch.Tensor,
        scale: torch.Tensor,
        zero_point: Optional[torch.Tensor],
        block_size: Tuple[int, ...],
        target_dtype: torch.dtype,
        quant_min: Optional[int] = None,
        quant_max: Optional[int] = None,
        zero_point_domain: Optional[ZeroPointDomain] = ZeroPointDomain.INT,
        _layout: Layout = PlainLayout(),
    ):
        if target_dtype not in FP8_TYPES:
            assert (
                zero_point_domain is not None
            ), "zero_point_domain must be specified for non-fp8 types"
            assert (
                zero_point is not None
            ), "zero_point must be specified for non-fp8 types"
        original_shape = input_float.shape
        input_float, scale, zero_point = _layout.pre_process_static(
            input_float, scale, zero_point, block_size
        )

        int_data = quantize_affine(
            input_float,
            block_size,
            scale,
            zero_point,
            target_dtype,
            quant_min,
            quant_max,
            zero_point_domain,
        )

        int_data = _layout.post_process(int_data)

        tensor_impl_ctr = get_tensor_impl_constructor(type(_layout))
        tensor_impl = tensor_impl_ctr(int_data, scale, zero_point, _layout)
        return cls(
            tensor_impl,
            block_size,
            original_shape,
            quant_min,
            quant_max,
            zero_point_domain,
            dtype=input_float.dtype,
        )

    @classmethod
    def from_hp_to_floatx(
        cls,
        input_float: torch.Tensor,
        block_size: Tuple[int, ...],
        target_dtype: torch.dtype,
        _layout: Layout,
        scale_dtype: Optional[torch.dtype] = None,
    ):
        if target_dtype in FP8_TYPES:
            return cls.from_hp_to_intx(
                input_float=input_float,
                mapping_type=MappingType.SYMMETRIC,
                block_size=block_size,
                target_dtype=target_dtype,
                quant_min=math.ceil(torch.finfo(target_dtype).min),
                quant_max=math.ceil(torch.finfo(target_dtype).max),
                eps=torch.finfo(torch.float32).eps,
                scale_dtype=scale_dtype,
                zero_point_dtype=None,
                preserve_zero=True,
                zero_point_domain=None,
                _layout=_layout,
                use_hqq=False,
            )
        else:
            raise NotImplementedError(
                f"Unsupported dtype {target_dtype} for from_hp_to_floatx"
            )

    @classmethod
    def from_hp_to_floatx_static(
        cls,
        input_float: torch.Tensor,
        scale: torch.Tensor,
        block_size: Tuple[int, ...],
        target_dtype: torch.dtype,
        _layout: Layout,
    ):
        if target_dtype in FP8_TYPES:
            return cls.from_hp_to_intx_static(
                input_float=input_float,
                scale=scale,
                zero_point=None,
                block_size=block_size,
                target_dtype=target_dtype,
                quant_min=math.ceil(torch.finfo(target_dtype).min),
                quant_max=math.ceil(torch.finfo(target_dtype).max),
                zero_point_domain=None,
                _layout=_layout,
            )
        else:
            raise NotImplementedError(
                f"Unsupported dtype {target_dtype} for from_hp_to_floatx_static"
            )

    @classmethod
    def from_hp_to_fpx(
        cls,
        input_float: torch.Tensor,
        _layout: Layout,
    ):
        from torchao.dtypes.floatx import FloatxTensorCoreLayout

        assert isinstance(
            _layout, FloatxTensorCoreLayout
        ), f"Only FloatxTensorCoreLayout is supported for floatx, got {_layout}"
        original_shape = input_float.shape
        input_float = _layout.pre_process(input_float)
        # per axis quantization, where axis = 1
        block_size = list(input_float.shape)
        block_size[1] = 1

        ebits, mbits = _layout.ebits, _layout.mbits
        # Note: these ops are hardcoded to have per axis quantization (axis=1) right now
        scale = choose_qparams_affine_floatx(input_float, ebits, mbits)
        floatx_unpacked = quantize_affine_floatx(input_float, scale, ebits, mbits)
        floatx_packed = _layout.post_process(floatx_unpacked)

        tensor_impl_ctr = get_tensor_impl_constructor(type(_layout))
        tensor_impl = tensor_impl_ctr(floatx_packed, scale, None, _layout)
        return cls(tensor_impl, block_size, original_shape, dtype=input_float.dtype)

    @property
    def _layout(self) -> Layout:
        return self.tensor_impl._layout

    def to(self, *args, **kwargs):
        kwargs = self._get_to_kwargs(*args, **kwargs)
        device = kwargs.pop("device")
        return self.__class__(
            self.tensor_impl.to(device),
            self.block_size,
            self.shape,
            self.quant_min,
            self.quant_max,
            self.zero_point_domain,
            **kwargs,
        )

    def _apply_fn_to_data(self, fn):
        return self.__class__(
            fn(self.tensor_impl),
            self.block_size,
            self.shape,
            self.quant_min,
            self.quant_max,
            self.zero_point_domain,
            dtype=self.dtype,
            strides=self.stride(),
        )

    # following are the comments for __torch_function__/__torch_dispatch__, -> this is defined in affine_quantized_tensor_ops.py
    # a bit later
    # Note: we only added cpu path here for 8da4w, this is for executorch, in the future
    # 1. we'll add cpu/cuda version (int4mm etc.)
    # 2. we'll need to hide the 8da4w executorch version under things like layouts (we also have multiple impl for cpu kernel as Michael mentioned), so it will be something like
    #   cpu device + et laytout --> gives current 8da4w executorch representation
    #   cpu device + avx layout --> gives optimized kernel for 8da4w in avx cpu etc.
    #   cuda device + some layout --> gives cuda kernel

    # two scenarios where we currently fall back to vanilla mm:
    # 1 - when tensor is on CUDA: we'll add this later, we'll also enable dispatching to optimized
    #     kernels in CPU as well, see the note above
    # 2 - we're given non-floats - quantizing long to int8 is crazy


class MarlinQQQTensor(AffineQuantizedTensor):
    """
    MarlinQQQ quantized tensor subclass which inherits AffineQuantizedTensor class.

    To see what happens during choose_qparams_and_quantize_affine_qqq, quantization and dequantization for marlin qqq quantization,
    please checkout https://github.com/pytorch/ao/blob/main/torchao/quantization/quant_primitives.py
    and check the two quant primitive ops: choose_qparams_and_quantize_affine_qqq and dequantize_affine_qqq
    """

    def dequantize(self, output_dtype: Optional[torch.dtype] = None) -> torch.Tensor:
        if output_dtype is None:
            output_dtype = self.dtype

        int_data, s_group, s_channel = self.tensor_impl.get_plain()
        nbits = int(math.log2(self.quant_max - self.quant_min + 1))
        group_size = max(self.block_size)
        return dequantize_affine_qqq(
            int_data, s_group, s_channel, nbits, group_size, output_dtype
        )

    @classmethod
    def from_hp_to_intx(
        cls,
        input_float: torch.Tensor,
        block_size: Tuple[int, ...],
        quant_min: Optional[int] = None,
        quant_max: Optional[int] = None,
        zero_point_domain: Optional[ZeroPointDomain] = ZeroPointDomain.INT,
        _layout: Layout = None,
    ):
        original_shape = input_float.shape
        input_float = _layout.pre_process(input_float)
        nbits = int(math.log2(quant_max - quant_min + 1))
        group_size = max(block_size)
        data, s_group, s_channel, _ = choose_qparams_and_quantize_affine_qqq(
            input_float, nbits, group_size
        )
        data = _layout.post_process(data)
        tensor_impl_ctr = get_tensor_impl_constructor(type(_layout))
        tensor_impl = tensor_impl_ctr(data, s_group, s_channel, _layout)
        return cls(
            tensor_impl,
            block_size,
            original_shape,
            quant_min,
            quant_max,
            zero_point_domain,
            dtype=input_float.dtype,
        )


######################################################
# Layout and TensorImpl Subclass Registration #
######################################################
register_layout = AffineQuantizedTensor.register_layout
get_tensor_impl_constructor = AffineQuantizedTensor.get_tensor_impl_constructor

<<<<<<< HEAD
=======

@dataclass(frozen=True)
class SemiSparseLayout(Layout):
    def pre_process(self, input: torch.Tensor) -> torch.Tensor:
        # prune to 2:4 if not already
        temp = input.detach()
        pruning_inds = temp.abs().view(-1, 4).argsort(dim=1)[:, :2]
        temp.view(-1, 4).scatter_(1, pruning_inds, value=0)
        return temp


@dataclass(frozen=True)
class BlockSparseLayout(Layout):
    blocksize: int = 64


@dataclass(frozen=True)
class TensorCoreTiledLayout(Layout):
    """
    inner_k_tiles is an internal argument for packing function of tensor core tiled layout
    that can affect the performance of the matmul kernel
    """

    inner_k_tiles: int = 8

    def pre_process(self, input: torch.Tensor) -> torch.Tensor:
        orig_out_features, orig_in_features = input.shape
        in_features = find_multiple(orig_in_features, 1024)
        out_features = find_multiple(orig_out_features, 8)
        input = torch.nn.functional.pad(
            input,
            (0, in_features - orig_in_features, 0, out_features - orig_out_features),
        )
        return input

    def pre_process_static(
        self,
        input: torch.Tensor,
        scale: torch.Tensor,
        zero_point: torch.Tensor,
        block_size: Tuple[int, ...],
    ) -> Tuple[torch.Tensor, torch.Tensor, torch.Tensor]:
        input = self.pre_process(input)
        orig_qparam_shape = scale.shape
        new_qparam_shape, reduction_dims = _get_reduction_params(
            block_size, input.size()
        )
        for dim in reduction_dims:
            new_qparam_shape.pop(dim)
        change_in_qparam_shape = [
            new_dim_size - orig_dim_size
            for new_dim_size, orig_dim_size in zip(new_qparam_shape, orig_qparam_shape)
        ]
        padding_changes = []
        for dim_change in change_in_qparam_shape:
            padding_changes = [0, dim_change] + padding_changes
        scale = torch.nn.functional.pad(scale, padding_changes)
        zero_point = torch.nn.functional.pad(zero_point, padding_changes)
        return input, scale, zero_point

    def post_process(self, input: torch.Tensor) -> torch.Tensor:
        orig_out_features, orig_in_features = input.shape
        in_features = find_multiple(orig_in_features, 1024)
        out_features = find_multiple(orig_out_features, 8)
        input = torch.nn.functional.pad(
            input,
            (0, in_features - orig_in_features, 0, out_features - orig_out_features),
        )
        return input

    def extra_repr(self):
        return f"inner_k_tiles={self.inner_k_tiles}"


@dataclass(frozen=True)
class Float8Layout(Layout):
    mm_config: Optional[Float8MMConfig] = None


@dataclass(frozen=True)
class MarlinSparseLayout(Layout):
    def pre_process(self, input: torch.Tensor) -> torch.Tensor:
        """Preprocess the input tensor to be in the correct format for the Marlin sparse kernel.
            - 1º: the input tensor is transposed since the linear layer keeps the weights in a transposed format
            - 2º: tensor is injected with 2:4 sparsity
            - 3º: transposes it again because the quantization process will compute the scales for dim=-1

        Args:
            input (torch.Tensor): the input tensor to preprocess

        Returns:
            torch.Tensor: the preprocessed tensor
        """
        from torchao.sparsity.marlin import inject_24  # avoid circular import

        input_t = input.t()
        w_24, _ = inject_24(input_t, *input_t.shape)
        return w_24.t()


@dataclass(frozen=True)
class MarlinQQQLayout(Layout):
    pass


@register_layout(PlainLayout)
class PlainAQTTensorImpl(AQTTensorImpl):
    """
    TensorImpl for plain layout for affine quantized tensor, it stores int_data, scale, zero_point
    tensors directly as plain tensors.

    fields:
      int_data (torch.Tensor): the quantized integer data Tensor
      scale (torch.Tensor): the scale Tensor used to map between floating point tensor to quantized tensor
      zero_point (torch.Tensor): the zero_point Tensor used to map between floating point tensor to quantized tensor
    """

    def __new__(
        cls,
        int_data: torch.Tensor,
        scale: torch.Tensor,
        zero_point: torch.Tensor,
        _layout: Layout,
    ):
        kwargs = {}
        kwargs["device"] = int_data.device
        kwargs["layout"] = (
            kwargs.get("layout") if kwargs.get("layout", False) else int_data.layout
        )
        kwargs["dtype"] = int_data.dtype
        kwargs["requires_grad"] = False
        shape = int_data.shape
        return torch.Tensor._make_wrapper_subclass(cls, shape, **kwargs)  # type: ignore[attr-defined]

    def __init__(
        self,
        int_data: torch.Tensor,
        scale: torch.Tensor,
        zero_point: torch.Tensor,
        _layout: Layout,
    ):
        self.int_data = int_data
        self.scale = scale
        self.zero_point = zero_point
        self._layout = _layout

    def __tensor_flatten__(self):
        return ["int_data", "scale", "zero_point"], [self._layout]

    @classmethod
    def __tensor_unflatten__(
        cls, tensor_data_dict, tensor_attributes, outer_size, outer_stride
    ):
        int_data, scale, zero_point = (
            tensor_data_dict["int_data"],
            tensor_data_dict["scale"],
            tensor_data_dict["zero_point"],
        )
        (_layout,) = tensor_attributes
        return cls(int_data, scale, zero_point, _layout)

    def to(self, *args, **kwargs):
        kwargs = self._get_to_kwargs(*args, **kwargs)
        return self.__class__(
            self.int_data.to(kwargs["device"]),
            self.scale.to(kwargs["device"]),
            self.zero_point.to(kwargs["device"]),
            self._layout,
        )

    def _apply_fn_to_data(self, fn):
        return self.__class__(
            fn(self.int_data),
            fn(self.scale),
            fn(self.zero_point),
            self._layout,
        )

    @classmethod
    def __torch_dispatch__(cls, func, types, args, kwargs):
        kwargs = {} if kwargs is None else kwargs

        if func is aten.detach.default:
            return return_and_correct_aliasing(
                func, args, kwargs, args[0]._apply_fn_to_data(torch.detach)
            )

        if func is aten.clone.default:
            return return_and_correct_aliasing(
                func, args, kwargs, args[0]._apply_fn_to_data(torch.clone)
            )

        elif func is aten.t.default:
            tensor = args[0]
            new = tensor.__class__(
                tensor.int_data.t(), tensor.scale, tensor.zero_point, tensor._layout
            )
            return return_and_correct_aliasing(func, args, kwargs, new)

        elif func is aten.slice.Tensor:
            self, dim, start, end, step = fill_defaults(args, 5, [0, None, None, 1])
            if dim == 0:
                return return_and_correct_aliasing(
                    func,
                    args,
                    kwargs,
                    args[0]._apply_fn_to_data(
                        lambda x: aten.slice.Tensor(x, dim, start, end, step)
                    ),
                )
            elif dim == 1:
                assert (
                    len(self.scale.shape) == 1
                ), f"slice dim==1 only works when len(scale.shape) == 1 currently, got: {self.scale.shape}"
                return PlainAQTTensorImpl(
                    aten.slice.Tensor(self.int_data, dim, start, end, step),
                    self.scale.view(-1),
                    self.zero_point.view(-1),
                    self._layout,
                )
            else:
                raise NotImplementedError(
                    f"PlainAQTTensorImpl dispatch: attempting to run {func}, with dim={dim}, that is not supported"
                )

        raise NotImplementedError(
            f"PlainAQTTensorImpl dispatch: attempting to run {func}, this is not supported"
        )

    __torch_function__ = torch._C._disabled_torch_function_impl

    def get_plain(self) -> Tuple[torch.Tensor, torch.Tensor, torch.Tensor]:
        return self.int_data, self.scale, self.zero_point

    def get_layout(self) -> Layout:
        return self._layout

    @classmethod
    def from_plain(
        cls,
        int_data: torch.Tensor,
        scale: torch.Tensor,
        zero_point: Optional[torch.Tensor],
        _layout: Layout,
    ):
        assert isinstance(_layout, PlainLayout)
        return cls(int_data, scale, zero_point, _layout)


@register_layout(SemiSparseLayout)
class SemiSparseAQTTensorImpl(PlainAQTTensorImpl):
    """
    TensorImpl for semi_sparse_cusparselt layout for affine quantized tensor
    """

    @classmethod
    def __torch_dispatch__(cls, func, types, args, kwargs):
        kwargs = {} if kwargs is None else kwargs

        if func is aten.detach.default:
            return return_and_correct_aliasing(
                func, args, kwargs, args[0]._apply_fn_to_data(torch.detach)
            )

        raise NotImplementedError(
            f"SparseAQTTensorImpl dispatch: attempting to run {func}, this is not supported"
        )

    def get_plain(self):
        # Currently we don't have cuSPARSELt expansion routines, so we matmul by
        # the identity matrix to get the original dense matrix. This is slow though.
        cols = self.int_data.numel() * 16 // (10 * self.scale.shape[0])
        int_data_expanded = torch._cslt_sparse_mm(
            self.int_data,
            torch.eye(cols, dtype=self.int_data.dtype, device=self.int_data.device).t(),
        )
        return int_data_expanded, self.scale, self.zero_point

    @classmethod
    def from_plain(
        cls,
        int_data: torch.Tensor,
        scale: torch.Tensor,
        zero_point: Optional[torch.Tensor],
        _layout: Layout,
    ):
        assert isinstance(_layout, SemiSparseLayout)
        int_data_compressed = torch._cslt_compress(int_data)
        return cls(int_data_compressed, scale, zero_point, _layout)


@register_layout(BlockSparseLayout)
class BlockSparseAQTTensorImpl(PlainAQTTensorImpl):
    bsr_crow_indices: Optional[torch.Tensor]
    bsr_col_indices: Optional[torch.Tensor]
    bsr_values: Optional[torch.Tensor]
    scale: Optional[torch.Tensor]
    zero_point: Optional[torch.Tensor]

    __slots__ = [
        "bsr_crow_indices",
        "bsr_col_indices",
        "bsr_values",
        "scale",
        "zero_point",
    ]

    @staticmethod
    def __new__(  # noqa: PYI034
        cls,
        shape: torch.Size,
        bsr_crow_indices: Optional[torch.Tensor],
        bsr_col_indices: Optional[torch.Tensor],
        bsr_values: Optional[torch.Tensor],
        scale: Optional[torch.Tensor],
        zero_point: Optional[torch.Tensor],
        _layout: Layout,
        requires_grad: bool = False,
    ):
        if bsr_values is None:
            raise ValueError("bsr values must be provided!")
        else:
            previous_tensor = bsr_values

        kwargs = {
            "device": previous_tensor.device,
            "dtype": previous_tensor.dtype,
            "layout": previous_tensor.layout,
            "requires_grad": requires_grad,
        }
        return torch.Tensor._make_wrapper_subclass(cls, shape, **kwargs)  # type: ignore[attr-defined]

    def __init__(  # noqa: PYI034
        self,
        shape: torch.Size,
        bsr_crow_indices: Optional[torch.Tensor],
        bsr_col_indices: Optional[torch.Tensor],
        bsr_values: Optional[torch.Tensor],
        scale: Optional[torch.Tensor],
        zero_point: Optional[torch.Tensor],
        _layout: Layout,
        requires_grad: bool = False,
    ):
        self.bsr_crow_indices = bsr_crow_indices
        self.bsr_col_indices = bsr_col_indices
        self.bsr_values = bsr_values
        self.scale = scale
        self.zero_point = zero_point
        self._layout = _layout

    def __tensor_flatten__(self):
        inner_tensors = list(
            filter(lambda x: getattr(self, x) is not None, self.__slots__)
        )
        tensor_meta = (self.shape, self._layout, self.requires_grad)
        return inner_tensors, tensor_meta

    @classmethod
    def __tensor_unflatten__(
        cls,
        inner_tensors,
        tensor_meta: Tuple[torch.Size, bool],
        outer_size,
        outer_stride,
    ) -> torch.Tensor:
        shape, _layout, requires_grad = tensor_meta
        return cls(
            shape=shape,
            bsr_crow_indices=inner_tensors.get("bsr_crow_indices", None),
            bsr_col_indices=inner_tensors.get("bsr_col_indices", None),
            bsr_values=inner_tensors.get("bsr_values", None),
            scale=inner_tensors.get("scale", None),
            zero_point=inner_tensors.get("zero_point", None),
            _layout=_layout,
            requires_grad=requires_grad,
        )

    @classmethod
    def from_plain(cls, int_data, scale, zero_point, _layout):
        bsr_tensor = int_data.to_sparse_bsr(_layout.blocksize)
        return cls(
            shape=int_data.shape,
            bsr_crow_indices=bsr_tensor.crow_indices(),
            bsr_col_indices=bsr_tensor.col_indices(),
            bsr_values=bsr_tensor.values(),
            scale=scale,
            zero_point=zero_point,
            _layout=_layout,
            requires_grad=False,
        )

    def get_plain(self):
        int_data_expanded = torch.ops.blocksparse.bsr_to_dense(
            self.crow_indices(),
            self.col_indices(),
            self.values(),
            self.shape[0],
            self.shape[1],
        )
        return int_data_expanded, self.scale, self.zero_point

    def _apply_fn_to_data(self, func):
        return self.__class__(
            shape=self.shape,
            bsr_crow_indices=func(self.bsr_crow_indices),
            bsr_col_indices=func(self.bsr_col_indices),
            bsr_values=func(self.bsr_values),
            scale=self.scale,
            zero_point=self.zero_point,
            _layout=self._layout,
            requires_grad=self.requires_grad,
        )

    @classmethod
    def __torch_dispatch__(cls, func, types, args, kwargs):
        kwargs = {} if kwargs is None else kwargs

        if func is aten.detach.default:
            return return_and_correct_aliasing(
                func, args, kwargs, args[0]._apply_fn_to_data(torch.detach)
            )
        if func is aten.clone.default:
            return return_and_correct_aliasing(
                func, args, kwargs, args[0]._apply_fn_to_data(torch.clone)
            )

        # Need the following for bsr specific functions
        if func is aten.crow_indices.default:
            return args[0].bsr_crow_indices.detach()

        if func is aten.col_indices.default:
            return args[0].bsr_col_indices.detach()

        if func is aten.values.default:
            return args[0].bsr_values.detach()

        if func is aten._nnz.default:
            return args[0].bsr_values.shape[0]

        raise NotImplementedError(
            f"BlockSparseAQTTensorImpl dispatch: attempting to run {func}, this is not supported"
        )


@register_layout(MarlinSparseLayout)
class MarlinSparseAQTTensorImpl(AQTTensorImpl):
    """
    TensorImpl for sparse_marlin_24 layout for affine quantized tensor.

    Can be used with 4 bits and 8 bits quantization.

    Original marlin documentation and information:
    https://github.com/IST-DASLab/marlin/tree/master

    Sparse marlin documentation and information:
    https://github.com/IST-DASLab/Sparse-Marlin?tab=readme-ov-file

    fields:
        original_shape (torch.Size): the original shape of the tensor. used to unpack the tensor to the original shape
        group_size (int): the group size used to pack the tensor
        num_bits (int): the number of bits used to quantize the tensor
    """

    @staticmethod
    def __new__(
        cls,
        int_data: torch.Tensor,
        scale: torch.Tensor,
        zero_point: torch.Tensor,
        meta: torch.Tensor,
        _layout: Layout,
        original_shape: torch.Size,
        group_size: int,
        num_bits: int,
    ):
        kwargs = {}
        kwargs["device"] = int_data.device
        kwargs["layout"] = (
            kwargs.get("layout") if kwargs.get("layout", False) else int_data.layout
        )
        kwargs["dtype"] = int_data.dtype
        kwargs["requires_grad"] = False
        shape = int_data.shape
        return torch.Tensor._make_wrapper_subclass(cls, shape, **kwargs)  # type: ignore[attr-defined]

    def __init__(
        self,
        int_data: torch.Tensor,
        scale: torch.Tensor,
        zero_point: torch.Tensor,
        meta: torch.Tensor,
        _layout: Layout,
        original_shape: torch.Size,
        group_size: int,
        num_bits: int,
    ):
        self.int_data = int_data
        self.scale = scale
        self.zero_point = zero_point
        self.meta = meta
        self._layout = _layout
        self.original_shape = original_shape
        self.group_size = group_size
        self.num_bits = num_bits

    @classmethod
    def __torch_dispatch__(cls, func, types, args, kwargs):
        kwargs = {} if kwargs is None else kwargs

        if func is aten.detach.default:
            return return_and_correct_aliasing(
                func, args, kwargs, args[0]._apply_fn_to_data(torch.detach)
            )

        raise NotImplementedError(
            f"MarlinSparseAQTTensorImpl dispatch: attempting to run {func}, this is not supported"
        )

    def __tensor_flatten__(self):
        return ["int_data", "scale", "zero_point", "meta"], [
            self._layout,
            self.original_shape,
            self.group_size,
            self.num_bits,
        ]

    @classmethod
    def __tensor_unflatten__(
        cls, tensor_data_dict, tensor_attributes, outer_size, outer_stride
    ):
        int_data = tensor_data_dict["int_data"]
        scale = tensor_data_dict["scale"]
        zero_point = tensor_data_dict["zero_point"]
        meta = tensor_data_dict["meta"]
        _layout, original_shape, group_size, num_bits = tensor_attributes
        return cls(
            int_data,
            scale,
            zero_point,
            meta,
            _layout,
            original_shape,
            group_size,
            num_bits,
        )

    def get_plain(self):
        from torchao.sparsity.marlin import (
            unpack_from_marlin_24,
        )  # avoid circular import

        int_data_expanded, scales_expanded = unpack_from_marlin_24(
            self.int_data,
            self.scale,
            self.meta,
            self.original_shape,
            self.group_size,
            self.num_bits,
        )
        int_data_expanded_t = int_data_expanded.t()
        scales_expanded_t = scales_expanded.t()
        return int_data_expanded_t, scales_expanded_t, self.zero_point

    @classmethod
    def from_plain(
        cls,
        int_data: torch.Tensor,
        scale: torch.Tensor,
        zero_point: torch.Tensor,
        _layout: Layout,
    ):
        from torchao.sparsity.marlin import (
            const,
            pack_to_marlin_24,
        )  # avoid circular import

        assert isinstance(_layout, MarlinSparseLayout)

        # Linear layers are (in_features, out_features) but the int_data that is reaching this point
        # is (out_features, in_features). We need to transpose it to match the expected shape in the marlin code.
        q_w_24 = int_data.t()
        scale_t = scale.t()

        if not torch.cuda.get_device_capability()[0] >= 8:
            raise ValueError(
                f"Can not use Sparse Marlin 2:4 int4*fp16 kernel with a device of compute capability {torch.cuda.get_device_capability()}, the minimum compute capability is 8.0 for Marlin kernel."
            )

        if q_w_24.dtype != torch.int32:
            raise ValueError("Only `torch.int32` weights are supported.")

        in_features, out_features = q_w_24.shape
        if in_features % 128 != 0 or out_features != 256 == 0:
            raise ValueError(
                "`in_features` must be divisible by 64 and `out_features` by 256."
            )

        # NOTE: The current marlin 2:4 kernel supports both 4 and 8 bits quantization but fp8
        # will require a bit more work to get our current quantization flow to work with it.
        # Check the link for a reference: https://github.com/neuralmagic/nm-vllm/tree/main
        num_bits = 4 if torch.max(q_w_24) < 16 else -1
        if num_bits not in [4]:
            raise ValueError(f"Only {[4]} bits are supported, got {num_bits}.")

        group_size = in_features // scale_t.shape[0]
        if group_size == 0:
            group_size = in_features
        assert (
            group_size <= in_features
        ), "Group size must be less than or equal to in_features."

        if group_size not in const.SUPPORTED_GROUP_SIZES:
            raise ValueError(
                f"Only {const.SUPPORTED_GROUP_SIZES} group sizes are supported, got {group_size}."
            )

        # Compress quantized weight to marlin 2:4 format
        marlin_24_q_w_comp, marlin_24_s, meta = pack_to_marlin_24(
            q_w_24, scale_t, num_bits, group_size
        )

        return cls(
            marlin_24_q_w_comp,
            marlin_24_s,
            zero_point,
            meta,
            _layout,
            q_w_24.shape,
            group_size,
            num_bits,
        )

    def get_layout(self) -> Layout:
        return self._layout

    def _apply_fn_to_data(self, fn):
        self.int_data = fn(self.int_data)
        self.scale = fn(self.scale)
        self.zero_point = fn(self.zero_point)
        self.meta = fn(self.meta)
        return self


@register_layout(MarlinQQQLayout)
class MarlinQQQAQTTensorImpl(AQTTensorImpl):
    """
    TensorImpl storage class for sparse_qqq layout for affine quantized tensor.

    Can only be used with 4 bits quantization for now.

    Original marlin documentation and information:
    https://github.com/IST-DASLab/marlin/tree/master

    Marlin qqq information:
    https://github.com/HandH1998/QQQ/tree/main
    https://arxiv.org/pdf/2406.09904

    fields:
        original_shape (torch.Size): the original shape of the tensor. used to unpack the tensor to the original shape
        group_size (int): the group size used to pack the tensor
        num_bits (int): the number of bits used to quantize the tensor
    """

    @staticmethod
    def __new__(
        cls,
        int_data: torch.Tensor,
        s_group: torch.Tensor,
        s_channel: torch.Tensor,
        _layout: Layout,
        original_shape: torch.Size,
        group_size: int,
        num_bits: int,
    ):
        kwargs = {}
        kwargs["device"] = int_data.device
        kwargs["layout"] = (
            kwargs.get("layout") if kwargs.get("layout", False) else int_data.layout
        )
        kwargs["dtype"] = int_data.dtype
        kwargs["requires_grad"] = False
        shape = int_data.shape
        return torch.Tensor._make_wrapper_subclass(cls, shape, **kwargs)  # type: ignore[attr-defined]

    def __init__(
        self,
        int_data: torch.Tensor,
        s_group: torch.Tensor,
        s_channel: torch.Tensor,
        _layout: Layout,
        original_shape: torch.Size,
        group_size: int,
        num_bits: int,
    ):
        self.int_data = int_data
        self.s_group = s_group
        self.s_channel = s_channel
        self._layout = _layout
        self.original_shape = original_shape
        self.group_size = group_size
        self.num_bits = num_bits

    @classmethod
    def __torch_dispatch__(cls, func, types, args, kwargs):
        kwargs = {} if kwargs is None else kwargs

        if func is aten.detach.default:
            return return_and_correct_aliasing(
                func, args, kwargs, args[0]._apply_fn_to_data(torch.detach)
            )

        raise NotImplementedError(
            f"MarlinQQQAQTTensorImpl dispatch: attempting to run {func}, this is not supported"
        )

    def __tensor_flatten__(self):
        return ["int_data", "s_group", "s_channel"], [
            self._layout,
            self.original_shape,
            self.group_size,
            self.num_bits,
        ]

    @classmethod
    def __tensor_unflatten__(
        cls, tensor_data_dict, tensor_attributes, outer_size, outer_stride
    ):
        int_data = tensor_data_dict["int_data"]
        s_group = tensor_data_dict["s_group"]
        s_channel = tensor_data_dict["s_channel"]
        _layout, original_shape, group_size, num_bits = tensor_attributes
        return cls(
            int_data, s_group, s_channel, _layout, original_shape, group_size, num_bits
        )

    def get_plain(self):
        from torchao.quantization.marlin_qqq import (
            unpack_from_marlin_qqq,
        )  # avoid circular import

        int_data_expanded, s_group_expanded, s_channel_expanded = (
            unpack_from_marlin_qqq(
                self.int_data,
                self.s_group,
                self.s_channel,
                self.original_shape,
                self.num_bits,
                self.group_size,
            )
        )
        int_data_expanded_t = int_data_expanded.t()
        s_group_expanded_t = s_group_expanded.t()
        s_channel_expanded_t = s_channel_expanded.t()
        return int_data_expanded_t, s_group_expanded_t, s_channel_expanded_t

    @classmethod
    def from_plain(
        cls,
        int_data: torch.Tensor,
        s_group: torch.Tensor,
        s_channel: torch.Tensor,
        _layout: Layout,
    ):
        from torchao.quantization.marlin_qqq import (
            const,
            pack_to_marlin_qqq,
        )  # avoid circular import

        assert isinstance(_layout, MarlinQQQLayout)

        # Linear layers are (in_features, out_features) but the int_data that is reaching this point
        # is (out_features, in_features). We need to transpose it to match the expected shape in the marlin code.
        q_w = int_data.t()
        s_group_t = s_group.t()
        s_channel_t = s_channel.t()

        if not torch.cuda.get_device_capability()[0] >= 8:
            raise ValueError(
                f"Can not use Marlin QQQ int4*int8 kernel with a device of compute capability {torch.cuda.get_device_capability()}, the minimum compute capability is 8.0 for Marlin kernel."
            )

        if q_w.dtype != torch.int32:
            raise ValueError("Only `torch.int32` weights are supported.")

        in_features, out_features = q_w.shape
        # (thread_k, thread_n)
        thread_config = [(64, 256), (128, 128), (128, 64), (64, 128)]
        if not any(
            [
                in_features % thread_k == 0 and out_features % thread_n == 0
                for thread_k, thread_n in thread_config
            ]
        ):
            raise ValueError(
                "Not supported `in_features`: {} and `out_features`: {}.".format(
                    in_features, out_features
                )
            )

        num_bits = 4 if torch.max(q_w) - torch.min(q_w) < 16 else -1
        if num_bits not in [4]:
            raise ValueError(f"Only {[4]} bits are supported, got {num_bits}.")

        if s_group.numel() == 0:
            group_size = -1
        else:
            group_size = in_features // s_group_t.shape[0]
        assert (
            group_size <= in_features
        ), "Group size must be less than or equal to in_features."

        if group_size not in const.SUPPORTED_GROUP_SIZES:
            raise ValueError(
                f"Only {const.SUPPORTED_GROUP_SIZES} group sizes are supported, got {group_size}."
            )

        # Compress quantized weight to marlin format
        marlin_qqq_q_w, marlin_qqq_s_group, marlin_qqq_s_channel = pack_to_marlin_qqq(
            q_w, s_group_t, s_channel_t, num_bits, group_size
        )

        return cls(
            marlin_qqq_q_w,
            marlin_qqq_s_group,
            marlin_qqq_s_channel,
            _layout,
            q_w.shape,
            group_size,
            num_bits,
        )

    def get_layout(self) -> Layout:
        return self._layout

    def _apply_fn_to_data(self, fn):
        self.int_data = fn(self.int_data)
        self.s_group = fn(self.s_group)
        self.s_channel = fn(self.s_channel)
        return self


@register_layout(Float8Layout)
class Float8AQTTensorImpl(AQTTensorImpl):
    """
    TensorImpl for float8 layout affine quantized tensor

    Note: technically we should not create a new layout for float8 we should merge this into
    plain layout
    """

    float8_data: torch.Tensor
    scale: torch.Tensor
    transposed: bool

    def __new__(
        cls,
        float8_data: torch.Tensor,
        scale: torch.Tensor,
        transposed: bool,
        _layout: Layout,
    ):
        kwargs = {}
        kwargs["device"] = float8_data.device
        kwargs["layout"] = (
            kwargs.get("layout") if kwargs.get("layout", False) else float8_data.layout
        )
        kwargs["dtype"] = float8_data.dtype
        kwargs["requires_grad"] = False
        shape = float8_data.shape
        return torch.Tensor._make_wrapper_subclass(cls, shape, **kwargs)  # type: ignore[attr-defined]

    def __init__(
        self,
        float8_data: torch.Tensor,
        scale: torch.Tensor,
        transposed: bool,
        _layout: Layout,
    ):
        self.float8_data = float8_data
        self.scale = scale
        self.transposed = transposed
        self._layout = _layout

    def _apply_fn_to_data(self, fn):
        """Applys a fn to all tensor components stored on this class"""
        return self.__class__(
            fn(self.float8_data),
            fn(self.scale),
            self.transposed,
            self._layout,
        )

    def to(self, *args, **kwargs):
        kwargs = self._get_to_kwargs(*args, **kwargs)
        return self.__class__(
            self.float8_data.to(kwargs["device"]),
            self.scale.to(kwargs["device"]),
            self.transposed,
            self._layout,
        )

    def __tensor_flatten__(self):
        return ["float8_data", "scale"], [self.transposed, self._layout]

    @classmethod
    def __tensor_unflatten__(
        cls, tensor_data_dict, tensor_attributes, outer_size, outer_stride
    ):
        float8_data, scale = tensor_data_dict["float8_data"], tensor_data_dict["scale"]
        (
            transposed,
            _layout,
        ) = tensor_attributes
        return cls(float8_data, scale, transposed, _layout)

    @classmethod
    def __torch_dispatch__(cls, func, types, args, kwargs):
        kwargs = {} if kwargs is None else kwargs

        if func is aten.detach.default:
            return return_and_correct_aliasing(
                func, args, kwargs, args[0]._apply_fn_to_data(torch.detach)
            )
        elif func is aten.clone.default:
            return return_and_correct_aliasing(
                func, args, kwargs, args[0]._apply_fn_to_data(torch.clone)
            )
        elif func is aten.t.default:
            """we don't need to repack the weight and just rely on external
            shape being changed and record the status of transpose/no-transpose
            """
            args[0].transposed = not args[0].transposed
            return return_and_correct_aliasing(func, args, kwargs, args[0])
        elif func is aten.slice.Tensor:
            self, dim, start, end, step = fill_defaults(args, 5, [0, None, None, 1])
            if dim == 0:
                # TODO: scale replecation should be dependent on block size
                if self.scale.ndim == 1:
                    return return_and_correct_aliasing(
                        func,
                        args,
                        kwargs,
                        args[0]._apply_fn_to_data(
                            lambda x: aten.slice.Tensor(x, dim, start, end, step)
                        ),
                    )
                elif self.scale.ndim == 0:
                    return return_and_correct_aliasing(
                        func,
                        args,
                        kwargs,
                        Float8AQTTensorImpl(
                            aten.slice.Tensor(self.float8_data, dim, start, end, step),
                            self.scale,
                            None,
                            self._layout,
                        ),
                    )
                else:
                    raise NotImplementedError(
                        f"Float8AQTTensorImpl dispatch: attempting to run {func}, with scale ndim={dim}, that is not supported"
                    )
            elif dim == 1:
                return return_and_correct_aliasing(
                    func,
                    args,
                    kwargs,
                    Float8AQTTensorImpl(
                        aten.slice.Tensor(
                            self.float8_data, dim, start, end, step
                        ).contiguous(),
                        self.scale,
                        None,
                        self._layout,
                    ),
                )
            else:
                raise NotImplementedError(
                    f"Float8AQTTensorImpl dispatch: attempting to run {func}, with dim={dim}, that is not supported"
                )
        else:
            raise NotImplementedError(
                f"Float8AQTTensorImpl dispatch: attempting to run {func}, this is not supported"
            )

    __torch_function__ = torch._C._disabled_torch_function_impl

    def get_plain(self) -> Tuple[torch.Tensor, torch.Tensor, Optional[torch.Tensor]]:
        return self.float8_data, self.scale, None

    def get_layout(self) -> Layout:
        return self._layout

    @classmethod
    def from_plain(
        cls,
        data: torch.Tensor,
        scale: torch.Tensor,
        zero_point: Optional[torch.Tensor],
        _layout: Layout,
    ):
        """Main entrypoint for constructing Float8TensorImpl"""
        assert _is_float8_type(
            data.dtype
        ), f"Float8 TensorImpl must be constructed from float8 dtype but got {data.dtype}"
        assert isinstance(
            _layout, Float8Layout
        ), f"Float8 TensorImpl must be constructed from Float8Layout but got {_layout}"
        return cls(data, scale, False, _layout)

    def __repr__(self):
        float8_data, scale, _ = self.get_plain()
        _layout = self.get_layout()
        return (
            f"{self.__class__.__name__}(\n"
            f"float8_data={float8_data},\n"
            f"scale={scale},\n"
            f"transposed={self.transposed}, "
            f"_layout={_layout})"
        )


@register_layout(TensorCoreTiledLayout)
class TensorCoreTiledAQTTensorImpl(AQTTensorImpl):
    """
    TensorImpl for tensor_core_tiled layout for affine quantized tensor, this is for int4 only,
    used by tinygemm kernels `_weight_int4pack_mm`

    It stores the original tensor of dimension [n][k] (int32 dtype) as packed weight of 4-d tensor of
    dimension: [n / 8][k / (inner_k_tiles * 16)][32][inner_k_tiles / 2]
    (unpacked Tensor shape is n * k)
    where inner_k_tiles is an internal argument for packing function of tensor core tiled layout
    that can affect the performance of the matmul kernel (defaults to 8)

    Note: we also pack scale and zero point together here for tinygemm kernel

    Note: technically tensor core tiled layout should be the layout for the underlying packed weight
    (int Tensor) but since the scale and zero_point are also packed into the same tensor here which is not used
    in plain layout, we just created a layout for AQT right now, this could be improved if we split out
    int4 aqt into a separate tensor subclass

    fields:
      packed_weight (torch.Tensor): the 4-d packed tensor in a tensor_core_tiled layout
      scale_and_zero (torch.Tensor): the combined scale Tensor used to map between floating point tensor to quantized tensor and zero_point Tensor
    """

    def __new__(
        cls,
        packed_weight: torch.Tensor,
        scale_and_zero: torch.Tensor,
        transposed: bool,
        _layout: Layout,
    ):
        kwargs = {}
        kwargs["device"] = packed_weight.device
        kwargs["layout"] = (
            kwargs.get("layout")
            if kwargs.get("layout", False)
            else packed_weight.layout
        )
        kwargs["dtype"] = packed_weight.dtype
        kwargs["requires_grad"] = False
        shape = packed_weight.shape
        return torch.Tensor._make_wrapper_subclass(cls, shape, **kwargs)  # type: ignore[attr-defined]

    def __init__(
        self,
        packed_weight: torch.Tensor,
        scale_and_zero: torch.Tensor,
        transposed: bool,
        _layout: Layout,
    ):
        self.packed_weight = packed_weight
        self.scale_and_zero = scale_and_zero
        self.transposed = False
        self._layout = _layout

    def __tensor_flatten__(self):
        return ["packed_weight", "scale_and_zero"], [self.transposed, self._layout]

    @classmethod
    def __tensor_unflatten__(
        cls, tensor_data_dict, tensor_attributes, outer_size, outer_stride
    ):
        packed_weight, scale_and_zero = (
            tensor_data_dict["packed_weight"],
            tensor_data_dict["scale_and_zero"],
        )
        (
            transposed,
            _layout,
        ) = tensor_attributes
        return cls(packed_weight, scale_and_zero, transposed, _layout)

    @classmethod
    def from_plain(
        cls,
        int_data: torch.Tensor,
        scale: torch.Tensor,
        zero_point: Optional[torch.Tensor],
        _layout: Layout,
    ):
        assert isinstance(_layout, TensorCoreTiledLayout)

        if TORCH_VERSION_AT_LEAST_2_5:
            int_data = (int_data[::, ::2] << 4 | int_data[::, 1::2]).to(torch.uint8)
            assert (
                int_data.dtype == torch.uint8
            ), "torch.ops.aten._convert_weight_to_int4pack in torch 2.5 expects `uint8` dtype"
        else:
            assert (
                int_data.dtype == torch.int32
            ), "torch.ops.aten._convert_weight_to_int4pack in torch 2.4 expects `int32` dtype"
        packed_weight = torch.ops.aten._convert_weight_to_int4pack(
            int_data, _layout.inner_k_tiles
        )
        scale = scale.reshape(int_data.shape[0], -1)
        zero_point = zero_point.reshape(int_data.shape[0], -1)

        scale_and_zero = pack_tinygemm_scales_and_zeros(scale, zero_point)
        return cls(packed_weight, scale_and_zero, False, _layout)

    def to(self, *args, **kwargs):
        kwargs = self._get_to_kwargs(*args, **kwargs)
        device = kwargs["device"]
        # tensor core tiled layout supports both cpu and cuda but does not support the conversion
        # between these two devices, in the future we should not use the same layout for
        # cpu and cuda device: https://github.com/pytorch/ao/issues/1117
        if not is_device(torch.device(self.device).type, device):
            raise ValueError(
                f"TensorCoreTiledAQTTensorImpl does not support conversion from {self.device} to {device}"
            )
        return self.__class__(
            self.packed_weight.to(device),
            self.scale_and_zero.to(device),
            self.transposed,
            self._layout,
        )

    def _apply_fn_to_data(self, fn):
        # self.packed_weight = fn(self.packed_weight)
        # self.scale_and_zero = fn(self.scale_and_zero)
        # return self
        return self.__class__(
            fn(self.packed_weight),
            fn(self.scale_and_zero),
            self.transposed,
            self._layout,
        )

    @classmethod
    def __torch_dispatch__(cls, func, types, args, kwargs):
        kwargs = {} if kwargs is None else kwargs

        if func is aten.detach.default:
            return return_and_correct_aliasing(
                func, args, kwargs, args[0]._apply_fn_to_data(torch.detach)
            )

        if func is aten.clone.default:
            return return_and_correct_aliasing(
                func, args, kwargs, args[0]._apply_fn_to_data(torch.clone)
            )

        if func is aten.t.default:
            """we don't need to repack the weight and just rely on external
            shape being changed and record the status of transpose/no-transpose
            """
            transposed = TensorCoreTiledAQTTensorImpl(
                args[0].packed_weight,
                args[0].scale_and_zero,
                not args[0].transposed,
                args[0]._layout,
            )
            return return_and_correct_aliasing(func, args, kwargs, transposed)

        if func is aten.slice.Tensor:
            self, dim, start, end, step = fill_defaults(args, 5, [0, None, None, 1])
            if dim == 0:
                int_data, scale, zero_point = self.get_plain()
                int_data = aten.slice.Tensor(int_data, dim, start, end, step)
                # this is to handle padding
                int_data = self._layout.post_process(int_data)
                sliced = self.from_plain(int_data, scale, zero_point, self._layout)
                return return_and_correct_aliasing(func, args, kwargs, sliced)
            elif dim == 1:
                int_data, scale, zero_point = self.get_plain()
                assert step == 1, "Only step == 1 is supported in slicing right now"
                data_len = int_data.shape[dim]
                scale_len = scale.shape[dim]
                ratio = data_len / scale_len
                start_scale = int(start / ratio)
                end_scale = int(end / ratio)

                int_data = aten.slice.Tensor(int_data, dim, start, end, step)
                # this is to handle padding
                int_data = self._layout.post_process(int_data)
                scale = aten.slice.Tensor(scale, dim, start_scale, end_scale, step)
                zero_point = aten.slice.Tensor(
                    zero_point, dim, start_scale, end_scale, step
                )
                sliced = self.from_plain(int_data, scale, zero_point, self._layout)
                return sliced
            else:
                raise NotImplementedError(
                    f"TensorCoreTiledAQTTensorImpl dispatch: attempting to run {func}, with dim={dim}, that is not supported"
                )

        raise NotImplementedError(
            f"TensorCoreTiledAQTTensorImpl dispatch: attempting to run {func}, this is not supported"
        )

    __torch_function__ = torch._C._disabled_torch_function_impl

    def get_plain(self) -> Tuple[torch.Tensor, torch.Tensor, torch.Tensor]:
        from torchao.quantization.quant_primitives import (
            ZeroPointDomain,
            quantize_affine,
        )
        from torchao.quantization.utils import unpack_tinygemm_scales_and_zeros

        scale, zero = unpack_tinygemm_scales_and_zeros(self.scale_and_zero)

        cur_shape = self.shape
        assert len(cur_shape) == 4
        inner_k_tiles = cur_shape[-1] * 2
        original_shape = (cur_shape[0] * 8, cur_shape[1] * (inner_k_tiles * 16))
        eye_shape = original_shape[1]
        groupsize = int(original_shape[1] / scale.shape[-2])
        block_size = (1, groupsize)
        device = self.device
        original_dtype = torch.bfloat16
        target_dtype = torch.int32
        quant_min = 0
        quant_max = 15
        zero_point_domain = ZeroPointDomain.FLOAT
        assert len(block_size) == 2 and block_size[0] == 1
        dequantized = torch.ops.aten._weight_int4pack_mm(
            torch.eye(eye_shape, device=device, dtype=original_dtype),
            self.packed_weight,
            groupsize,
            self.scale_and_zero,
        )
        dequantized = dequantized.t().contiguous()
        # TODO: move this to `unpack_tinygemm_scales_and_zeros`?
        scale = scale.reshape(scale.shape[:-1]).contiguous()
        zero = zero.reshape(zero.shape[:-1]).contiguous()
        int_data = quantize_affine(
            dequantized,
            block_size,
            scale,
            zero,
            target_dtype,
            quant_min,
            quant_max,
            zero_point_domain,
        )
        return int_data, scale, zero

    def get_layout(self) -> Layout:
        return self._layout


>>>>>>> 5effac57
#####################################################
# torch functional and aten operator implementation #
#####################################################

<<<<<<< HEAD
=======

def _aqt_is_int8(aqt):
    """Check if an AffineQuantizedTensor is int8 quantized Tensor"""
    return (
        aqt.tensor_impl.dtype == torch.int8
        and (aqt.quant_min is None or aqt.quant_min == -128)
        and (aqt.quant_max is None or aqt.quant_max == 127)
    )


def _aqt_is_int8_reduced_range(aqt):
    return (
        aqt.tensor_impl.dtype == torch.int8
        and aqt.quant_min == -127
        and (aqt.quant_max is None or aqt.quant_max == 127)
    )


def _aqt_is_tensor_core_tile_uint4(aqt):
    """Check if an AffineQuantizedTensor is uint4 quantized Tensor"""
    # TODO: use torch.uint4
    return (
        aqt.tensor_impl.dtype == torch.int32
        and aqt.quant_min == 0
        and aqt.quant_max == 15
    )


implements = AffineQuantizedTensor.implements

# following are a list of (dispatch_condition, implementation) functions that takes the following args:
# input_tensor: dimension is (M1, M2, ..., in_features)
# weight_tensor: dimension is (out_features, in_features)
# bias: dimension is (out_features,)
# so that these can be shared by F.linear, aten.mm, aten.addmm dispatches


def _linear_int8_act_int8_weight_check(input_tensor, weight_tensor, bias):
    return (
        isinstance(input_tensor, AffineQuantizedTensor)
        and _aqt_is_int8_reduced_range(input_tensor)
        and isinstance(weight_tensor, AffineQuantizedTensor)
        and input_tensor.dtype == weight_tensor.dtype
        and isinstance(input_tensor._layout, PlainLayout)
        and isinstance(weight_tensor._layout, PlainLayout)
    )


def _linear_int8_act_int8_weight_impl(input_tensor, weight_tensor, bias):
    #
    # 1. do the matrix form of dot(X_i, W_j)
    #
    #
    # 2. rescale the output
    #
    # in cases with large matrices, y_dot_int32 can grow sufficiently
    # large that y_dot_int32 * a float16 scale is greater than the maximum
    # value of a float 16, (which results in a value of inf even if multiplying
    # by the other scale would bring it within the expected range)

    x_vals_int8 = input_tensor.tensor_impl.int_data
    x_scales = input_tensor.tensor_impl.scale
    w_vals_int8_t = weight_tensor.tensor_impl.int_data.contiguous().t()
    w_scales = weight_tensor.tensor_impl.scale
    tmp = x_vals_int8.reshape(-1, x_vals_int8.shape[-1])
    x_scales_dtype = x_scales.dtype
    # Cast fp16 scale to float to avoid overflow in int_scaled_matmul
    intermediate_dtype = torch.float if x_scales_dtype == torch.half else x_scales_dtype
    y_dot_scaled = int_scaled_matmul(
        tmp, w_vals_int8_t, x_scales.reshape(-1, 1).to(intermediate_dtype)
    )
    y_dot_scaled = y_dot_scaled.to(x_scales_dtype)

    y = (y_dot_scaled * w_scales).reshape(
        *x_vals_int8.shape[:-1], y_dot_scaled.shape[-1]
    )

    # can downcast only at the very end
    output_dtype = input_tensor.dtype
    y = y.to(output_dtype)
    if bias is not None:
        y = y + bias
    return y


def _linear_int8_act_int8_weight_semi_structured_sparse_check(
    input_tensor, weight_tensor, bias
):
    return (
        isinstance(input_tensor, AffineQuantizedTensor)
        and _aqt_is_int8_reduced_range(input_tensor)
        and isinstance(weight_tensor, AffineQuantizedTensor)
        and weight_tensor.is_cuda
        and input_tensor.dtype == weight_tensor.dtype
        and isinstance(input_tensor._layout, PlainLayout)
        and isinstance(weight_tensor._layout, SemiSparseLayout)
    )


def _linear_int8_act_int8_weight_semi_structured_sparse_impl(
    input_tensor, weight_tensor, bias
):
    x_vals_int8 = input_tensor.tensor_impl.int_data
    x_scales = input_tensor.tensor_impl.scale
    w_vals_int8 = weight_tensor.tensor_impl.int_data
    w_scales = weight_tensor.tensor_impl.scale
    tmp = x_vals_int8.reshape(-1, x_vals_int8.shape[-1])
    # we fuse one of the scalar matrix multiplications (w_scales) into the sparse mm
    y_dot_bf16_w_scales_fused = torch._cslt_sparse_mm(
        w_vals_int8,
        tmp.t(),
        alpha=w_scales.to(torch.float32),
        out_dtype=torch.bfloat16,
    ).t()
    y = (y_dot_bf16_w_scales_fused * x_scales.reshape(-1, 1)).reshape(
        *x_vals_int8.shape[:-1], y_dot_bf16_w_scales_fused.shape[-1]
    )
    output_dtype = input_tensor.dtype
    # TODO: waiting for jesse's test/fix
    y = y.to(output_dtype).contiguous()
    if bias is not None:
        y += bias
    return y


def _linear_int8_act_int8_weight_block_sparse_check(input_tensor, weight_tensor, bias):
    return (
        isinstance(input_tensor, AffineQuantizedTensor)
        and _aqt_is_int8_reduced_range(input_tensor)
        and isinstance(weight_tensor, AffineQuantizedTensor)
        and weight_tensor.is_cuda
        and input_tensor.dtype == weight_tensor.dtype
        and isinstance(input_tensor._layout, PlainLayout)
        and isinstance(weight_tensor._layout, BlockSparseLayout)
    )


def _linear_int8_act_int8_weight_block_sparse_impl(input_tensor, weight_tensor, bias):
    x_vals_int8 = input_tensor.tensor_impl.int_data
    x_scales = input_tensor.tensor_impl.scale
    w_vals = weight_tensor.tensor_impl
    w_scales = weight_tensor.tensor_impl.scale
    tmp = x_vals_int8.reshape(-1, x_vals_int8.shape[-1])
    tmp_t = tmp.t()

    y = torch.ops.blocksparse.int_addmm(
        w_vals.crow_indices(),
        w_vals.col_indices(),
        w_vals.values(),
        tmp_t,
        w_scales,
        x_scales.reshape(-1),
    )
    y_shape = (*x_vals_int8.shape[:-1], w_scales.shape[-1])
    y = y.reshape(*y_shape)

    # can downcast only at the very end
    output_dtype = input_tensor.dtype
    y = y.to(output_dtype)
    if bias is not None:
        y += bias
    return y


def _linear_bf16_act_uint4_weight_check(input_tensor, weight_tensor, bias):
    return (
        # input is native bfloat16 tensor
        not is_traceable_wrapper_subclass(input_tensor)
        and input_tensor.dtype == torch.bfloat16
        and
        # weight is uint4, group quantized tensor_core_tiled tensor impl affine quantized tensor
        isinstance(weight_tensor, AffineQuantizedTensor)
        and _aqt_is_tensor_core_tile_uint4(weight_tensor)
        and weight_tensor.dtype == torch.bfloat16
        and len(weight_tensor.shape) == 2
        and weight_tensor.zero_point_domain == ZeroPointDomain.FLOAT
        and isinstance(weight_tensor._layout, TensorCoreTiledLayout)
    )


def _linear_bf16_act_uint4_weight_impl(input_tensor, weight_tensor, bias):
    assert (
        weight_tensor.block_size[0] == 1
    ), f"Requires groupwise quantization, got block_size: {weight_tensor.block_size}"
    assert input_tensor.shape[-1] == weight_tensor.shape[1], (
        f"need input_tensor shape: {input_tensor.shape} final"
        f"dim to match weight_tensor shape: {weight_tensor.shape} second dim "
    )

    # TODO: check groupsize quantization
    # avoid circular dep, TODO: move this to a common util.py
    act_mat = input_tensor
    # weight is packed from padded (out_features, in_features) weight tensor
    # (same dimension requirement as F.linear weight)
    packed_weight = weight_tensor.tensor_impl.packed_weight
    scale_and_zero = weight_tensor.tensor_impl.scale_and_zero

    orig_act_size = act_mat.size()
    orig_dtype = act_mat.dtype

    # reshape and pad activation
    act_mat = act_mat.reshape(-1, act_mat.shape[-1]).to(torch.bfloat16)
    pad_size = find_multiple(act_mat.shape[-1], 1024)
    act_mat = torch.nn.functional.pad(act_mat, (0, pad_size - act_mat.shape[-1]))

    # groupwise int4 quantization
    groupsize = weight_tensor.block_size[1]
    y = torch.ops.aten._weight_int4pack_mm(
        act_mat.contiguous(), packed_weight, groupsize, scale_and_zero
    )

    # remove out_feature padding
    orig_out_features = weight_tensor.shape[-2]
    y = y[:, :orig_out_features]
    y = y.reshape(*orig_act_size[:-1], orig_out_features)

    if bias is not None:
        y += bias
    return y.to(orig_dtype)


def _linear_fp_act_int8_weight_check(input_tensor, weight_tensor, bias):
    return (
        # input is native float tensor
        not is_traceable_wrapper_subclass(input_tensor)
        and input_tensor.is_floating_point()
        and
        # weight is int8 per channel quantized affine quantized tensor
        isinstance(weight_tensor, AffineQuantizedTensor)
        and _aqt_is_int8(weight_tensor)
        and len(weight_tensor.shape) == 2
        and len(weight_tensor.block_size) == 2
        and weight_tensor.block_size[0] == 1
        and weight_tensor.block_size[1] == weight_tensor.shape[1]
        and weight_tensor.zero_point_domain == ZeroPointDomain.INT
        and isinstance(weight_tensor._layout, PlainLayout)
    )


def _linear_fp_act_int8_weight_impl(input_tensor, weight_tensor, bias):
    # TODO: enable cpu and mps efficient path
    # is_cpu and is_mps only, some issue with is_contiguous() currently
    # return torch.ops.aten._weight_int8pack_mm(input_tensor.contiguous(), w_vals_int8_t, weight_tensor.tensor_impl.scale)

    # per channel int8 weight only quantizated mm
    w_vals_int8_t = weight_tensor.tensor_impl.int_data.t()
    scale = weight_tensor.tensor_impl.scale
    m = torch.mm(
        input_tensor.reshape(-1, input_tensor.shape[-1]),
        w_vals_int8_t.to(input_tensor.dtype),
    )
    y = m * scale.to(m.dtype)
    y = y.reshape(*input_tensor.shape[:-1], y.shape[-1])
    if bias is not None:
        y += bias.to(m.dtype)
    return y


def _linear_f16_bf16_act_floatx_weight_check(input_tensor, weight_tensor, bias):
    from torchao.dtypes.floatx import FloatxTensorCoreLayout

    return (
        # input is native float32 tensor
        not is_traceable_wrapper_subclass(input_tensor)
        and input_tensor.is_floating_point()
        and input_tensor.dtype in (torch.float16, torch.bfloat16)
        and
        # weight is floatx Tensor
        isinstance(weight_tensor, AffineQuantizedTensor)
        and isinstance(weight_tensor._layout, FloatxTensorCoreLayout)
        and (
            # weight is using fp6 quantization
            (weight_tensor._layout.ebits == 3 and weight_tensor._layout.mbits == 2)
            or (weight_tensor._layout.ebits == 2 and weight_tensor._layout.mbits == 3)
            or
            # weight is using fp5 quantization
            (weight_tensor._layout.ebits == 2 and weight_tensor._layout.mbits == 2)
            or (weight_tensor._layout.ebits == 3 and weight_tensor._layout.mbits == 1)
        )
    )


def _linear_f16_bf16_act_floatx_weight_impl(input_tensor, weight_tensor, bias):
    from torchao.dtypes.floatx import _SPLIT_K_MAP
    from torchao.ops import quant_llm_linear

    act = input_tensor
    weight = weight_tensor

    out_dim, in_dim = weight.shape
    act_reshaped = act.view(-1, in_dim)

    # https://github.com/microsoft/DeepSpeed/blob/3a3a6db3332e339cc9fd94efd4982f6d60635a3d/deepspeed/inference/v2/kernels/core_ops/cuda_linear/cuda_linear.py
    bsize = act_reshaped.shape[0]
    splitK = _SPLIT_K_MAP[(bsize - 1) // 64].get(out_dim, 1) if bsize <= 768 else 1

    out = quant_llm_linear(
        weight._layout.ebits,
        weight._layout.mbits,
        act_reshaped,
        weight.tensor_impl.packed_floatx_data,
        weight.tensor_impl.scale,
        splitK=splitK,
    )

    if bias is not None:
        out += bias

    return out.view(*act.shape[:-1], out_dim).to(act.dtype)


def _linear_fp8_act_fp8_weight_check(
    input_tensor: Union[torch.Tensor, AffineQuantizedTensor],
    weight_tensor: Union[torch.Tensor, AffineQuantizedTensor],
    bias: Optional[torch.Tensor],
) -> bool:
    def check_aqt(aqt: Union[torch.Tensor, AffineQuantizedTensor]) -> bool:
        return (
            isinstance(aqt, AffineQuantizedTensor)
            and isinstance(aqt._layout, Float8Layout)
            and aqt.tensor_impl.dtype in [torch.float8_e4m3fn, torch.float8_e5m2]
            and (aqt.shape == aqt.block_size or _is_rowwise_scaled(aqt))
        )

    return check_aqt(input_tensor) and check_aqt(weight_tensor)


def preprocess_scale(input_scale: torch.Tensor, input_shape: Tuple[int]):
    """Ensures input tensor is correctly formated for _scaled_mm"""
    input_scale = input_scale.unsqueeze(-1)

    if input_scale.dim() > 2:
        input_scale = input_scale.reshape(-1, input_scale.shape[-1])

    return input_scale


def _linear_fp8_act_fp8_weight_impl(
    input_tensor: AffineQuantizedTensor,
    weight_tensor: AffineQuantizedTensor,
    bias: Optional[torch.Tensor],
):
    """Implements matmul between FP8 input and FP8 weight with compute using _scaled_mm"""
    scaled_mm_config = weight_tensor._layout.mm_config
    out_shape = get_out_shape(input_tensor.shape, weight_tensor.shape)

    # Weight tensor preprocessing
    w_tensor_impl = weight_tensor.tensor_impl
    assert not w_tensor_impl.transposed, "Weight tensor must be contiguous"
    w_data = w_tensor_impl.float8_data
    w_scale = w_tensor_impl.scale

    # Input tensor preprocessing
    inpt_data = input_tensor.tensor_impl.float8_data
    input_scale = input_tensor.tensor_impl.scale
    # Handle case where input tensor is more than 2D
    inpt_data = inpt_data.reshape(-1, inpt_data.shape[-1])

    # Handle rowwise case
    if _is_rowwise_scaled(weight_tensor):
        assert _is_rowwise_scaled(
            input_tensor
        ), "Input tensor must be rowwise block size"
        w_scale = w_scale.unsqueeze(-1).T
        input_scale = preprocess_scale(input_scale, input_tensor.shape)

    # Preprocess data
    inpt_data, w_data = preprocess_data(inpt_data, w_data.T, scaled_mm_config)

    # Perform the computation
    return addmm_float8_unwrapped_inference(
        inpt_data,
        input_scale,
        w_data,
        w_scale,
        output_dtype=input_tensor.dtype,
        bias=bias,
        use_fast_accum=scaled_mm_config.use_fast_accum,
    ).reshape(out_shape)


def _linear_fp_act_fp8_weight_check(
    input_tensor: Union[torch.Tensor, AffineQuantizedTensor],
    weight_tensor: Union[torch.Tensor, AffineQuantizedTensor],
    bias: Optional[torch.Tensor],
) -> bool:
    return (
        # input is native float tensor
        not is_traceable_wrapper_subclass(input_tensor)
        and input_tensor.is_floating_point()
        and
        # weight is float8 quantized affine quantized tensor
        isinstance(weight_tensor, AffineQuantizedTensor)
        and isinstance(weight_tensor._layout, Float8Layout)
        and weight_tensor.tensor_impl.dtype in [torch.float8_e4m3fn, torch.float8_e5m2]
        and (
            weight_tensor.shape == weight_tensor.block_size
            or _is_rowwise_scaled(weight_tensor)
        )
    )


def _linear_fp_act_fp8_weight_impl(
    input_tensor: torch.Tensor,
    weight_tensor: AffineQuantizedTensor,
    bias: Optional[torch.Tensor],
):
    return torch.nn.functional.linear(input_tensor, weight_tensor.dequantize(), bias)


def _linear_fp_act_int4_weight_sparse_marlin_check(input_tensor, weight_tensor, bias):
    return (
        isinstance(weight_tensor, AffineQuantizedTensor)
        and _aqt_is_tensor_core_tile_uint4(weight_tensor)
        and input_tensor.dtype == torch.float16
        and len(weight_tensor.shape) == 2
        and weight_tensor.zero_point_domain == ZeroPointDomain.INT
        and isinstance(weight_tensor._layout, MarlinSparseLayout)
    )


def _linear_fp_act_int4_weight_sparse_marlin_impl(input_tensor, weight_tensor, bias):
    from torchao.ops import marlin_24_gemm
    from torchao.sparsity.marlin import marlin_24_workspace

    assert isinstance(weight_tensor, AffineQuantizedTensor)

    sparse_w_int4 = weight_tensor.tensor_impl.int_data
    scale = weight_tensor.tensor_impl.scale
    meta = weight_tensor.tensor_impl.meta
    original_shape = weight_tensor.tensor_impl.original_shape
    num_bits = weight_tensor.tensor_impl.num_bits

    # Folds batch dimension into the first dimension
    input_2d = input_tensor.view(-1, input_tensor.shape[-1])

    size_m = input_2d.shape[0]
    size_n = scale.shape[1]
    size_k = input_2d.shape[1]
    workspace_24 = marlin_24_workspace(original_shape[1])

    out = marlin_24_gemm(
        input_2d,
        sparse_w_int4,
        meta,
        scale,
        workspace_24,
        num_bits,
        size_m,
        size_n,
        size_k,
    )

    # Unfold the batch dimension
    out = out.reshape(input_tensor.shape[:-1] + (scale.shape[1],))

    if bias is not None:
        out += bias.to(out.dtype)
    return out


def _linear_int8_act_int4_weight_marlin_qqq_check(input_tensor, weight_tensor, bias):
    return (
        isinstance(input_tensor, AffineQuantizedTensor)
        and _aqt_is_int8_reduced_range(input_tensor)
        and input_tensor.dtype == torch.float16
        and input_tensor.tensor_impl.scale.dtype == torch.float32
        and len(input_tensor.tensor_impl.scale.shape) == len(input_tensor.shape) - 1
        and isinstance(weight_tensor, AffineQuantizedTensor)
        and weight_tensor.tensor_impl.dtype == torch.int32
        and len(weight_tensor.shape) == 2
        and isinstance(weight_tensor._layout, MarlinQQQLayout)
    )


def _linear_int8_act_int4_weight_marlin_qqq_impl(input_tensor, weight_tensor, bias):
    from torchao.ops import marlin_qqq_gemm
    from torchao.quantization.marlin_qqq import marlin_qqq_workspace

    assert isinstance(input_tensor, AffineQuantizedTensor)
    assert isinstance(weight_tensor, AffineQuantizedTensor)

    input = input_tensor.tensor_impl.int_data
    input_scale = input_tensor.tensor_impl.scale

    w_int4 = weight_tensor.tensor_impl.int_data
    s_group = weight_tensor.tensor_impl.s_group
    s_channel = weight_tensor.tensor_impl.s_channel
    original_shape = weight_tensor.tensor_impl.original_shape

    # Folds batch dimension into the first dimension
    input_2d = input.view(-1, input.shape[-1])
    input_scale = input_scale.view(1, -1)

    size_m = input_2d.shape[0]
    size_n = s_channel.shape[1]
    size_k = input_2d.shape[1]
    workspace_qqq = marlin_qqq_workspace(original_shape[1])

    out = marlin_qqq_gemm(
        input_2d,
        w_int4,
        input_scale,
        s_channel,
        s_group,
        workspace_qqq,
        size_m,
        size_n,
        size_k,
    )

    # Unfold the batch dimension
    out = out.reshape(input.shape[:-1] + (s_channel.shape[1],))

    if bias is not None:
        out += bias.to(out.dtype)
    return out


def _register_aqt_quantized_linear_dispatches():
    for dispatch_condition, impl in [
        (_linear_int8_act_int8_weight_check, _linear_int8_act_int8_weight_impl),
        (
            _linear_int8_act_int8_weight_semi_structured_sparse_check,
            _linear_int8_act_int8_weight_semi_structured_sparse_impl,
        ),
        (
            _linear_int8_act_int8_weight_block_sparse_check,
            _linear_int8_act_int8_weight_block_sparse_impl,
        ),
        (_linear_fp8_act_fp8_weight_check, _linear_fp8_act_fp8_weight_impl),
        (_linear_fp_act_fp8_weight_check, _linear_fp_act_fp8_weight_impl),
        (_linear_bf16_act_uint4_weight_check, _linear_bf16_act_uint4_weight_impl),
        (_linear_fp_act_int8_weight_check, _linear_fp_act_int8_weight_impl),
        (
            _linear_f16_bf16_act_floatx_weight_check,
            _linear_f16_bf16_act_floatx_weight_impl,
        ),
        (
            _linear_fp_act_int4_weight_sparse_marlin_check,
            _linear_fp_act_int4_weight_sparse_marlin_impl,
        ),
        (
            _linear_int8_act_int4_weight_marlin_qqq_check,
            _linear_int8_act_int4_weight_marlin_qqq_impl,
        ),
    ]:
        register_aqt_quantized_linear_dispatch(dispatch_condition, impl)


_register_aqt_quantized_linear_dispatches()


@implements([torch.nn.functional.linear, aten.linear.default])
def _(func, types, args, kwargs):
    input_tensor, weight_tensor, bias = (
        args[0],
        args[1],
        args[2] if len(args) > 2 else None,
    )
    if not input_tensor.is_floating_point():
        raise NotImplementedError(
            f"{func} is not implemented for non floating point input"
        )

    # using try/except here so that we can have a general fallback when input_tensor/weight_tensor
    # is not picked up by any of the dispatch paths in `_quantized_linear_op`, this allows us to
    # make the branches easier to understand in `_quantized_linear_op`
    try:
        return weight_tensor._quantized_linear_op(input_tensor, weight_tensor, bias)
    except QuantizedLinearNotImplementedError as e:
        # fallback path is only called when user did not specify a specfic quantized linear implementation with `_layout.quantized_linear_impl`
        if (
            isinstance(weight_tensor, AffineQuantizedTensor)
            and hasattr(weight_tensor._layout, "quantized_linear_impl")
            and weight_tensor._layout.quantized_linear_impl is not None
        ):
            raise e

        if isinstance(input_tensor, AffineQuantizedTensor):
            input_tensor = input_tensor.dequantize()
        if isinstance(weight_tensor, AffineQuantizedTensor):
            weight_tensor = weight_tensor.dequantize()
        return torch.nn.functional.linear(input_tensor, weight_tensor, bias)


@implements(torch.nn.functional.embedding)
def _(func, types, args, kwargs):
    # new_arg1 = args[1].dequantize()
    # return torch.nn.embedding(args[0], new_arg1, *args[2:], **kwargs)
    assert isinstance(
        args[1].tensor_impl, PlainAQTTensorImpl
    ), f"embedding only works with PlainAQTTensorImpl but got {type(args[1].tensor_impl)}"
    assert (
        kwargs["padding_idx"] is None
        and kwargs["max_norm"] is None
        and not kwargs["scale_grad_by_freq"]
        and not kwargs["sparse"]
        and kwargs["norm_type"] == 2.0
    )
    idx = args[0]
    int_data, scale, zero_point = args[1].tensor_impl.get_plain()

    sliced_data, sliced_scale, sliced_zero_point = (
        int_data[idx],
        scale[idx],
        zero_point[idx],
    )
    # Block size is expecting 2 dimensions [1, group size] but
    # batchsize or other dims gets added to sliced_data, sliced_scale and sliced_zero_point so
    # we need to increase block size to correct dim
    new_blocks = idx.dim() - 1
    return dequantize_affine(
        sliced_data,
        new_blocks * [1] + list(args[1].block_size),
        sliced_scale,
        sliced_zero_point,
        sliced_data.dtype,
        args[1].quant_min,
        args[1].quant_max,
        args[1].zero_point_domain,
        output_dtype=sliced_scale.dtype,
    )


@implements(aten.addmm.default)
def _(func, types, args, kwargs):
    input_tensor, weight_tensor, bias = (
        args[1],
        args[2],
        args[0],
    )
    if not input_tensor.is_floating_point():
        raise NotImplementedError(
            f"{func} is not implemented for non floating point input"
        )

    # using try/except here so that we can have a general fallback when input_tensor/weight_tensor
    # is not picked up by any of the dispatch paths in `_quantized_linear_op`, this allows us to
    # make the branches easier to understand in `_quantized_linear_op`
    try:
        weight_tensor = weight_tensor.t()
        return weight_tensor._quantized_linear_op(input_tensor, weight_tensor, bias)
    except QuantizedLinearNotImplementedError as e:
        # fallback path is only called when user did not specify a specfic quantized linear implementation with `_layout.quantized_linear_impl`
        if (
            isinstance(weight_tensor, AffineQuantizedTensor)
            and hasattr(weight_tensor._layout, "quantized_linear_impl")
            and weight_tensor._layout.quantized_linear_impl is not None
        ):
            raise e

        if isinstance(input_tensor, AffineQuantizedTensor):
            input_tensor = input_tensor.dequantize()
        if isinstance(weight_tensor, AffineQuantizedTensor):
            weight_tensor = weight_tensor.dequantize()
        return func(bias, input_tensor, weight_tensor)


@implements(aten.mm.default)
def _(func, types, args, kwargs):
    input_tensor, weight_tensor, bias = (args[0], args[1], None)
    if not input_tensor.is_floating_point():
        raise NotImplementedError(
            f"{func} is not implemented for non floating point input"
        )

    try:
        weight_tensor = weight_tensor.t()
        return weight_tensor._quantized_linear_op(input_tensor, weight_tensor, bias)
    except QuantizedLinearNotImplementedError as e:
        # fallback path is only called when user did not specify a specfic quantized linear implementation with `_layout.quantized_linear_impl`
        if (
            isinstance(weight_tensor, AffineQuantizedTensor)
            and hasattr(weight_tensor._layout, "quantized_linear_impl")
            and weight_tensor._layout.quantized_linear_impl is not None
        ):
            raise e

        if isinstance(input_tensor, AffineQuantizedTensor):
            input_tensor = input_tensor.dequantize()
        if isinstance(weight_tensor, AffineQuantizedTensor):
            weight_tensor = weight_tensor.dequantize()
        return func(input_tensor, weight_tensor)


@implements(aten.detach.default)
def _(func, types, args, kwargs):
    return return_and_correct_aliasing(
        func, args, kwargs, args[0]._apply_fn_to_data(torch.detach)
    )


@implements(aten.clone.default)
def _(func, types, args, kwargs):
    return return_and_correct_aliasing(
        func, args, kwargs, args[0]._apply_fn_to_data(torch.clone)
    )


@implements(aten._to_copy.default)
def _(func, types, args, kwargs):
    return return_and_correct_aliasing(
        func,
        args,
        kwargs,
        args[0].to(*args[1:], **kwargs)._apply_fn_to_data(torch.clone),
    )


@implements(aten.t.default)
def _(func, types, args, kwargs):
    block_size = args[0].block_size
    assert len(block_size) == 2
    transposed_block_size = (block_size[1], block_size[0])
    tensor = args[0]
    shape = tensor.shape[::-1]
    new = tensor.__class__(
        tensor.tensor_impl.t(),
        transposed_block_size,
        shape,
        tensor.quant_min,
        tensor.quant_max,
        tensor.zero_point_domain,
        dtype=tensor.dtype,
        strides=tensor.stride(),
    )
    return return_and_correct_aliasing(func, args, kwargs, new)


@implements(aten.slice.Tensor)
def _(func, types, args, kwargs):
    self, dim, start, end, step = fill_defaults(args, 5, [0, None, None, 1])
    assert step == 1
    assert dim == 0 or dim == 1, f"Only dim==0 or 1 are supported, got: {dim}"
    if end >= self.shape[dim]:
        end = self.shape[dim]
    shape = list(self.shape)
    shape[dim] = end - start
    block_size = self.block_size
    assert (
        len(block_size) == 2
    ), f"Slice only works for 2d block_size right now, got: {block_size}"
    # with slice, some shape dimension might be smaller than block_size dimension, so
    # we need to make sure there is no overflow
    block_size = (min(shape[0], block_size[0]), min(shape[1], block_size[1]))
    new = self.__class__(
        aten.slice.Tensor(self.tensor_impl, dim, start, end, step),
        block_size,
        shape,
        self.quant_min,
        self.quant_max,
        self.zero_point_domain,
        dtype=self.dtype,
        strides=self.stride(),
    )
    return return_and_correct_aliasing(func, args, kwargs, new)


# this is needed for DTensor.from_local() and for flattening tensor
@implements(aten.view.default)
def _(func, types, args, kwargs):
    self, shape = args

    if tuple(self.shape) == tuple(shape):
        return self.__class__(
            self.tensor_impl,
            self.block_size,
            self.shape,
            self.quant_min,
            self.quant_max,
            self.zero_point_domain,
            dtype=self.dtype,
            strides=self.stride(),
        )

    if len(shape) == 1 and shape[0] == -1:
        assert len(self.block_size) == 2 and self.block_size[0] == 1
        block_size = (self.block_size[1],)
        return self.__class__(
            self.tensor_impl,
            block_size,
            (self.numel(),),
            self.quant_min,
            self.quant_max,
            self.zero_point_domain,
            dtype=self.dtype,
            strides=self.stride(),
        )

    raise ValueError(
        f"{self.__class__.__name__} only supports .view() with same shape or shape=[-1]"
    )


>>>>>>> 5effac57
to_affine_quantized_intx = AffineQuantizedTensor.from_hp_to_intx
to_affine_quantized_intx_static = AffineQuantizedTensor.from_hp_to_intx_static
to_affine_quantized_floatx = AffineQuantizedTensor.from_hp_to_floatx
to_affine_quantized_floatx_static = AffineQuantizedTensor.from_hp_to_floatx_static
# experimental will be merged in to floatx
to_affine_quantized_fpx = AffineQuantizedTensor.from_hp_to_fpx
to_marlinqqq_quantized_intx = MarlinQQQTensor.from_hp_to_intx

if TORCH_VERSION_AT_LEAST_2_5:
    # Allow a model with AffineQuantizedTensor weights to be loaded with `weights_only=True`
    torch.serialization.add_safe_globals([AffineQuantizedTensor])<|MERGE_RESOLUTION|>--- conflicted
+++ resolved
@@ -475,7 +475,7 @@
         quant_min: Optional[int] = None,
         quant_max: Optional[int] = None,
         zero_point_domain: Optional[ZeroPointDomain] = ZeroPointDomain.INT,
-        _layout: Layout = None,
+        _layout: Optional[Layout] = None,
     ):
         original_shape = input_float.shape
         input_float = _layout.pre_process(input_float)
@@ -504,2074 +504,6 @@
 register_layout = AffineQuantizedTensor.register_layout
 get_tensor_impl_constructor = AffineQuantizedTensor.get_tensor_impl_constructor
 
-<<<<<<< HEAD
-=======
-
-@dataclass(frozen=True)
-class SemiSparseLayout(Layout):
-    def pre_process(self, input: torch.Tensor) -> torch.Tensor:
-        # prune to 2:4 if not already
-        temp = input.detach()
-        pruning_inds = temp.abs().view(-1, 4).argsort(dim=1)[:, :2]
-        temp.view(-1, 4).scatter_(1, pruning_inds, value=0)
-        return temp
-
-
-@dataclass(frozen=True)
-class BlockSparseLayout(Layout):
-    blocksize: int = 64
-
-
-@dataclass(frozen=True)
-class TensorCoreTiledLayout(Layout):
-    """
-    inner_k_tiles is an internal argument for packing function of tensor core tiled layout
-    that can affect the performance of the matmul kernel
-    """
-
-    inner_k_tiles: int = 8
-
-    def pre_process(self, input: torch.Tensor) -> torch.Tensor:
-        orig_out_features, orig_in_features = input.shape
-        in_features = find_multiple(orig_in_features, 1024)
-        out_features = find_multiple(orig_out_features, 8)
-        input = torch.nn.functional.pad(
-            input,
-            (0, in_features - orig_in_features, 0, out_features - orig_out_features),
-        )
-        return input
-
-    def pre_process_static(
-        self,
-        input: torch.Tensor,
-        scale: torch.Tensor,
-        zero_point: torch.Tensor,
-        block_size: Tuple[int, ...],
-    ) -> Tuple[torch.Tensor, torch.Tensor, torch.Tensor]:
-        input = self.pre_process(input)
-        orig_qparam_shape = scale.shape
-        new_qparam_shape, reduction_dims = _get_reduction_params(
-            block_size, input.size()
-        )
-        for dim in reduction_dims:
-            new_qparam_shape.pop(dim)
-        change_in_qparam_shape = [
-            new_dim_size - orig_dim_size
-            for new_dim_size, orig_dim_size in zip(new_qparam_shape, orig_qparam_shape)
-        ]
-        padding_changes = []
-        for dim_change in change_in_qparam_shape:
-            padding_changes = [0, dim_change] + padding_changes
-        scale = torch.nn.functional.pad(scale, padding_changes)
-        zero_point = torch.nn.functional.pad(zero_point, padding_changes)
-        return input, scale, zero_point
-
-    def post_process(self, input: torch.Tensor) -> torch.Tensor:
-        orig_out_features, orig_in_features = input.shape
-        in_features = find_multiple(orig_in_features, 1024)
-        out_features = find_multiple(orig_out_features, 8)
-        input = torch.nn.functional.pad(
-            input,
-            (0, in_features - orig_in_features, 0, out_features - orig_out_features),
-        )
-        return input
-
-    def extra_repr(self):
-        return f"inner_k_tiles={self.inner_k_tiles}"
-
-
-@dataclass(frozen=True)
-class Float8Layout(Layout):
-    mm_config: Optional[Float8MMConfig] = None
-
-
-@dataclass(frozen=True)
-class MarlinSparseLayout(Layout):
-    def pre_process(self, input: torch.Tensor) -> torch.Tensor:
-        """Preprocess the input tensor to be in the correct format for the Marlin sparse kernel.
-            - 1º: the input tensor is transposed since the linear layer keeps the weights in a transposed format
-            - 2º: tensor is injected with 2:4 sparsity
-            - 3º: transposes it again because the quantization process will compute the scales for dim=-1
-
-        Args:
-            input (torch.Tensor): the input tensor to preprocess
-
-        Returns:
-            torch.Tensor: the preprocessed tensor
-        """
-        from torchao.sparsity.marlin import inject_24  # avoid circular import
-
-        input_t = input.t()
-        w_24, _ = inject_24(input_t, *input_t.shape)
-        return w_24.t()
-
-
-@dataclass(frozen=True)
-class MarlinQQQLayout(Layout):
-    pass
-
-
-@register_layout(PlainLayout)
-class PlainAQTTensorImpl(AQTTensorImpl):
-    """
-    TensorImpl for plain layout for affine quantized tensor, it stores int_data, scale, zero_point
-    tensors directly as plain tensors.
-
-    fields:
-      int_data (torch.Tensor): the quantized integer data Tensor
-      scale (torch.Tensor): the scale Tensor used to map between floating point tensor to quantized tensor
-      zero_point (torch.Tensor): the zero_point Tensor used to map between floating point tensor to quantized tensor
-    """
-
-    def __new__(
-        cls,
-        int_data: torch.Tensor,
-        scale: torch.Tensor,
-        zero_point: torch.Tensor,
-        _layout: Layout,
-    ):
-        kwargs = {}
-        kwargs["device"] = int_data.device
-        kwargs["layout"] = (
-            kwargs.get("layout") if kwargs.get("layout", False) else int_data.layout
-        )
-        kwargs["dtype"] = int_data.dtype
-        kwargs["requires_grad"] = False
-        shape = int_data.shape
-        return torch.Tensor._make_wrapper_subclass(cls, shape, **kwargs)  # type: ignore[attr-defined]
-
-    def __init__(
-        self,
-        int_data: torch.Tensor,
-        scale: torch.Tensor,
-        zero_point: torch.Tensor,
-        _layout: Layout,
-    ):
-        self.int_data = int_data
-        self.scale = scale
-        self.zero_point = zero_point
-        self._layout = _layout
-
-    def __tensor_flatten__(self):
-        return ["int_data", "scale", "zero_point"], [self._layout]
-
-    @classmethod
-    def __tensor_unflatten__(
-        cls, tensor_data_dict, tensor_attributes, outer_size, outer_stride
-    ):
-        int_data, scale, zero_point = (
-            tensor_data_dict["int_data"],
-            tensor_data_dict["scale"],
-            tensor_data_dict["zero_point"],
-        )
-        (_layout,) = tensor_attributes
-        return cls(int_data, scale, zero_point, _layout)
-
-    def to(self, *args, **kwargs):
-        kwargs = self._get_to_kwargs(*args, **kwargs)
-        return self.__class__(
-            self.int_data.to(kwargs["device"]),
-            self.scale.to(kwargs["device"]),
-            self.zero_point.to(kwargs["device"]),
-            self._layout,
-        )
-
-    def _apply_fn_to_data(self, fn):
-        return self.__class__(
-            fn(self.int_data),
-            fn(self.scale),
-            fn(self.zero_point),
-            self._layout,
-        )
-
-    @classmethod
-    def __torch_dispatch__(cls, func, types, args, kwargs):
-        kwargs = {} if kwargs is None else kwargs
-
-        if func is aten.detach.default:
-            return return_and_correct_aliasing(
-                func, args, kwargs, args[0]._apply_fn_to_data(torch.detach)
-            )
-
-        if func is aten.clone.default:
-            return return_and_correct_aliasing(
-                func, args, kwargs, args[0]._apply_fn_to_data(torch.clone)
-            )
-
-        elif func is aten.t.default:
-            tensor = args[0]
-            new = tensor.__class__(
-                tensor.int_data.t(), tensor.scale, tensor.zero_point, tensor._layout
-            )
-            return return_and_correct_aliasing(func, args, kwargs, new)
-
-        elif func is aten.slice.Tensor:
-            self, dim, start, end, step = fill_defaults(args, 5, [0, None, None, 1])
-            if dim == 0:
-                return return_and_correct_aliasing(
-                    func,
-                    args,
-                    kwargs,
-                    args[0]._apply_fn_to_data(
-                        lambda x: aten.slice.Tensor(x, dim, start, end, step)
-                    ),
-                )
-            elif dim == 1:
-                assert (
-                    len(self.scale.shape) == 1
-                ), f"slice dim==1 only works when len(scale.shape) == 1 currently, got: {self.scale.shape}"
-                return PlainAQTTensorImpl(
-                    aten.slice.Tensor(self.int_data, dim, start, end, step),
-                    self.scale.view(-1),
-                    self.zero_point.view(-1),
-                    self._layout,
-                )
-            else:
-                raise NotImplementedError(
-                    f"PlainAQTTensorImpl dispatch: attempting to run {func}, with dim={dim}, that is not supported"
-                )
-
-        raise NotImplementedError(
-            f"PlainAQTTensorImpl dispatch: attempting to run {func}, this is not supported"
-        )
-
-    __torch_function__ = torch._C._disabled_torch_function_impl
-
-    def get_plain(self) -> Tuple[torch.Tensor, torch.Tensor, torch.Tensor]:
-        return self.int_data, self.scale, self.zero_point
-
-    def get_layout(self) -> Layout:
-        return self._layout
-
-    @classmethod
-    def from_plain(
-        cls,
-        int_data: torch.Tensor,
-        scale: torch.Tensor,
-        zero_point: Optional[torch.Tensor],
-        _layout: Layout,
-    ):
-        assert isinstance(_layout, PlainLayout)
-        return cls(int_data, scale, zero_point, _layout)
-
-
-@register_layout(SemiSparseLayout)
-class SemiSparseAQTTensorImpl(PlainAQTTensorImpl):
-    """
-    TensorImpl for semi_sparse_cusparselt layout for affine quantized tensor
-    """
-
-    @classmethod
-    def __torch_dispatch__(cls, func, types, args, kwargs):
-        kwargs = {} if kwargs is None else kwargs
-
-        if func is aten.detach.default:
-            return return_and_correct_aliasing(
-                func, args, kwargs, args[0]._apply_fn_to_data(torch.detach)
-            )
-
-        raise NotImplementedError(
-            f"SparseAQTTensorImpl dispatch: attempting to run {func}, this is not supported"
-        )
-
-    def get_plain(self):
-        # Currently we don't have cuSPARSELt expansion routines, so we matmul by
-        # the identity matrix to get the original dense matrix. This is slow though.
-        cols = self.int_data.numel() * 16 // (10 * self.scale.shape[0])
-        int_data_expanded = torch._cslt_sparse_mm(
-            self.int_data,
-            torch.eye(cols, dtype=self.int_data.dtype, device=self.int_data.device).t(),
-        )
-        return int_data_expanded, self.scale, self.zero_point
-
-    @classmethod
-    def from_plain(
-        cls,
-        int_data: torch.Tensor,
-        scale: torch.Tensor,
-        zero_point: Optional[torch.Tensor],
-        _layout: Layout,
-    ):
-        assert isinstance(_layout, SemiSparseLayout)
-        int_data_compressed = torch._cslt_compress(int_data)
-        return cls(int_data_compressed, scale, zero_point, _layout)
-
-
-@register_layout(BlockSparseLayout)
-class BlockSparseAQTTensorImpl(PlainAQTTensorImpl):
-    bsr_crow_indices: Optional[torch.Tensor]
-    bsr_col_indices: Optional[torch.Tensor]
-    bsr_values: Optional[torch.Tensor]
-    scale: Optional[torch.Tensor]
-    zero_point: Optional[torch.Tensor]
-
-    __slots__ = [
-        "bsr_crow_indices",
-        "bsr_col_indices",
-        "bsr_values",
-        "scale",
-        "zero_point",
-    ]
-
-    @staticmethod
-    def __new__(  # noqa: PYI034
-        cls,
-        shape: torch.Size,
-        bsr_crow_indices: Optional[torch.Tensor],
-        bsr_col_indices: Optional[torch.Tensor],
-        bsr_values: Optional[torch.Tensor],
-        scale: Optional[torch.Tensor],
-        zero_point: Optional[torch.Tensor],
-        _layout: Layout,
-        requires_grad: bool = False,
-    ):
-        if bsr_values is None:
-            raise ValueError("bsr values must be provided!")
-        else:
-            previous_tensor = bsr_values
-
-        kwargs = {
-            "device": previous_tensor.device,
-            "dtype": previous_tensor.dtype,
-            "layout": previous_tensor.layout,
-            "requires_grad": requires_grad,
-        }
-        return torch.Tensor._make_wrapper_subclass(cls, shape, **kwargs)  # type: ignore[attr-defined]
-
-    def __init__(  # noqa: PYI034
-        self,
-        shape: torch.Size,
-        bsr_crow_indices: Optional[torch.Tensor],
-        bsr_col_indices: Optional[torch.Tensor],
-        bsr_values: Optional[torch.Tensor],
-        scale: Optional[torch.Tensor],
-        zero_point: Optional[torch.Tensor],
-        _layout: Layout,
-        requires_grad: bool = False,
-    ):
-        self.bsr_crow_indices = bsr_crow_indices
-        self.bsr_col_indices = bsr_col_indices
-        self.bsr_values = bsr_values
-        self.scale = scale
-        self.zero_point = zero_point
-        self._layout = _layout
-
-    def __tensor_flatten__(self):
-        inner_tensors = list(
-            filter(lambda x: getattr(self, x) is not None, self.__slots__)
-        )
-        tensor_meta = (self.shape, self._layout, self.requires_grad)
-        return inner_tensors, tensor_meta
-
-    @classmethod
-    def __tensor_unflatten__(
-        cls,
-        inner_tensors,
-        tensor_meta: Tuple[torch.Size, bool],
-        outer_size,
-        outer_stride,
-    ) -> torch.Tensor:
-        shape, _layout, requires_grad = tensor_meta
-        return cls(
-            shape=shape,
-            bsr_crow_indices=inner_tensors.get("bsr_crow_indices", None),
-            bsr_col_indices=inner_tensors.get("bsr_col_indices", None),
-            bsr_values=inner_tensors.get("bsr_values", None),
-            scale=inner_tensors.get("scale", None),
-            zero_point=inner_tensors.get("zero_point", None),
-            _layout=_layout,
-            requires_grad=requires_grad,
-        )
-
-    @classmethod
-    def from_plain(cls, int_data, scale, zero_point, _layout):
-        bsr_tensor = int_data.to_sparse_bsr(_layout.blocksize)
-        return cls(
-            shape=int_data.shape,
-            bsr_crow_indices=bsr_tensor.crow_indices(),
-            bsr_col_indices=bsr_tensor.col_indices(),
-            bsr_values=bsr_tensor.values(),
-            scale=scale,
-            zero_point=zero_point,
-            _layout=_layout,
-            requires_grad=False,
-        )
-
-    def get_plain(self):
-        int_data_expanded = torch.ops.blocksparse.bsr_to_dense(
-            self.crow_indices(),
-            self.col_indices(),
-            self.values(),
-            self.shape[0],
-            self.shape[1],
-        )
-        return int_data_expanded, self.scale, self.zero_point
-
-    def _apply_fn_to_data(self, func):
-        return self.__class__(
-            shape=self.shape,
-            bsr_crow_indices=func(self.bsr_crow_indices),
-            bsr_col_indices=func(self.bsr_col_indices),
-            bsr_values=func(self.bsr_values),
-            scale=self.scale,
-            zero_point=self.zero_point,
-            _layout=self._layout,
-            requires_grad=self.requires_grad,
-        )
-
-    @classmethod
-    def __torch_dispatch__(cls, func, types, args, kwargs):
-        kwargs = {} if kwargs is None else kwargs
-
-        if func is aten.detach.default:
-            return return_and_correct_aliasing(
-                func, args, kwargs, args[0]._apply_fn_to_data(torch.detach)
-            )
-        if func is aten.clone.default:
-            return return_and_correct_aliasing(
-                func, args, kwargs, args[0]._apply_fn_to_data(torch.clone)
-            )
-
-        # Need the following for bsr specific functions
-        if func is aten.crow_indices.default:
-            return args[0].bsr_crow_indices.detach()
-
-        if func is aten.col_indices.default:
-            return args[0].bsr_col_indices.detach()
-
-        if func is aten.values.default:
-            return args[0].bsr_values.detach()
-
-        if func is aten._nnz.default:
-            return args[0].bsr_values.shape[0]
-
-        raise NotImplementedError(
-            f"BlockSparseAQTTensorImpl dispatch: attempting to run {func}, this is not supported"
-        )
-
-
-@register_layout(MarlinSparseLayout)
-class MarlinSparseAQTTensorImpl(AQTTensorImpl):
-    """
-    TensorImpl for sparse_marlin_24 layout for affine quantized tensor.
-
-    Can be used with 4 bits and 8 bits quantization.
-
-    Original marlin documentation and information:
-    https://github.com/IST-DASLab/marlin/tree/master
-
-    Sparse marlin documentation and information:
-    https://github.com/IST-DASLab/Sparse-Marlin?tab=readme-ov-file
-
-    fields:
-        original_shape (torch.Size): the original shape of the tensor. used to unpack the tensor to the original shape
-        group_size (int): the group size used to pack the tensor
-        num_bits (int): the number of bits used to quantize the tensor
-    """
-
-    @staticmethod
-    def __new__(
-        cls,
-        int_data: torch.Tensor,
-        scale: torch.Tensor,
-        zero_point: torch.Tensor,
-        meta: torch.Tensor,
-        _layout: Layout,
-        original_shape: torch.Size,
-        group_size: int,
-        num_bits: int,
-    ):
-        kwargs = {}
-        kwargs["device"] = int_data.device
-        kwargs["layout"] = (
-            kwargs.get("layout") if kwargs.get("layout", False) else int_data.layout
-        )
-        kwargs["dtype"] = int_data.dtype
-        kwargs["requires_grad"] = False
-        shape = int_data.shape
-        return torch.Tensor._make_wrapper_subclass(cls, shape, **kwargs)  # type: ignore[attr-defined]
-
-    def __init__(
-        self,
-        int_data: torch.Tensor,
-        scale: torch.Tensor,
-        zero_point: torch.Tensor,
-        meta: torch.Tensor,
-        _layout: Layout,
-        original_shape: torch.Size,
-        group_size: int,
-        num_bits: int,
-    ):
-        self.int_data = int_data
-        self.scale = scale
-        self.zero_point = zero_point
-        self.meta = meta
-        self._layout = _layout
-        self.original_shape = original_shape
-        self.group_size = group_size
-        self.num_bits = num_bits
-
-    @classmethod
-    def __torch_dispatch__(cls, func, types, args, kwargs):
-        kwargs = {} if kwargs is None else kwargs
-
-        if func is aten.detach.default:
-            return return_and_correct_aliasing(
-                func, args, kwargs, args[0]._apply_fn_to_data(torch.detach)
-            )
-
-        raise NotImplementedError(
-            f"MarlinSparseAQTTensorImpl dispatch: attempting to run {func}, this is not supported"
-        )
-
-    def __tensor_flatten__(self):
-        return ["int_data", "scale", "zero_point", "meta"], [
-            self._layout,
-            self.original_shape,
-            self.group_size,
-            self.num_bits,
-        ]
-
-    @classmethod
-    def __tensor_unflatten__(
-        cls, tensor_data_dict, tensor_attributes, outer_size, outer_stride
-    ):
-        int_data = tensor_data_dict["int_data"]
-        scale = tensor_data_dict["scale"]
-        zero_point = tensor_data_dict["zero_point"]
-        meta = tensor_data_dict["meta"]
-        _layout, original_shape, group_size, num_bits = tensor_attributes
-        return cls(
-            int_data,
-            scale,
-            zero_point,
-            meta,
-            _layout,
-            original_shape,
-            group_size,
-            num_bits,
-        )
-
-    def get_plain(self):
-        from torchao.sparsity.marlin import (
-            unpack_from_marlin_24,
-        )  # avoid circular import
-
-        int_data_expanded, scales_expanded = unpack_from_marlin_24(
-            self.int_data,
-            self.scale,
-            self.meta,
-            self.original_shape,
-            self.group_size,
-            self.num_bits,
-        )
-        int_data_expanded_t = int_data_expanded.t()
-        scales_expanded_t = scales_expanded.t()
-        return int_data_expanded_t, scales_expanded_t, self.zero_point
-
-    @classmethod
-    def from_plain(
-        cls,
-        int_data: torch.Tensor,
-        scale: torch.Tensor,
-        zero_point: torch.Tensor,
-        _layout: Layout,
-    ):
-        from torchao.sparsity.marlin import (
-            const,
-            pack_to_marlin_24,
-        )  # avoid circular import
-
-        assert isinstance(_layout, MarlinSparseLayout)
-
-        # Linear layers are (in_features, out_features) but the int_data that is reaching this point
-        # is (out_features, in_features). We need to transpose it to match the expected shape in the marlin code.
-        q_w_24 = int_data.t()
-        scale_t = scale.t()
-
-        if not torch.cuda.get_device_capability()[0] >= 8:
-            raise ValueError(
-                f"Can not use Sparse Marlin 2:4 int4*fp16 kernel with a device of compute capability {torch.cuda.get_device_capability()}, the minimum compute capability is 8.0 for Marlin kernel."
-            )
-
-        if q_w_24.dtype != torch.int32:
-            raise ValueError("Only `torch.int32` weights are supported.")
-
-        in_features, out_features = q_w_24.shape
-        if in_features % 128 != 0 or out_features != 256 == 0:
-            raise ValueError(
-                "`in_features` must be divisible by 64 and `out_features` by 256."
-            )
-
-        # NOTE: The current marlin 2:4 kernel supports both 4 and 8 bits quantization but fp8
-        # will require a bit more work to get our current quantization flow to work with it.
-        # Check the link for a reference: https://github.com/neuralmagic/nm-vllm/tree/main
-        num_bits = 4 if torch.max(q_w_24) < 16 else -1
-        if num_bits not in [4]:
-            raise ValueError(f"Only {[4]} bits are supported, got {num_bits}.")
-
-        group_size = in_features // scale_t.shape[0]
-        if group_size == 0:
-            group_size = in_features
-        assert (
-            group_size <= in_features
-        ), "Group size must be less than or equal to in_features."
-
-        if group_size not in const.SUPPORTED_GROUP_SIZES:
-            raise ValueError(
-                f"Only {const.SUPPORTED_GROUP_SIZES} group sizes are supported, got {group_size}."
-            )
-
-        # Compress quantized weight to marlin 2:4 format
-        marlin_24_q_w_comp, marlin_24_s, meta = pack_to_marlin_24(
-            q_w_24, scale_t, num_bits, group_size
-        )
-
-        return cls(
-            marlin_24_q_w_comp,
-            marlin_24_s,
-            zero_point,
-            meta,
-            _layout,
-            q_w_24.shape,
-            group_size,
-            num_bits,
-        )
-
-    def get_layout(self) -> Layout:
-        return self._layout
-
-    def _apply_fn_to_data(self, fn):
-        self.int_data = fn(self.int_data)
-        self.scale = fn(self.scale)
-        self.zero_point = fn(self.zero_point)
-        self.meta = fn(self.meta)
-        return self
-
-
-@register_layout(MarlinQQQLayout)
-class MarlinQQQAQTTensorImpl(AQTTensorImpl):
-    """
-    TensorImpl storage class for sparse_qqq layout for affine quantized tensor.
-
-    Can only be used with 4 bits quantization for now.
-
-    Original marlin documentation and information:
-    https://github.com/IST-DASLab/marlin/tree/master
-
-    Marlin qqq information:
-    https://github.com/HandH1998/QQQ/tree/main
-    https://arxiv.org/pdf/2406.09904
-
-    fields:
-        original_shape (torch.Size): the original shape of the tensor. used to unpack the tensor to the original shape
-        group_size (int): the group size used to pack the tensor
-        num_bits (int): the number of bits used to quantize the tensor
-    """
-
-    @staticmethod
-    def __new__(
-        cls,
-        int_data: torch.Tensor,
-        s_group: torch.Tensor,
-        s_channel: torch.Tensor,
-        _layout: Layout,
-        original_shape: torch.Size,
-        group_size: int,
-        num_bits: int,
-    ):
-        kwargs = {}
-        kwargs["device"] = int_data.device
-        kwargs["layout"] = (
-            kwargs.get("layout") if kwargs.get("layout", False) else int_data.layout
-        )
-        kwargs["dtype"] = int_data.dtype
-        kwargs["requires_grad"] = False
-        shape = int_data.shape
-        return torch.Tensor._make_wrapper_subclass(cls, shape, **kwargs)  # type: ignore[attr-defined]
-
-    def __init__(
-        self,
-        int_data: torch.Tensor,
-        s_group: torch.Tensor,
-        s_channel: torch.Tensor,
-        _layout: Layout,
-        original_shape: torch.Size,
-        group_size: int,
-        num_bits: int,
-    ):
-        self.int_data = int_data
-        self.s_group = s_group
-        self.s_channel = s_channel
-        self._layout = _layout
-        self.original_shape = original_shape
-        self.group_size = group_size
-        self.num_bits = num_bits
-
-    @classmethod
-    def __torch_dispatch__(cls, func, types, args, kwargs):
-        kwargs = {} if kwargs is None else kwargs
-
-        if func is aten.detach.default:
-            return return_and_correct_aliasing(
-                func, args, kwargs, args[0]._apply_fn_to_data(torch.detach)
-            )
-
-        raise NotImplementedError(
-            f"MarlinQQQAQTTensorImpl dispatch: attempting to run {func}, this is not supported"
-        )
-
-    def __tensor_flatten__(self):
-        return ["int_data", "s_group", "s_channel"], [
-            self._layout,
-            self.original_shape,
-            self.group_size,
-            self.num_bits,
-        ]
-
-    @classmethod
-    def __tensor_unflatten__(
-        cls, tensor_data_dict, tensor_attributes, outer_size, outer_stride
-    ):
-        int_data = tensor_data_dict["int_data"]
-        s_group = tensor_data_dict["s_group"]
-        s_channel = tensor_data_dict["s_channel"]
-        _layout, original_shape, group_size, num_bits = tensor_attributes
-        return cls(
-            int_data, s_group, s_channel, _layout, original_shape, group_size, num_bits
-        )
-
-    def get_plain(self):
-        from torchao.quantization.marlin_qqq import (
-            unpack_from_marlin_qqq,
-        )  # avoid circular import
-
-        int_data_expanded, s_group_expanded, s_channel_expanded = (
-            unpack_from_marlin_qqq(
-                self.int_data,
-                self.s_group,
-                self.s_channel,
-                self.original_shape,
-                self.num_bits,
-                self.group_size,
-            )
-        )
-        int_data_expanded_t = int_data_expanded.t()
-        s_group_expanded_t = s_group_expanded.t()
-        s_channel_expanded_t = s_channel_expanded.t()
-        return int_data_expanded_t, s_group_expanded_t, s_channel_expanded_t
-
-    @classmethod
-    def from_plain(
-        cls,
-        int_data: torch.Tensor,
-        s_group: torch.Tensor,
-        s_channel: torch.Tensor,
-        _layout: Layout,
-    ):
-        from torchao.quantization.marlin_qqq import (
-            const,
-            pack_to_marlin_qqq,
-        )  # avoid circular import
-
-        assert isinstance(_layout, MarlinQQQLayout)
-
-        # Linear layers are (in_features, out_features) but the int_data that is reaching this point
-        # is (out_features, in_features). We need to transpose it to match the expected shape in the marlin code.
-        q_w = int_data.t()
-        s_group_t = s_group.t()
-        s_channel_t = s_channel.t()
-
-        if not torch.cuda.get_device_capability()[0] >= 8:
-            raise ValueError(
-                f"Can not use Marlin QQQ int4*int8 kernel with a device of compute capability {torch.cuda.get_device_capability()}, the minimum compute capability is 8.0 for Marlin kernel."
-            )
-
-        if q_w.dtype != torch.int32:
-            raise ValueError("Only `torch.int32` weights are supported.")
-
-        in_features, out_features = q_w.shape
-        # (thread_k, thread_n)
-        thread_config = [(64, 256), (128, 128), (128, 64), (64, 128)]
-        if not any(
-            [
-                in_features % thread_k == 0 and out_features % thread_n == 0
-                for thread_k, thread_n in thread_config
-            ]
-        ):
-            raise ValueError(
-                "Not supported `in_features`: {} and `out_features`: {}.".format(
-                    in_features, out_features
-                )
-            )
-
-        num_bits = 4 if torch.max(q_w) - torch.min(q_w) < 16 else -1
-        if num_bits not in [4]:
-            raise ValueError(f"Only {[4]} bits are supported, got {num_bits}.")
-
-        if s_group.numel() == 0:
-            group_size = -1
-        else:
-            group_size = in_features // s_group_t.shape[0]
-        assert (
-            group_size <= in_features
-        ), "Group size must be less than or equal to in_features."
-
-        if group_size not in const.SUPPORTED_GROUP_SIZES:
-            raise ValueError(
-                f"Only {const.SUPPORTED_GROUP_SIZES} group sizes are supported, got {group_size}."
-            )
-
-        # Compress quantized weight to marlin format
-        marlin_qqq_q_w, marlin_qqq_s_group, marlin_qqq_s_channel = pack_to_marlin_qqq(
-            q_w, s_group_t, s_channel_t, num_bits, group_size
-        )
-
-        return cls(
-            marlin_qqq_q_w,
-            marlin_qqq_s_group,
-            marlin_qqq_s_channel,
-            _layout,
-            q_w.shape,
-            group_size,
-            num_bits,
-        )
-
-    def get_layout(self) -> Layout:
-        return self._layout
-
-    def _apply_fn_to_data(self, fn):
-        self.int_data = fn(self.int_data)
-        self.s_group = fn(self.s_group)
-        self.s_channel = fn(self.s_channel)
-        return self
-
-
-@register_layout(Float8Layout)
-class Float8AQTTensorImpl(AQTTensorImpl):
-    """
-    TensorImpl for float8 layout affine quantized tensor
-
-    Note: technically we should not create a new layout for float8 we should merge this into
-    plain layout
-    """
-
-    float8_data: torch.Tensor
-    scale: torch.Tensor
-    transposed: bool
-
-    def __new__(
-        cls,
-        float8_data: torch.Tensor,
-        scale: torch.Tensor,
-        transposed: bool,
-        _layout: Layout,
-    ):
-        kwargs = {}
-        kwargs["device"] = float8_data.device
-        kwargs["layout"] = (
-            kwargs.get("layout") if kwargs.get("layout", False) else float8_data.layout
-        )
-        kwargs["dtype"] = float8_data.dtype
-        kwargs["requires_grad"] = False
-        shape = float8_data.shape
-        return torch.Tensor._make_wrapper_subclass(cls, shape, **kwargs)  # type: ignore[attr-defined]
-
-    def __init__(
-        self,
-        float8_data: torch.Tensor,
-        scale: torch.Tensor,
-        transposed: bool,
-        _layout: Layout,
-    ):
-        self.float8_data = float8_data
-        self.scale = scale
-        self.transposed = transposed
-        self._layout = _layout
-
-    def _apply_fn_to_data(self, fn):
-        """Applys a fn to all tensor components stored on this class"""
-        return self.__class__(
-            fn(self.float8_data),
-            fn(self.scale),
-            self.transposed,
-            self._layout,
-        )
-
-    def to(self, *args, **kwargs):
-        kwargs = self._get_to_kwargs(*args, **kwargs)
-        return self.__class__(
-            self.float8_data.to(kwargs["device"]),
-            self.scale.to(kwargs["device"]),
-            self.transposed,
-            self._layout,
-        )
-
-    def __tensor_flatten__(self):
-        return ["float8_data", "scale"], [self.transposed, self._layout]
-
-    @classmethod
-    def __tensor_unflatten__(
-        cls, tensor_data_dict, tensor_attributes, outer_size, outer_stride
-    ):
-        float8_data, scale = tensor_data_dict["float8_data"], tensor_data_dict["scale"]
-        (
-            transposed,
-            _layout,
-        ) = tensor_attributes
-        return cls(float8_data, scale, transposed, _layout)
-
-    @classmethod
-    def __torch_dispatch__(cls, func, types, args, kwargs):
-        kwargs = {} if kwargs is None else kwargs
-
-        if func is aten.detach.default:
-            return return_and_correct_aliasing(
-                func, args, kwargs, args[0]._apply_fn_to_data(torch.detach)
-            )
-        elif func is aten.clone.default:
-            return return_and_correct_aliasing(
-                func, args, kwargs, args[0]._apply_fn_to_data(torch.clone)
-            )
-        elif func is aten.t.default:
-            """we don't need to repack the weight and just rely on external
-            shape being changed and record the status of transpose/no-transpose
-            """
-            args[0].transposed = not args[0].transposed
-            return return_and_correct_aliasing(func, args, kwargs, args[0])
-        elif func is aten.slice.Tensor:
-            self, dim, start, end, step = fill_defaults(args, 5, [0, None, None, 1])
-            if dim == 0:
-                # TODO: scale replecation should be dependent on block size
-                if self.scale.ndim == 1:
-                    return return_and_correct_aliasing(
-                        func,
-                        args,
-                        kwargs,
-                        args[0]._apply_fn_to_data(
-                            lambda x: aten.slice.Tensor(x, dim, start, end, step)
-                        ),
-                    )
-                elif self.scale.ndim == 0:
-                    return return_and_correct_aliasing(
-                        func,
-                        args,
-                        kwargs,
-                        Float8AQTTensorImpl(
-                            aten.slice.Tensor(self.float8_data, dim, start, end, step),
-                            self.scale,
-                            None,
-                            self._layout,
-                        ),
-                    )
-                else:
-                    raise NotImplementedError(
-                        f"Float8AQTTensorImpl dispatch: attempting to run {func}, with scale ndim={dim}, that is not supported"
-                    )
-            elif dim == 1:
-                return return_and_correct_aliasing(
-                    func,
-                    args,
-                    kwargs,
-                    Float8AQTTensorImpl(
-                        aten.slice.Tensor(
-                            self.float8_data, dim, start, end, step
-                        ).contiguous(),
-                        self.scale,
-                        None,
-                        self._layout,
-                    ),
-                )
-            else:
-                raise NotImplementedError(
-                    f"Float8AQTTensorImpl dispatch: attempting to run {func}, with dim={dim}, that is not supported"
-                )
-        else:
-            raise NotImplementedError(
-                f"Float8AQTTensorImpl dispatch: attempting to run {func}, this is not supported"
-            )
-
-    __torch_function__ = torch._C._disabled_torch_function_impl
-
-    def get_plain(self) -> Tuple[torch.Tensor, torch.Tensor, Optional[torch.Tensor]]:
-        return self.float8_data, self.scale, None
-
-    def get_layout(self) -> Layout:
-        return self._layout
-
-    @classmethod
-    def from_plain(
-        cls,
-        data: torch.Tensor,
-        scale: torch.Tensor,
-        zero_point: Optional[torch.Tensor],
-        _layout: Layout,
-    ):
-        """Main entrypoint for constructing Float8TensorImpl"""
-        assert _is_float8_type(
-            data.dtype
-        ), f"Float8 TensorImpl must be constructed from float8 dtype but got {data.dtype}"
-        assert isinstance(
-            _layout, Float8Layout
-        ), f"Float8 TensorImpl must be constructed from Float8Layout but got {_layout}"
-        return cls(data, scale, False, _layout)
-
-    def __repr__(self):
-        float8_data, scale, _ = self.get_plain()
-        _layout = self.get_layout()
-        return (
-            f"{self.__class__.__name__}(\n"
-            f"float8_data={float8_data},\n"
-            f"scale={scale},\n"
-            f"transposed={self.transposed}, "
-            f"_layout={_layout})"
-        )
-
-
-@register_layout(TensorCoreTiledLayout)
-class TensorCoreTiledAQTTensorImpl(AQTTensorImpl):
-    """
-    TensorImpl for tensor_core_tiled layout for affine quantized tensor, this is for int4 only,
-    used by tinygemm kernels `_weight_int4pack_mm`
-
-    It stores the original tensor of dimension [n][k] (int32 dtype) as packed weight of 4-d tensor of
-    dimension: [n / 8][k / (inner_k_tiles * 16)][32][inner_k_tiles / 2]
-    (unpacked Tensor shape is n * k)
-    where inner_k_tiles is an internal argument for packing function of tensor core tiled layout
-    that can affect the performance of the matmul kernel (defaults to 8)
-
-    Note: we also pack scale and zero point together here for tinygemm kernel
-
-    Note: technically tensor core tiled layout should be the layout for the underlying packed weight
-    (int Tensor) but since the scale and zero_point are also packed into the same tensor here which is not used
-    in plain layout, we just created a layout for AQT right now, this could be improved if we split out
-    int4 aqt into a separate tensor subclass
-
-    fields:
-      packed_weight (torch.Tensor): the 4-d packed tensor in a tensor_core_tiled layout
-      scale_and_zero (torch.Tensor): the combined scale Tensor used to map between floating point tensor to quantized tensor and zero_point Tensor
-    """
-
-    def __new__(
-        cls,
-        packed_weight: torch.Tensor,
-        scale_and_zero: torch.Tensor,
-        transposed: bool,
-        _layout: Layout,
-    ):
-        kwargs = {}
-        kwargs["device"] = packed_weight.device
-        kwargs["layout"] = (
-            kwargs.get("layout")
-            if kwargs.get("layout", False)
-            else packed_weight.layout
-        )
-        kwargs["dtype"] = packed_weight.dtype
-        kwargs["requires_grad"] = False
-        shape = packed_weight.shape
-        return torch.Tensor._make_wrapper_subclass(cls, shape, **kwargs)  # type: ignore[attr-defined]
-
-    def __init__(
-        self,
-        packed_weight: torch.Tensor,
-        scale_and_zero: torch.Tensor,
-        transposed: bool,
-        _layout: Layout,
-    ):
-        self.packed_weight = packed_weight
-        self.scale_and_zero = scale_and_zero
-        self.transposed = False
-        self._layout = _layout
-
-    def __tensor_flatten__(self):
-        return ["packed_weight", "scale_and_zero"], [self.transposed, self._layout]
-
-    @classmethod
-    def __tensor_unflatten__(
-        cls, tensor_data_dict, tensor_attributes, outer_size, outer_stride
-    ):
-        packed_weight, scale_and_zero = (
-            tensor_data_dict["packed_weight"],
-            tensor_data_dict["scale_and_zero"],
-        )
-        (
-            transposed,
-            _layout,
-        ) = tensor_attributes
-        return cls(packed_weight, scale_and_zero, transposed, _layout)
-
-    @classmethod
-    def from_plain(
-        cls,
-        int_data: torch.Tensor,
-        scale: torch.Tensor,
-        zero_point: Optional[torch.Tensor],
-        _layout: Layout,
-    ):
-        assert isinstance(_layout, TensorCoreTiledLayout)
-
-        if TORCH_VERSION_AT_LEAST_2_5:
-            int_data = (int_data[::, ::2] << 4 | int_data[::, 1::2]).to(torch.uint8)
-            assert (
-                int_data.dtype == torch.uint8
-            ), "torch.ops.aten._convert_weight_to_int4pack in torch 2.5 expects `uint8` dtype"
-        else:
-            assert (
-                int_data.dtype == torch.int32
-            ), "torch.ops.aten._convert_weight_to_int4pack in torch 2.4 expects `int32` dtype"
-        packed_weight = torch.ops.aten._convert_weight_to_int4pack(
-            int_data, _layout.inner_k_tiles
-        )
-        scale = scale.reshape(int_data.shape[0], -1)
-        zero_point = zero_point.reshape(int_data.shape[0], -1)
-
-        scale_and_zero = pack_tinygemm_scales_and_zeros(scale, zero_point)
-        return cls(packed_weight, scale_and_zero, False, _layout)
-
-    def to(self, *args, **kwargs):
-        kwargs = self._get_to_kwargs(*args, **kwargs)
-        device = kwargs["device"]
-        # tensor core tiled layout supports both cpu and cuda but does not support the conversion
-        # between these two devices, in the future we should not use the same layout for
-        # cpu and cuda device: https://github.com/pytorch/ao/issues/1117
-        if not is_device(torch.device(self.device).type, device):
-            raise ValueError(
-                f"TensorCoreTiledAQTTensorImpl does not support conversion from {self.device} to {device}"
-            )
-        return self.__class__(
-            self.packed_weight.to(device),
-            self.scale_and_zero.to(device),
-            self.transposed,
-            self._layout,
-        )
-
-    def _apply_fn_to_data(self, fn):
-        # self.packed_weight = fn(self.packed_weight)
-        # self.scale_and_zero = fn(self.scale_and_zero)
-        # return self
-        return self.__class__(
-            fn(self.packed_weight),
-            fn(self.scale_and_zero),
-            self.transposed,
-            self._layout,
-        )
-
-    @classmethod
-    def __torch_dispatch__(cls, func, types, args, kwargs):
-        kwargs = {} if kwargs is None else kwargs
-
-        if func is aten.detach.default:
-            return return_and_correct_aliasing(
-                func, args, kwargs, args[0]._apply_fn_to_data(torch.detach)
-            )
-
-        if func is aten.clone.default:
-            return return_and_correct_aliasing(
-                func, args, kwargs, args[0]._apply_fn_to_data(torch.clone)
-            )
-
-        if func is aten.t.default:
-            """we don't need to repack the weight and just rely on external
-            shape being changed and record the status of transpose/no-transpose
-            """
-            transposed = TensorCoreTiledAQTTensorImpl(
-                args[0].packed_weight,
-                args[0].scale_and_zero,
-                not args[0].transposed,
-                args[0]._layout,
-            )
-            return return_and_correct_aliasing(func, args, kwargs, transposed)
-
-        if func is aten.slice.Tensor:
-            self, dim, start, end, step = fill_defaults(args, 5, [0, None, None, 1])
-            if dim == 0:
-                int_data, scale, zero_point = self.get_plain()
-                int_data = aten.slice.Tensor(int_data, dim, start, end, step)
-                # this is to handle padding
-                int_data = self._layout.post_process(int_data)
-                sliced = self.from_plain(int_data, scale, zero_point, self._layout)
-                return return_and_correct_aliasing(func, args, kwargs, sliced)
-            elif dim == 1:
-                int_data, scale, zero_point = self.get_plain()
-                assert step == 1, "Only step == 1 is supported in slicing right now"
-                data_len = int_data.shape[dim]
-                scale_len = scale.shape[dim]
-                ratio = data_len / scale_len
-                start_scale = int(start / ratio)
-                end_scale = int(end / ratio)
-
-                int_data = aten.slice.Tensor(int_data, dim, start, end, step)
-                # this is to handle padding
-                int_data = self._layout.post_process(int_data)
-                scale = aten.slice.Tensor(scale, dim, start_scale, end_scale, step)
-                zero_point = aten.slice.Tensor(
-                    zero_point, dim, start_scale, end_scale, step
-                )
-                sliced = self.from_plain(int_data, scale, zero_point, self._layout)
-                return sliced
-            else:
-                raise NotImplementedError(
-                    f"TensorCoreTiledAQTTensorImpl dispatch: attempting to run {func}, with dim={dim}, that is not supported"
-                )
-
-        raise NotImplementedError(
-            f"TensorCoreTiledAQTTensorImpl dispatch: attempting to run {func}, this is not supported"
-        )
-
-    __torch_function__ = torch._C._disabled_torch_function_impl
-
-    def get_plain(self) -> Tuple[torch.Tensor, torch.Tensor, torch.Tensor]:
-        from torchao.quantization.quant_primitives import (
-            ZeroPointDomain,
-            quantize_affine,
-        )
-        from torchao.quantization.utils import unpack_tinygemm_scales_and_zeros
-
-        scale, zero = unpack_tinygemm_scales_and_zeros(self.scale_and_zero)
-
-        cur_shape = self.shape
-        assert len(cur_shape) == 4
-        inner_k_tiles = cur_shape[-1] * 2
-        original_shape = (cur_shape[0] * 8, cur_shape[1] * (inner_k_tiles * 16))
-        eye_shape = original_shape[1]
-        groupsize = int(original_shape[1] / scale.shape[-2])
-        block_size = (1, groupsize)
-        device = self.device
-        original_dtype = torch.bfloat16
-        target_dtype = torch.int32
-        quant_min = 0
-        quant_max = 15
-        zero_point_domain = ZeroPointDomain.FLOAT
-        assert len(block_size) == 2 and block_size[0] == 1
-        dequantized = torch.ops.aten._weight_int4pack_mm(
-            torch.eye(eye_shape, device=device, dtype=original_dtype),
-            self.packed_weight,
-            groupsize,
-            self.scale_and_zero,
-        )
-        dequantized = dequantized.t().contiguous()
-        # TODO: move this to `unpack_tinygemm_scales_and_zeros`?
-        scale = scale.reshape(scale.shape[:-1]).contiguous()
-        zero = zero.reshape(zero.shape[:-1]).contiguous()
-        int_data = quantize_affine(
-            dequantized,
-            block_size,
-            scale,
-            zero,
-            target_dtype,
-            quant_min,
-            quant_max,
-            zero_point_domain,
-        )
-        return int_data, scale, zero
-
-    def get_layout(self) -> Layout:
-        return self._layout
-
-
->>>>>>> 5effac57
-#####################################################
-# torch functional and aten operator implementation #
-#####################################################
-
-<<<<<<< HEAD
-=======
-
-def _aqt_is_int8(aqt):
-    """Check if an AffineQuantizedTensor is int8 quantized Tensor"""
-    return (
-        aqt.tensor_impl.dtype == torch.int8
-        and (aqt.quant_min is None or aqt.quant_min == -128)
-        and (aqt.quant_max is None or aqt.quant_max == 127)
-    )
-
-
-def _aqt_is_int8_reduced_range(aqt):
-    return (
-        aqt.tensor_impl.dtype == torch.int8
-        and aqt.quant_min == -127
-        and (aqt.quant_max is None or aqt.quant_max == 127)
-    )
-
-
-def _aqt_is_tensor_core_tile_uint4(aqt):
-    """Check if an AffineQuantizedTensor is uint4 quantized Tensor"""
-    # TODO: use torch.uint4
-    return (
-        aqt.tensor_impl.dtype == torch.int32
-        and aqt.quant_min == 0
-        and aqt.quant_max == 15
-    )
-
-
-implements = AffineQuantizedTensor.implements
-
-# following are a list of (dispatch_condition, implementation) functions that takes the following args:
-# input_tensor: dimension is (M1, M2, ..., in_features)
-# weight_tensor: dimension is (out_features, in_features)
-# bias: dimension is (out_features,)
-# so that these can be shared by F.linear, aten.mm, aten.addmm dispatches
-
-
-def _linear_int8_act_int8_weight_check(input_tensor, weight_tensor, bias):
-    return (
-        isinstance(input_tensor, AffineQuantizedTensor)
-        and _aqt_is_int8_reduced_range(input_tensor)
-        and isinstance(weight_tensor, AffineQuantizedTensor)
-        and input_tensor.dtype == weight_tensor.dtype
-        and isinstance(input_tensor._layout, PlainLayout)
-        and isinstance(weight_tensor._layout, PlainLayout)
-    )
-
-
-def _linear_int8_act_int8_weight_impl(input_tensor, weight_tensor, bias):
-    #
-    # 1. do the matrix form of dot(X_i, W_j)
-    #
-    #
-    # 2. rescale the output
-    #
-    # in cases with large matrices, y_dot_int32 can grow sufficiently
-    # large that y_dot_int32 * a float16 scale is greater than the maximum
-    # value of a float 16, (which results in a value of inf even if multiplying
-    # by the other scale would bring it within the expected range)
-
-    x_vals_int8 = input_tensor.tensor_impl.int_data
-    x_scales = input_tensor.tensor_impl.scale
-    w_vals_int8_t = weight_tensor.tensor_impl.int_data.contiguous().t()
-    w_scales = weight_tensor.tensor_impl.scale
-    tmp = x_vals_int8.reshape(-1, x_vals_int8.shape[-1])
-    x_scales_dtype = x_scales.dtype
-    # Cast fp16 scale to float to avoid overflow in int_scaled_matmul
-    intermediate_dtype = torch.float if x_scales_dtype == torch.half else x_scales_dtype
-    y_dot_scaled = int_scaled_matmul(
-        tmp, w_vals_int8_t, x_scales.reshape(-1, 1).to(intermediate_dtype)
-    )
-    y_dot_scaled = y_dot_scaled.to(x_scales_dtype)
-
-    y = (y_dot_scaled * w_scales).reshape(
-        *x_vals_int8.shape[:-1], y_dot_scaled.shape[-1]
-    )
-
-    # can downcast only at the very end
-    output_dtype = input_tensor.dtype
-    y = y.to(output_dtype)
-    if bias is not None:
-        y = y + bias
-    return y
-
-
-def _linear_int8_act_int8_weight_semi_structured_sparse_check(
-    input_tensor, weight_tensor, bias
-):
-    return (
-        isinstance(input_tensor, AffineQuantizedTensor)
-        and _aqt_is_int8_reduced_range(input_tensor)
-        and isinstance(weight_tensor, AffineQuantizedTensor)
-        and weight_tensor.is_cuda
-        and input_tensor.dtype == weight_tensor.dtype
-        and isinstance(input_tensor._layout, PlainLayout)
-        and isinstance(weight_tensor._layout, SemiSparseLayout)
-    )
-
-
-def _linear_int8_act_int8_weight_semi_structured_sparse_impl(
-    input_tensor, weight_tensor, bias
-):
-    x_vals_int8 = input_tensor.tensor_impl.int_data
-    x_scales = input_tensor.tensor_impl.scale
-    w_vals_int8 = weight_tensor.tensor_impl.int_data
-    w_scales = weight_tensor.tensor_impl.scale
-    tmp = x_vals_int8.reshape(-1, x_vals_int8.shape[-1])
-    # we fuse one of the scalar matrix multiplications (w_scales) into the sparse mm
-    y_dot_bf16_w_scales_fused = torch._cslt_sparse_mm(
-        w_vals_int8,
-        tmp.t(),
-        alpha=w_scales.to(torch.float32),
-        out_dtype=torch.bfloat16,
-    ).t()
-    y = (y_dot_bf16_w_scales_fused * x_scales.reshape(-1, 1)).reshape(
-        *x_vals_int8.shape[:-1], y_dot_bf16_w_scales_fused.shape[-1]
-    )
-    output_dtype = input_tensor.dtype
-    # TODO: waiting for jesse's test/fix
-    y = y.to(output_dtype).contiguous()
-    if bias is not None:
-        y += bias
-    return y
-
-
-def _linear_int8_act_int8_weight_block_sparse_check(input_tensor, weight_tensor, bias):
-    return (
-        isinstance(input_tensor, AffineQuantizedTensor)
-        and _aqt_is_int8_reduced_range(input_tensor)
-        and isinstance(weight_tensor, AffineQuantizedTensor)
-        and weight_tensor.is_cuda
-        and input_tensor.dtype == weight_tensor.dtype
-        and isinstance(input_tensor._layout, PlainLayout)
-        and isinstance(weight_tensor._layout, BlockSparseLayout)
-    )
-
-
-def _linear_int8_act_int8_weight_block_sparse_impl(input_tensor, weight_tensor, bias):
-    x_vals_int8 = input_tensor.tensor_impl.int_data
-    x_scales = input_tensor.tensor_impl.scale
-    w_vals = weight_tensor.tensor_impl
-    w_scales = weight_tensor.tensor_impl.scale
-    tmp = x_vals_int8.reshape(-1, x_vals_int8.shape[-1])
-    tmp_t = tmp.t()
-
-    y = torch.ops.blocksparse.int_addmm(
-        w_vals.crow_indices(),
-        w_vals.col_indices(),
-        w_vals.values(),
-        tmp_t,
-        w_scales,
-        x_scales.reshape(-1),
-    )
-    y_shape = (*x_vals_int8.shape[:-1], w_scales.shape[-1])
-    y = y.reshape(*y_shape)
-
-    # can downcast only at the very end
-    output_dtype = input_tensor.dtype
-    y = y.to(output_dtype)
-    if bias is not None:
-        y += bias
-    return y
-
-
-def _linear_bf16_act_uint4_weight_check(input_tensor, weight_tensor, bias):
-    return (
-        # input is native bfloat16 tensor
-        not is_traceable_wrapper_subclass(input_tensor)
-        and input_tensor.dtype == torch.bfloat16
-        and
-        # weight is uint4, group quantized tensor_core_tiled tensor impl affine quantized tensor
-        isinstance(weight_tensor, AffineQuantizedTensor)
-        and _aqt_is_tensor_core_tile_uint4(weight_tensor)
-        and weight_tensor.dtype == torch.bfloat16
-        and len(weight_tensor.shape) == 2
-        and weight_tensor.zero_point_domain == ZeroPointDomain.FLOAT
-        and isinstance(weight_tensor._layout, TensorCoreTiledLayout)
-    )
-
-
-def _linear_bf16_act_uint4_weight_impl(input_tensor, weight_tensor, bias):
-    assert (
-        weight_tensor.block_size[0] == 1
-    ), f"Requires groupwise quantization, got block_size: {weight_tensor.block_size}"
-    assert input_tensor.shape[-1] == weight_tensor.shape[1], (
-        f"need input_tensor shape: {input_tensor.shape} final"
-        f"dim to match weight_tensor shape: {weight_tensor.shape} second dim "
-    )
-
-    # TODO: check groupsize quantization
-    # avoid circular dep, TODO: move this to a common util.py
-    act_mat = input_tensor
-    # weight is packed from padded (out_features, in_features) weight tensor
-    # (same dimension requirement as F.linear weight)
-    packed_weight = weight_tensor.tensor_impl.packed_weight
-    scale_and_zero = weight_tensor.tensor_impl.scale_and_zero
-
-    orig_act_size = act_mat.size()
-    orig_dtype = act_mat.dtype
-
-    # reshape and pad activation
-    act_mat = act_mat.reshape(-1, act_mat.shape[-1]).to(torch.bfloat16)
-    pad_size = find_multiple(act_mat.shape[-1], 1024)
-    act_mat = torch.nn.functional.pad(act_mat, (0, pad_size - act_mat.shape[-1]))
-
-    # groupwise int4 quantization
-    groupsize = weight_tensor.block_size[1]
-    y = torch.ops.aten._weight_int4pack_mm(
-        act_mat.contiguous(), packed_weight, groupsize, scale_and_zero
-    )
-
-    # remove out_feature padding
-    orig_out_features = weight_tensor.shape[-2]
-    y = y[:, :orig_out_features]
-    y = y.reshape(*orig_act_size[:-1], orig_out_features)
-
-    if bias is not None:
-        y += bias
-    return y.to(orig_dtype)
-
-
-def _linear_fp_act_int8_weight_check(input_tensor, weight_tensor, bias):
-    return (
-        # input is native float tensor
-        not is_traceable_wrapper_subclass(input_tensor)
-        and input_tensor.is_floating_point()
-        and
-        # weight is int8 per channel quantized affine quantized tensor
-        isinstance(weight_tensor, AffineQuantizedTensor)
-        and _aqt_is_int8(weight_tensor)
-        and len(weight_tensor.shape) == 2
-        and len(weight_tensor.block_size) == 2
-        and weight_tensor.block_size[0] == 1
-        and weight_tensor.block_size[1] == weight_tensor.shape[1]
-        and weight_tensor.zero_point_domain == ZeroPointDomain.INT
-        and isinstance(weight_tensor._layout, PlainLayout)
-    )
-
-
-def _linear_fp_act_int8_weight_impl(input_tensor, weight_tensor, bias):
-    # TODO: enable cpu and mps efficient path
-    # is_cpu and is_mps only, some issue with is_contiguous() currently
-    # return torch.ops.aten._weight_int8pack_mm(input_tensor.contiguous(), w_vals_int8_t, weight_tensor.tensor_impl.scale)
-
-    # per channel int8 weight only quantizated mm
-    w_vals_int8_t = weight_tensor.tensor_impl.int_data.t()
-    scale = weight_tensor.tensor_impl.scale
-    m = torch.mm(
-        input_tensor.reshape(-1, input_tensor.shape[-1]),
-        w_vals_int8_t.to(input_tensor.dtype),
-    )
-    y = m * scale.to(m.dtype)
-    y = y.reshape(*input_tensor.shape[:-1], y.shape[-1])
-    if bias is not None:
-        y += bias.to(m.dtype)
-    return y
-
-
-def _linear_f16_bf16_act_floatx_weight_check(input_tensor, weight_tensor, bias):
-    from torchao.dtypes.floatx import FloatxTensorCoreLayout
-
-    return (
-        # input is native float32 tensor
-        not is_traceable_wrapper_subclass(input_tensor)
-        and input_tensor.is_floating_point()
-        and input_tensor.dtype in (torch.float16, torch.bfloat16)
-        and
-        # weight is floatx Tensor
-        isinstance(weight_tensor, AffineQuantizedTensor)
-        and isinstance(weight_tensor._layout, FloatxTensorCoreLayout)
-        and (
-            # weight is using fp6 quantization
-            (weight_tensor._layout.ebits == 3 and weight_tensor._layout.mbits == 2)
-            or (weight_tensor._layout.ebits == 2 and weight_tensor._layout.mbits == 3)
-            or
-            # weight is using fp5 quantization
-            (weight_tensor._layout.ebits == 2 and weight_tensor._layout.mbits == 2)
-            or (weight_tensor._layout.ebits == 3 and weight_tensor._layout.mbits == 1)
-        )
-    )
-
-
-def _linear_f16_bf16_act_floatx_weight_impl(input_tensor, weight_tensor, bias):
-    from torchao.dtypes.floatx import _SPLIT_K_MAP
-    from torchao.ops import quant_llm_linear
-
-    act = input_tensor
-    weight = weight_tensor
-
-    out_dim, in_dim = weight.shape
-    act_reshaped = act.view(-1, in_dim)
-
-    # https://github.com/microsoft/DeepSpeed/blob/3a3a6db3332e339cc9fd94efd4982f6d60635a3d/deepspeed/inference/v2/kernels/core_ops/cuda_linear/cuda_linear.py
-    bsize = act_reshaped.shape[0]
-    splitK = _SPLIT_K_MAP[(bsize - 1) // 64].get(out_dim, 1) if bsize <= 768 else 1
-
-    out = quant_llm_linear(
-        weight._layout.ebits,
-        weight._layout.mbits,
-        act_reshaped,
-        weight.tensor_impl.packed_floatx_data,
-        weight.tensor_impl.scale,
-        splitK=splitK,
-    )
-
-    if bias is not None:
-        out += bias
-
-    return out.view(*act.shape[:-1], out_dim).to(act.dtype)
-
-
-def _linear_fp8_act_fp8_weight_check(
-    input_tensor: Union[torch.Tensor, AffineQuantizedTensor],
-    weight_tensor: Union[torch.Tensor, AffineQuantizedTensor],
-    bias: Optional[torch.Tensor],
-) -> bool:
-    def check_aqt(aqt: Union[torch.Tensor, AffineQuantizedTensor]) -> bool:
-        return (
-            isinstance(aqt, AffineQuantizedTensor)
-            and isinstance(aqt._layout, Float8Layout)
-            and aqt.tensor_impl.dtype in [torch.float8_e4m3fn, torch.float8_e5m2]
-            and (aqt.shape == aqt.block_size or _is_rowwise_scaled(aqt))
-        )
-
-    return check_aqt(input_tensor) and check_aqt(weight_tensor)
-
-
-def preprocess_scale(input_scale: torch.Tensor, input_shape: Tuple[int]):
-    """Ensures input tensor is correctly formated for _scaled_mm"""
-    input_scale = input_scale.unsqueeze(-1)
-
-    if input_scale.dim() > 2:
-        input_scale = input_scale.reshape(-1, input_scale.shape[-1])
-
-    return input_scale
-
-
-def _linear_fp8_act_fp8_weight_impl(
-    input_tensor: AffineQuantizedTensor,
-    weight_tensor: AffineQuantizedTensor,
-    bias: Optional[torch.Tensor],
-):
-    """Implements matmul between FP8 input and FP8 weight with compute using _scaled_mm"""
-    scaled_mm_config = weight_tensor._layout.mm_config
-    out_shape = get_out_shape(input_tensor.shape, weight_tensor.shape)
-
-    # Weight tensor preprocessing
-    w_tensor_impl = weight_tensor.tensor_impl
-    assert not w_tensor_impl.transposed, "Weight tensor must be contiguous"
-    w_data = w_tensor_impl.float8_data
-    w_scale = w_tensor_impl.scale
-
-    # Input tensor preprocessing
-    inpt_data = input_tensor.tensor_impl.float8_data
-    input_scale = input_tensor.tensor_impl.scale
-    # Handle case where input tensor is more than 2D
-    inpt_data = inpt_data.reshape(-1, inpt_data.shape[-1])
-
-    # Handle rowwise case
-    if _is_rowwise_scaled(weight_tensor):
-        assert _is_rowwise_scaled(
-            input_tensor
-        ), "Input tensor must be rowwise block size"
-        w_scale = w_scale.unsqueeze(-1).T
-        input_scale = preprocess_scale(input_scale, input_tensor.shape)
-
-    # Preprocess data
-    inpt_data, w_data = preprocess_data(inpt_data, w_data.T, scaled_mm_config)
-
-    # Perform the computation
-    return addmm_float8_unwrapped_inference(
-        inpt_data,
-        input_scale,
-        w_data,
-        w_scale,
-        output_dtype=input_tensor.dtype,
-        bias=bias,
-        use_fast_accum=scaled_mm_config.use_fast_accum,
-    ).reshape(out_shape)
-
-
-def _linear_fp_act_fp8_weight_check(
-    input_tensor: Union[torch.Tensor, AffineQuantizedTensor],
-    weight_tensor: Union[torch.Tensor, AffineQuantizedTensor],
-    bias: Optional[torch.Tensor],
-) -> bool:
-    return (
-        # input is native float tensor
-        not is_traceable_wrapper_subclass(input_tensor)
-        and input_tensor.is_floating_point()
-        and
-        # weight is float8 quantized affine quantized tensor
-        isinstance(weight_tensor, AffineQuantizedTensor)
-        and isinstance(weight_tensor._layout, Float8Layout)
-        and weight_tensor.tensor_impl.dtype in [torch.float8_e4m3fn, torch.float8_e5m2]
-        and (
-            weight_tensor.shape == weight_tensor.block_size
-            or _is_rowwise_scaled(weight_tensor)
-        )
-    )
-
-
-def _linear_fp_act_fp8_weight_impl(
-    input_tensor: torch.Tensor,
-    weight_tensor: AffineQuantizedTensor,
-    bias: Optional[torch.Tensor],
-):
-    return torch.nn.functional.linear(input_tensor, weight_tensor.dequantize(), bias)
-
-
-def _linear_fp_act_int4_weight_sparse_marlin_check(input_tensor, weight_tensor, bias):
-    return (
-        isinstance(weight_tensor, AffineQuantizedTensor)
-        and _aqt_is_tensor_core_tile_uint4(weight_tensor)
-        and input_tensor.dtype == torch.float16
-        and len(weight_tensor.shape) == 2
-        and weight_tensor.zero_point_domain == ZeroPointDomain.INT
-        and isinstance(weight_tensor._layout, MarlinSparseLayout)
-    )
-
-
-def _linear_fp_act_int4_weight_sparse_marlin_impl(input_tensor, weight_tensor, bias):
-    from torchao.ops import marlin_24_gemm
-    from torchao.sparsity.marlin import marlin_24_workspace
-
-    assert isinstance(weight_tensor, AffineQuantizedTensor)
-
-    sparse_w_int4 = weight_tensor.tensor_impl.int_data
-    scale = weight_tensor.tensor_impl.scale
-    meta = weight_tensor.tensor_impl.meta
-    original_shape = weight_tensor.tensor_impl.original_shape
-    num_bits = weight_tensor.tensor_impl.num_bits
-
-    # Folds batch dimension into the first dimension
-    input_2d = input_tensor.view(-1, input_tensor.shape[-1])
-
-    size_m = input_2d.shape[0]
-    size_n = scale.shape[1]
-    size_k = input_2d.shape[1]
-    workspace_24 = marlin_24_workspace(original_shape[1])
-
-    out = marlin_24_gemm(
-        input_2d,
-        sparse_w_int4,
-        meta,
-        scale,
-        workspace_24,
-        num_bits,
-        size_m,
-        size_n,
-        size_k,
-    )
-
-    # Unfold the batch dimension
-    out = out.reshape(input_tensor.shape[:-1] + (scale.shape[1],))
-
-    if bias is not None:
-        out += bias.to(out.dtype)
-    return out
-
-
-def _linear_int8_act_int4_weight_marlin_qqq_check(input_tensor, weight_tensor, bias):
-    return (
-        isinstance(input_tensor, AffineQuantizedTensor)
-        and _aqt_is_int8_reduced_range(input_tensor)
-        and input_tensor.dtype == torch.float16
-        and input_tensor.tensor_impl.scale.dtype == torch.float32
-        and len(input_tensor.tensor_impl.scale.shape) == len(input_tensor.shape) - 1
-        and isinstance(weight_tensor, AffineQuantizedTensor)
-        and weight_tensor.tensor_impl.dtype == torch.int32
-        and len(weight_tensor.shape) == 2
-        and isinstance(weight_tensor._layout, MarlinQQQLayout)
-    )
-
-
-def _linear_int8_act_int4_weight_marlin_qqq_impl(input_tensor, weight_tensor, bias):
-    from torchao.ops import marlin_qqq_gemm
-    from torchao.quantization.marlin_qqq import marlin_qqq_workspace
-
-    assert isinstance(input_tensor, AffineQuantizedTensor)
-    assert isinstance(weight_tensor, AffineQuantizedTensor)
-
-    input = input_tensor.tensor_impl.int_data
-    input_scale = input_tensor.tensor_impl.scale
-
-    w_int4 = weight_tensor.tensor_impl.int_data
-    s_group = weight_tensor.tensor_impl.s_group
-    s_channel = weight_tensor.tensor_impl.s_channel
-    original_shape = weight_tensor.tensor_impl.original_shape
-
-    # Folds batch dimension into the first dimension
-    input_2d = input.view(-1, input.shape[-1])
-    input_scale = input_scale.view(1, -1)
-
-    size_m = input_2d.shape[0]
-    size_n = s_channel.shape[1]
-    size_k = input_2d.shape[1]
-    workspace_qqq = marlin_qqq_workspace(original_shape[1])
-
-    out = marlin_qqq_gemm(
-        input_2d,
-        w_int4,
-        input_scale,
-        s_channel,
-        s_group,
-        workspace_qqq,
-        size_m,
-        size_n,
-        size_k,
-    )
-
-    # Unfold the batch dimension
-    out = out.reshape(input.shape[:-1] + (s_channel.shape[1],))
-
-    if bias is not None:
-        out += bias.to(out.dtype)
-    return out
-
-
-def _register_aqt_quantized_linear_dispatches():
-    for dispatch_condition, impl in [
-        (_linear_int8_act_int8_weight_check, _linear_int8_act_int8_weight_impl),
-        (
-            _linear_int8_act_int8_weight_semi_structured_sparse_check,
-            _linear_int8_act_int8_weight_semi_structured_sparse_impl,
-        ),
-        (
-            _linear_int8_act_int8_weight_block_sparse_check,
-            _linear_int8_act_int8_weight_block_sparse_impl,
-        ),
-        (_linear_fp8_act_fp8_weight_check, _linear_fp8_act_fp8_weight_impl),
-        (_linear_fp_act_fp8_weight_check, _linear_fp_act_fp8_weight_impl),
-        (_linear_bf16_act_uint4_weight_check, _linear_bf16_act_uint4_weight_impl),
-        (_linear_fp_act_int8_weight_check, _linear_fp_act_int8_weight_impl),
-        (
-            _linear_f16_bf16_act_floatx_weight_check,
-            _linear_f16_bf16_act_floatx_weight_impl,
-        ),
-        (
-            _linear_fp_act_int4_weight_sparse_marlin_check,
-            _linear_fp_act_int4_weight_sparse_marlin_impl,
-        ),
-        (
-            _linear_int8_act_int4_weight_marlin_qqq_check,
-            _linear_int8_act_int4_weight_marlin_qqq_impl,
-        ),
-    ]:
-        register_aqt_quantized_linear_dispatch(dispatch_condition, impl)
-
-
-_register_aqt_quantized_linear_dispatches()
-
-
-@implements([torch.nn.functional.linear, aten.linear.default])
-def _(func, types, args, kwargs):
-    input_tensor, weight_tensor, bias = (
-        args[0],
-        args[1],
-        args[2] if len(args) > 2 else None,
-    )
-    if not input_tensor.is_floating_point():
-        raise NotImplementedError(
-            f"{func} is not implemented for non floating point input"
-        )
-
-    # using try/except here so that we can have a general fallback when input_tensor/weight_tensor
-    # is not picked up by any of the dispatch paths in `_quantized_linear_op`, this allows us to
-    # make the branches easier to understand in `_quantized_linear_op`
-    try:
-        return weight_tensor._quantized_linear_op(input_tensor, weight_tensor, bias)
-    except QuantizedLinearNotImplementedError as e:
-        # fallback path is only called when user did not specify a specfic quantized linear implementation with `_layout.quantized_linear_impl`
-        if (
-            isinstance(weight_tensor, AffineQuantizedTensor)
-            and hasattr(weight_tensor._layout, "quantized_linear_impl")
-            and weight_tensor._layout.quantized_linear_impl is not None
-        ):
-            raise e
-
-        if isinstance(input_tensor, AffineQuantizedTensor):
-            input_tensor = input_tensor.dequantize()
-        if isinstance(weight_tensor, AffineQuantizedTensor):
-            weight_tensor = weight_tensor.dequantize()
-        return torch.nn.functional.linear(input_tensor, weight_tensor, bias)
-
-
-@implements(torch.nn.functional.embedding)
-def _(func, types, args, kwargs):
-    # new_arg1 = args[1].dequantize()
-    # return torch.nn.embedding(args[0], new_arg1, *args[2:], **kwargs)
-    assert isinstance(
-        args[1].tensor_impl, PlainAQTTensorImpl
-    ), f"embedding only works with PlainAQTTensorImpl but got {type(args[1].tensor_impl)}"
-    assert (
-        kwargs["padding_idx"] is None
-        and kwargs["max_norm"] is None
-        and not kwargs["scale_grad_by_freq"]
-        and not kwargs["sparse"]
-        and kwargs["norm_type"] == 2.0
-    )
-    idx = args[0]
-    int_data, scale, zero_point = args[1].tensor_impl.get_plain()
-
-    sliced_data, sliced_scale, sliced_zero_point = (
-        int_data[idx],
-        scale[idx],
-        zero_point[idx],
-    )
-    # Block size is expecting 2 dimensions [1, group size] but
-    # batchsize or other dims gets added to sliced_data, sliced_scale and sliced_zero_point so
-    # we need to increase block size to correct dim
-    new_blocks = idx.dim() - 1
-    return dequantize_affine(
-        sliced_data,
-        new_blocks * [1] + list(args[1].block_size),
-        sliced_scale,
-        sliced_zero_point,
-        sliced_data.dtype,
-        args[1].quant_min,
-        args[1].quant_max,
-        args[1].zero_point_domain,
-        output_dtype=sliced_scale.dtype,
-    )
-
-
-@implements(aten.addmm.default)
-def _(func, types, args, kwargs):
-    input_tensor, weight_tensor, bias = (
-        args[1],
-        args[2],
-        args[0],
-    )
-    if not input_tensor.is_floating_point():
-        raise NotImplementedError(
-            f"{func} is not implemented for non floating point input"
-        )
-
-    # using try/except here so that we can have a general fallback when input_tensor/weight_tensor
-    # is not picked up by any of the dispatch paths in `_quantized_linear_op`, this allows us to
-    # make the branches easier to understand in `_quantized_linear_op`
-    try:
-        weight_tensor = weight_tensor.t()
-        return weight_tensor._quantized_linear_op(input_tensor, weight_tensor, bias)
-    except QuantizedLinearNotImplementedError as e:
-        # fallback path is only called when user did not specify a specfic quantized linear implementation with `_layout.quantized_linear_impl`
-        if (
-            isinstance(weight_tensor, AffineQuantizedTensor)
-            and hasattr(weight_tensor._layout, "quantized_linear_impl")
-            and weight_tensor._layout.quantized_linear_impl is not None
-        ):
-            raise e
-
-        if isinstance(input_tensor, AffineQuantizedTensor):
-            input_tensor = input_tensor.dequantize()
-        if isinstance(weight_tensor, AffineQuantizedTensor):
-            weight_tensor = weight_tensor.dequantize()
-        return func(bias, input_tensor, weight_tensor)
-
-
-@implements(aten.mm.default)
-def _(func, types, args, kwargs):
-    input_tensor, weight_tensor, bias = (args[0], args[1], None)
-    if not input_tensor.is_floating_point():
-        raise NotImplementedError(
-            f"{func} is not implemented for non floating point input"
-        )
-
-    try:
-        weight_tensor = weight_tensor.t()
-        return weight_tensor._quantized_linear_op(input_tensor, weight_tensor, bias)
-    except QuantizedLinearNotImplementedError as e:
-        # fallback path is only called when user did not specify a specfic quantized linear implementation with `_layout.quantized_linear_impl`
-        if (
-            isinstance(weight_tensor, AffineQuantizedTensor)
-            and hasattr(weight_tensor._layout, "quantized_linear_impl")
-            and weight_tensor._layout.quantized_linear_impl is not None
-        ):
-            raise e
-
-        if isinstance(input_tensor, AffineQuantizedTensor):
-            input_tensor = input_tensor.dequantize()
-        if isinstance(weight_tensor, AffineQuantizedTensor):
-            weight_tensor = weight_tensor.dequantize()
-        return func(input_tensor, weight_tensor)
-
-
-@implements(aten.detach.default)
-def _(func, types, args, kwargs):
-    return return_and_correct_aliasing(
-        func, args, kwargs, args[0]._apply_fn_to_data(torch.detach)
-    )
-
-
-@implements(aten.clone.default)
-def _(func, types, args, kwargs):
-    return return_and_correct_aliasing(
-        func, args, kwargs, args[0]._apply_fn_to_data(torch.clone)
-    )
-
-
-@implements(aten._to_copy.default)
-def _(func, types, args, kwargs):
-    return return_and_correct_aliasing(
-        func,
-        args,
-        kwargs,
-        args[0].to(*args[1:], **kwargs)._apply_fn_to_data(torch.clone),
-    )
-
-
-@implements(aten.t.default)
-def _(func, types, args, kwargs):
-    block_size = args[0].block_size
-    assert len(block_size) == 2
-    transposed_block_size = (block_size[1], block_size[0])
-    tensor = args[0]
-    shape = tensor.shape[::-1]
-    new = tensor.__class__(
-        tensor.tensor_impl.t(),
-        transposed_block_size,
-        shape,
-        tensor.quant_min,
-        tensor.quant_max,
-        tensor.zero_point_domain,
-        dtype=tensor.dtype,
-        strides=tensor.stride(),
-    )
-    return return_and_correct_aliasing(func, args, kwargs, new)
-
-
-@implements(aten.slice.Tensor)
-def _(func, types, args, kwargs):
-    self, dim, start, end, step = fill_defaults(args, 5, [0, None, None, 1])
-    assert step == 1
-    assert dim == 0 or dim == 1, f"Only dim==0 or 1 are supported, got: {dim}"
-    if end >= self.shape[dim]:
-        end = self.shape[dim]
-    shape = list(self.shape)
-    shape[dim] = end - start
-    block_size = self.block_size
-    assert (
-        len(block_size) == 2
-    ), f"Slice only works for 2d block_size right now, got: {block_size}"
-    # with slice, some shape dimension might be smaller than block_size dimension, so
-    # we need to make sure there is no overflow
-    block_size = (min(shape[0], block_size[0]), min(shape[1], block_size[1]))
-    new = self.__class__(
-        aten.slice.Tensor(self.tensor_impl, dim, start, end, step),
-        block_size,
-        shape,
-        self.quant_min,
-        self.quant_max,
-        self.zero_point_domain,
-        dtype=self.dtype,
-        strides=self.stride(),
-    )
-    return return_and_correct_aliasing(func, args, kwargs, new)
-
-
-# this is needed for DTensor.from_local() and for flattening tensor
-@implements(aten.view.default)
-def _(func, types, args, kwargs):
-    self, shape = args
-
-    if tuple(self.shape) == tuple(shape):
-        return self.__class__(
-            self.tensor_impl,
-            self.block_size,
-            self.shape,
-            self.quant_min,
-            self.quant_max,
-            self.zero_point_domain,
-            dtype=self.dtype,
-            strides=self.stride(),
-        )
-
-    if len(shape) == 1 and shape[0] == -1:
-        assert len(self.block_size) == 2 and self.block_size[0] == 1
-        block_size = (self.block_size[1],)
-        return self.__class__(
-            self.tensor_impl,
-            block_size,
-            (self.numel(),),
-            self.quant_min,
-            self.quant_max,
-            self.zero_point_domain,
-            dtype=self.dtype,
-            strides=self.stride(),
-        )
-
-    raise ValueError(
-        f"{self.__class__.__name__} only supports .view() with same shape or shape=[-1]"
-    )
-
-
->>>>>>> 5effac57
 to_affine_quantized_intx = AffineQuantizedTensor.from_hp_to_intx
 to_affine_quantized_intx_static = AffineQuantizedTensor.from_hp_to_intx_static
 to_affine_quantized_floatx = AffineQuantizedTensor.from_hp_to_floatx
