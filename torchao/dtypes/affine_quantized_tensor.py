import torch
from typing import Dict, Callable, Any, Tuple, Optional
from collections import defaultdict
import functools
import math
from torchao.quantization.quant_primitives import (
    choose_qparams_affine,
    quantize_affine,
    dequantize_affine,
    ZeroPointDomain,
    MappingType,
    int_scaled_matmul,
    quantize_affine_hqq,
)
from torchao.quantization.utils import (
    pack_tinygemm_scales_and_zeros,
)
from torch.utils._python_dispatch import return_and_correct_aliasing
from torchao.utils import find_multiple
from torchao.dtypes.utils import (
    _implements,
    _dispatch__torch_function__,
    _dispatch__torch_dispatch__,
    _register_layout_cls,
    _get_layout_tensor_constructor,
    LayoutType,
    PlainLayoutType,
    is_device,
)
<<<<<<< HEAD

=======
from torch.utils._python_dispatch import is_traceable_wrapper_subclass
>>>>>>> ffa88a40
from dataclasses import dataclass
from torchao.utils import TORCH_VERSION_AT_LEAST_2_5

aten = torch.ops.aten

###############################
# Base Layout Tensor Subclass #
###############################
class AQTLayout(torch.Tensor):
    """
    Base class for the layout tensor for `AffineQuantizedTensor`
    """
    def get_plain(self) -> Tuple[torch.Tensor, torch.Tensor, torch.Tensor]:
        pass

    def get_layout_type(self) -> LayoutType:
        pass

    @classmethod
    def from_plain(
        cls,
        int_data: torch.Tensor,
        scale: torch.Tensor,
        zero_point: torch.Tensor,
        layout_type: LayoutType,
    ):
        pass

    def __repr__(self):
        int_data, scale, zero_point = self.get_plain()
        layout_type = self.get_layout_type()
        return f"{self.__class__.__name__}(int_data={int_data}, scale={scale}, zero_point={zero_point}, layout_type={layout_type})"

    def _get_to_kwargs(self, *args, **kwargs):
        device, dtype, _, memory_format = torch._C._nn._parse_to(*args, **kwargs)
        device = self.device if device is None else device
        dtype = self.dtype if dtype is None else dtype
        memory_format = (
            memory_format if memory_format is not None else torch.preserve_format
        )
        kwargs = {
            "device": device,
            "dtype": dtype,
            "memory_format": memory_format,
        }
        return kwargs

##############################
# Tensor Subclass Definition #
##############################
<<<<<<< HEAD
=======

_QLINEAR_DISPATCH_TABLE = {}
def _register_quantized_linear_dispatch(dispatch_condition, impl):
    _QLINEAR_DISPATCH_TABLE[dispatch_condition] = impl

>>>>>>> ffa88a40
class AffineQuantizedTensor(torch.Tensor):
    """
    Affine quantized tensor subclass. Affine quantization means we quantize the floating point tensor with an affine transformation:
       quantized_tensor = float_tensor / scale + zero_point

    The shape and dtype of the tensor subclass represent how the tensor subclass looks externally,
    regardless of the internal representation's type or orientation.

    fields:
      layout_tensor (AQTLayout): tensor that serves as a general layout storage for the quantized data,
         e.g. storing plain tensors (int_data, scale, zero_point) or packed formats depending on device
         and operator/kernel
      block_size (Tuple[int, ...]): granularity of quantization, this means the size of the tensor elements that's sharing the same qparam
         e.g. when size is the same as the input tensor dimension, we are using per tensor quantization
      shape (torch.Size): the shape for the Tensor
      quant_min (Optional[int]): minimum quantized value for the Tensor, if not specified, it will be derived from dtype of `int_data`
      quant_max (Optional[int]): maximum quantized value for the Tensor, if not specified, it will be derived from dtype of `int_data`
      zero_point_domain (ZeroPointDomain): the domain that zero_point is in, should be eitehr integer or float
        if zero_point is in integer domain, zero point is added to the quantized integer value during
        quantization
        if zero_point is in floating point domain, zero point is subtracted from the floating point (unquantized)
        value during quantization
        default is ZeroPointDomain.INT
      input_quant_func (Optional[Callable]): function for quantizing the input float Tensor to a quantized tensor subclass object, that takes float Tensor as input and outputs an AffineQuantizedTensor object
      dtype: dtype for external representation of the tensor, e.g. torch.float32
    """

    @staticmethod
    def __new__(
        cls,
        layout_tensor: AQTLayout,
        block_size: Tuple[int, ...],
        shape: torch.Size,
        quant_min: Optional[int] = None,
        quant_max: Optional[int] = None,
        zero_point_domain: ZeroPointDomain = ZeroPointDomain.INT,
        dtype=None,
        strides=None,
    ):
        kwargs = {}
        kwargs["device"] = layout_tensor.device
        kwargs["layout"] = (
            kwargs.get("layout") if kwargs.get("layout", False) else layout_tensor.layout
        )
        kwargs["dtype"] = dtype
        if strides is not None:
            kwargs["strides"] = strides
        kwargs["requires_grad"] = False
        return torch.Tensor._make_wrapper_subclass(cls, shape, **kwargs)  # type: ignore[attr-defined]

    def __init__(
        self,
        layout_tensor: AQTLayout,
        block_size: Tuple[int, ...],
        shape: torch.Size,
        quant_min: Optional[int] = None,
        quant_max: Optional[int] = None,
        zero_point_domain: ZeroPointDomain = ZeroPointDomain.INT,
        dtype=None,
        strides=None,
    ):
        self.layout_tensor = layout_tensor
        self.block_size = block_size
        self.quant_min = quant_min
        self.quant_max = quant_max
        self.zero_point_domain = zero_point_domain

    def __repr__(self):
        return (
            f"{self.__class__.__name__}(data={self.dequantize()}, shape={self.shape}, "
            f"device={self.device}, dtype={self.dtype}, requires_grad={self.requires_grad})"
        )

    def dequantize(self, output_dtype=None):
        if output_dtype is None:
            output_dtype = self.dtype
        int_data, scale, zero_point = self.layout_tensor.get_plain()
        return dequantize_affine(int_data, self.block_size, scale, zero_point, int_data.dtype, self.quant_min, self.quant_max, self.zero_point_domain, output_dtype=output_dtype)

    @staticmethod
    def _quantized_linear_op(input_tensor, weight_tensor, bias):
        for dispatch_condition, impl in _QLINEAR_DISPATCH_TABLE.items():
            if dispatch_condition(input_tensor, weight_tensor, bias):
                return impl(input_tensor, weight_tensor, bias)

        raise NotImplementedError("No specialized dispatch found for quantized linear op")

    def __tensor_flatten__(self):
        return ["layout_tensor"], [self.block_size, self.shape, self.quant_min, self.quant_max, self.zero_point_domain, self.dtype]

    @classmethod
    def __tensor_unflatten__(
        cls, tensor_data_dict, tensor_attributes, outer_size, outer_stride
    ):
        layout_tensor = tensor_data_dict["layout_tensor"]
        block_size, shape, quant_min, quant_max, zero_point_domain, dtype = tensor_attributes
        return cls(
            layout_tensor,
            block_size,
            shape if outer_size is None else outer_size,
            quant_min,
            quant_max,
            zero_point_domain,
            dtype=dtype,
            strides=outer_stride,
        )

    @classmethod
    def from_float(
        cls,
        input_float: torch.Tensor,
        mapping_type: MappingType,
        block_size: Tuple[int, ...],
        target_dtype: torch.dtype,
        quant_min: Optional[int] = None,
        quant_max: Optional[int]  = None,
        eps: Optional[float] = None,
        scale_dtype: Optional[torch.dtype] = None,
        zero_point_dtype: Optional[torch.dtype] = None,
        preserve_zero: bool = True,
        zero_point_domain: ZeroPointDomain = ZeroPointDomain.INT,
        layout_type: LayoutType = PlainLayoutType(),
        use_hqq: bool = False,
    ):
        original_shape = input_float.shape

        if(use_hqq):
            assert zero_point_domain == ZeroPointDomain.FLOAT and mapping_type == MappingType.ASYMMETRIC and quant_min==0, "Invalid input parameters for HQQ quantization."
            nbits = int(math.log2(quant_max + 1))
            axis  = 1 if (block_size[0]==1) else 0
            group_size = max(block_size)
            compute_dtype = zero_point_dtype if (zero_point_dtype is not None) else input_float.dtype
            device = input_float.device
            int_data, scale, zero_point, _ = quantize_affine_hqq(input_float, nbits=nbits, group_size=group_size, axis=axis, compute_dtype=compute_dtype, device=device, verbose=False, raw_output=False)

        else:
            input_float = layout_type.pre_process(input_float)
            scale, zero_point = choose_qparams_affine(input_float, mapping_type, block_size, target_dtype, quant_min, quant_max, eps, scale_dtype, zero_point_dtype, preserve_zero, zero_point_domain)
            int_data = quantize_affine(input_float, block_size, scale, zero_point, target_dtype, quant_min, quant_max, zero_point_domain)
            int_data = layout_type.post_process(int_data)
        
        layout_tensor_ctr = get_layout_tensor_constructor(type(layout_type))
        layout_tensor = layout_tensor_ctr(int_data, scale, zero_point, layout_type)
        return cls(
            layout_tensor,
            block_size,
            original_shape,
            quant_min,
            quant_max,
            zero_point_domain,
            dtype=input_float.dtype
        )

    @classmethod
    def from_float_static(
        cls,
        input_float: torch.Tensor,
        scale: torch.Tensor,
        zero_point: torch.Tensor,
        block_size: Tuple[int, ...],
        target_dtype: torch.dtype,
        quant_min: Optional[int] = None,
        quant_max: Optional[int]  = None,
        zero_point_domain: ZeroPointDomain = ZeroPointDomain.INT,
        layout_type: LayoutType = PlainLayoutType(),
    ):
        original_shape = input_float.shape
        input_float = layout_type.pre_process(input_float)

        int_data = quantize_affine(input_float, block_size, scale, zero_point, target_dtype, quant_min, quant_max, zero_point_domain)

        int_data = layout_type.post_process(int_data)

        layout_tensor_ctr = get_layout_tensor_constructor(type(layout_type))
        layout_tensor = layout_tensor_ctr(int_data, scale, zero_point, layout_type)
        return cls(
            layout_tensor,
            block_size,
            original_shape,
            quant_min,
            quant_max,
            zero_point_domain,
            dtype=input_float.dtype,
        )

    @property
    def layout_type(self) -> LayoutType:
        return self.layout_tensor.layout_type

    def _get_to_kwargs(self, *args, **kwargs):
        device, dtype, _, memory_format = torch._C._nn._parse_to(*args, **kwargs)
        device = self.device if device is None else device
        dtype = self.dtype if dtype is None else dtype
        memory_format = (
            memory_format if memory_format is not None else torch.preserve_format
        )
        kwargs = {
            "device": device,
            "dtype": dtype,
            "memory_format": memory_format,
        }
        return kwargs

    def to(self, *args, **kwargs):
        kwargs = self._get_to_kwargs(*args, **kwargs)
        device = kwargs.pop("device")
        # not supported yet
        kwargs.pop("memory_format")
        return self.__class__(
            self.layout_tensor.to(device),
            self.block_size,
            self.shape,
            self.quant_min,
            self.quant_max,
            self.zero_point_domain,
            **kwargs,
        )

    def _apply_fn_to_data(self, fn):
        return self.__class__(
            fn(self.layout_tensor),
            self.block_size,
            self.shape,
            self.quant_min,
            self.quant_max,
            self.zero_point_domain,
            dtype=self.dtype,
            strides=self.stride(),
        )

    implements = classmethod(_implements)
    # Note: we only added cpu path here for 8da4w, this is for executorch, in the future
    # 1. we'll add cpu/cuda version (int4mm etc.)
    # 2. we'll need to hide the 8da4w executorch version under things like layouts (we also have multiple impl for cpu kernel as Michael mentioned), so it will be something like
    #   cpu device + et laytout --> gives current 8da4w executorch representation
    #   cpu device + avx layout --> gives optimized kernel for 8da4w in avx cpu etc.
    #   cuda device + some layout --> gives cuda kernel

    # two scenarios where we currently fall back to vanilla mm:
    # 1 - when tensor is on CUDA: we'll add this later, we'll also enable dispatching to optimized
    #     kernels in CPU as well, see the note above
    # 2 - we're given non-floats - quantizing long to int8 is crazy
    __torch_dispatch__ = classmethod(_dispatch__torch_dispatch__)
    __torch_function__ = classmethod(_dispatch__torch_function__)


######################################################
# LayoutType and Layout Tensor Subclass Registration #
######################################################

def register_layout_cls(layout_type_class: type(LayoutType)):
    return _register_layout_cls(AffineQuantizedTensor, layout_type_class)

def get_layout_tensor_constructor(layout_type_class: type(LayoutType)):
    return _get_layout_tensor_constructor(AffineQuantizedTensor, layout_type_class)

@dataclass(frozen=True)
class SemiSparseLayoutType(LayoutType):

    def pre_process(self, input: torch.Tensor) -> torch.Tensor:
        # prune to 2:4 if not already
        temp = input.detach()
        pruning_inds = temp.abs().view(-1, 4).argsort(dim=1)[:, :2]
        temp.view(-1, 4).scatter_(1, pruning_inds, value=0)
        return temp


@dataclass(frozen=True)
class TensorCoreTiledLayoutType(LayoutType):
    inner_k_tiles: int = 8

    def pre_process(self, input: torch.Tensor) -> torch.Tensor:
        orig_out_features, orig_in_features = input.shape
        in_features = find_multiple(orig_in_features, 1024)
        out_features = find_multiple(orig_out_features, 8)
        input = torch.nn.functional.pad(
            input,
            (0, in_features - orig_in_features, 0, out_features - orig_out_features),
        )
        return input

    def extra_repr(self):
        return f"inner_k_tiles={self.inner_k_tiles}"


@register_layout_cls(PlainLayoutType)
class PlainAQTLayout(AQTLayout):
    """
    Layout storage class for plain layout for affine quantized tensor, it stores int_data, scale, zero_point
    tensors directly as plain tensors.

    fields:
      int_data (torch.Tensor): the quantized integer data Tensor
      scale (torch.Tensor): the scale Tensor used to map between floating point tensor to quantized tensor
      zero_point (torch.Tensor): the zero_point Tensor used to map between floating point tensor to quantized tensor
    """
    def __new__(
        cls,
        int_data: torch.Tensor,
        scale: torch.Tensor,
        zero_point: torch.Tensor,
        layout_type: LayoutType,
    ):
        kwargs = {}
        kwargs["device"] = int_data.device
        kwargs["layout"] = (
            kwargs.get("layout") if kwargs.get("layout", False) else int_data.layout
        )
        kwargs["dtype"] = int_data.dtype
        kwargs["requires_grad"] = False
        shape = int_data.shape
        return torch.Tensor._make_wrapper_subclass(cls, shape, **kwargs)  # type: ignore[attr-defined]

    def __init__(
        self,
        int_data: torch.Tensor,
        scale: torch.Tensor,
        zero_point: torch.Tensor,
        layout_type: LayoutType,
    ):
        self.int_data = int_data
        self.scale = scale
        self.zero_point = zero_point
        self.layout_type = layout_type

    def __tensor_flatten__(self):
        return ["int_data", "scale", "zero_point"], [self.layout_type]

    @classmethod
    def __tensor_unflatten__(
        cls, tensor_data_dict, tensor_attributes, outer_size, outer_stride
    ):
        int_data, scale, zero_point = tensor_data_dict["int_data"], tensor_data_dict["scale"], tensor_data_dict["zero_point"]
        layout_type, = tensor_attributes
        return cls(int_data, scale, zero_point, layout_type)

    def to(self, *args, **kwargs):
        kwargs = self._get_to_kwargs(*args, **kwargs)
        return self.__class__(
            self.int_data.to(kwargs["device"]),
            self.scale.to(kwargs["device"]),
            self.zero_point.to(kwargs["device"]),
            self.layout_type,
        )

    def _apply_fn_to_data(self, fn):
        return self.__class__(
            fn(self.int_data),
            fn(self.scale),
            fn(self.zero_point),
            self.layout_type,
        )

    @classmethod
    def __torch_dispatch__(cls, func, types, args, kwargs):
        kwargs = {} if kwargs is None else kwargs

        if func is aten.detach.default:
            return return_and_correct_aliasing(
                func, args, kwargs, args[0]._apply_fn_to_data(torch.detach)
            )

        if func is aten.t.default:
            tensor = args[0]
            new = tensor.__class__(
                tensor.int_data.view(tensor.shape[::-1]), tensor.scale, tensor.zero_point, tensor.layout_type
            )
            return return_and_correct_aliasing(func, args, kwargs, new)

        raise NotImplementedError(
            f"PlainAQTLayout dispatch: attempting to run {func}, this is not supported"
        )

    __torch_function__ = torch._C._disabled_torch_function_impl

    def get_plain(self) -> Tuple[torch.Tensor, torch.Tensor, torch.Tensor]:
        return self.int_data, self.scale, self.zero_point

    def get_layout_type(self) -> LayoutType:
        return self.layout_type

    @classmethod
    def from_plain(
        cls,
        int_data: torch.Tensor,
        scale: torch.Tensor,
        zero_point: torch.Tensor,
        layout_type: LayoutType,
    ):
        assert isinstance(layout_type, PlainLayoutType)
        return cls(int_data, scale, zero_point, layout_type)

@register_layout_cls(SemiSparseLayoutType)
class SemiSparseAQTLayout(PlainAQTLayout):
    """
    Layout storage class for semi_sparse_cusparselt layout for affine quantized tensor
    """
    @classmethod
    def __torch_dispatch__(cls, func, types, args, kwargs):
        kwargs = {} if kwargs is None else kwargs

        if func is aten.detach.default:
            return return_and_correct_aliasing(
                func, args, kwargs, args[0]._apply_fn_to_data(torch.detach)
            )

        raise NotImplementedError(
            f"SparseAQTLayout dispatch: attempting to run {func}, this is not supported"
        )

    def get_plain(self):
        # Currently we don't have cuSPARSELt expansion routines, so we matmul by
        # the identity matrix to get the original dense matrix. This is slow though.
        cols = self.int_data.numel() * 16 // (10 * self.scale.shape[0])
        int_data_expanded = torch._cslt_sparse_mm(self.int_data,
                                                  torch.eye(cols,
                                                            dtype=self.int_data.dtype,
                                                            device=self.int_data.device).t())
        return int_data_expanded, self.scale, self.zero_point

    @classmethod
    def from_plain(
        cls,
        int_data: torch.Tensor,
        scale: torch.Tensor,
        zero_point: torch.Tensor,
        layout_type: LayoutType,
    ):
        assert isinstance(layout_type, SemiSparseLayoutType)
        int_data_compressed = torch._cslt_compress(int_data)
        return cls(int_data_compressed, scale, zero_point, layout_type)


@register_layout_cls(TensorCoreTiledLayoutType)
class TensorCoreTiledAQTLayout(AQTLayout):
    """
    Layout storage class for tensor_core_tiled layout for affine quantized tensor, this is for int4 only,
    it stores the original tensor of dimension [n][k] (int32 dtype) as packed weight of 4-d tensor of
    dimension: [n / 8][k / (inner_k_tiles * 16)][32][inner_k_tiles / 2]

    fields:
      packed_weight (torch.Tensor): the 4-d packed tensor in a tensor_core_tiled layout
      scale_and_zero (torch.Tensor): the combined scale Tensor used to map between floating point tensor to quantized tensor and zero_point Tensor
    """

    def __new__(
        cls,
        packed_weight: torch.Tensor,
        scale_and_zero: torch.Tensor,
        transposed: bool,
        layout_type: LayoutType,
    ):
        kwargs = {}
        kwargs["device"] = packed_weight.device
        kwargs["layout"] = (
            kwargs.get("layout") if kwargs.get("layout", False) else packed_weight.layout
        )
        kwargs["dtype"] = packed_weight.dtype
        kwargs["requires_grad"] = False
        shape = packed_weight.shape
        return torch.Tensor._make_wrapper_subclass(cls, shape, **kwargs)  # type: ignore[attr-defined]

    def __init__(
        self,
        packed_weight: torch.Tensor,
        scale_and_zero: torch.Tensor,
        transposed: bool,
        layout_type: LayoutType,
    ):
        self.packed_weight = packed_weight
        self.scale_and_zero = scale_and_zero
        self.transposed = False
        self.layout_type = layout_type

    def __tensor_flatten__(self):
        return ["packed_weight", "scale_and_zero"], [self.transposed, self.layout_type]

    @classmethod
    def __tensor_unflatten__(
        cls, tensor_data_dict, tensor_attributes, outer_size, outer_stride
    ):
        packed_weight, scale_and_zero = tensor_data_dict["packed_weight"], tensor_data_dict["scale_and_zero"]
        transposed, layout_type, = tensor_attributes
        return cls(packed_weight, scale_and_zero, transposed, layout_type)

    @classmethod
    def from_plain(
        cls,
        int_data: torch.Tensor,
        scale: torch.Tensor,
        zero_point: torch.Tensor,
        layout_type: LayoutType
    ):
        assert isinstance(layout_type, TensorCoreTiledLayoutType)
        if TORCH_VERSION_AT_LEAST_2_5:
            int_data = (int_data[::, ::2] << 4 | int_data[::, 1::2]).to(torch.uint8)
            assert int_data.dtype == torch.uint8, "torch.ops.aten._convert_weight_to_int4pack in torch 2.5 expects `uint8` dtype"
        else:
            assert int_data.dtype == torch.int32, "torch.ops.aten._convert_weight_to_int4pack in torch 2.4 expects `int32` dtype"
        packed_weight = torch.ops.aten._convert_weight_to_int4pack(int_data, layout_type.inner_k_tiles)
        scale = scale.reshape(int_data.shape[0], -1)
        zero_point = zero_point.reshape(int_data.shape[0], -1)
        scale_and_zero = pack_tinygemm_scales_and_zeros(scale, zero_point)
        return cls(packed_weight, scale_and_zero, False, layout_type)

    def to(self, *args, **kwargs):
        kwargs = self._get_to_kwargs(*args, **kwargs)
        device = kwargs["device"]
        if not is_device("cuda", device):
            raise ValueError(f"TensorCoreTiledAQTLayout is only available for cuda device, can't convert to {device}")
        return self.__class__(
            self.packed_weight.to(device),
            self.scale_and_zero.to(device),
            self.transposed,
            self.layout_type,
        )

    def _apply_fn_to_data(self, fn):
        self.packed_weight = fn(self.packed_weight)
        self.scale_and_zero = fn(self.scale_and_zero)
        return self

    @classmethod
    def __torch_dispatch__(cls, func, types, args, kwargs):
        kwargs = {} if kwargs is None else kwargs

        if func is aten.detach.default:
            return return_and_correct_aliasing(
                func, args, kwargs, args[0]._apply_fn_to_data(torch.detach)
            )

        if func is aten.t.default:
            """we don't need to repack the weight and just rely on external
            shape being changed and record the status of transpose/no-transpose
            """
            args[0].transposed = not args[0].transposed
            return return_and_correct_aliasing(func, args, kwargs, args[0])

        raise NotImplementedError(
            f"TensorCoreTiledAQTLayout dispatch: attempting to run {func}, this is not supported"
        )

    __torch_function__ = torch._C._disabled_torch_function_impl

    def get_plain(self) -> Tuple[torch.Tensor, torch.Tensor, torch.Tensor]:
        from torchao.quantization.quant_primitives import (
            ZeroPointDomain,
            quantize_affine,
        )
        from torchao.quantization.utils import unpack_tinygemm_scales_and_zeros
        scale, zero = unpack_tinygemm_scales_and_zeros(self.scale_and_zero)

        cur_shape = self.shape
        assert len(cur_shape) == 4
        inner_k_tiles = cur_shape[-1] * 2
        original_shape = (cur_shape[0] * 8, cur_shape[1] * (inner_k_tiles * 16))
        eye_shape = original_shape[1]
        groupsize = int(original_shape[1] / scale.shape[-2])
        block_size = (1, groupsize)
        device = self.device
        original_dtype = torch.bfloat16
        target_dtype = torch.int32
        quant_min = 0
        quant_max = 15
        zero_point_domain = ZeroPointDomain.FLOAT
        assert len(block_size) == 2 and block_size[0] == 1
        dequantized = torch.ops.aten._weight_int4pack_mm(torch.eye(eye_shape, device=device, dtype=original_dtype), self.packed_weight, groupsize, self.scale_and_zero)
        dequantized = dequantized.t().contiguous()
        # TODO: move this to `unpack_tinygemm_scales_and_zeros`?
        scale = scale.reshape(scale.shape[:-1]).contiguous()
        zero = zero.reshape(zero.shape[:-1]).contiguous()
        int_data = quantize_affine(dequantized, block_size, scale, zero, target_dtype, quant_min, quant_max, zero_point_domain)
        return int_data, scale, zero

    def get_layout_type(self) -> LayoutType:
        return self.layout_type

#####################################################
# torch functional and aten operator implementation #
#####################################################

def _aqt_is_int8(aqt):
    """Check if an AffineQuantizedTensor is int8 quantized Tensor"""
    return (
        aqt.layout_tensor.dtype == torch.int8 and
        aqt.quant_min is None or aqt.quant_min == -128 and
        aqt.quant_max is None or aqt.quant_max == 127
    )

def _aqt_is_int8_reduced_range(aqt):
    return (
        aqt.layout_tensor.dtype == torch.int8 and
        aqt.quant_min == -127 and
        aqt.quant_max is None or aqt.quant_max == 127
    )

def _aqt_is_uint4(aqt):
    """Check if an AffineQuantizedTensor is uint4 quantized Tensor"""
    # TODO: use torch.uint4
    return (
        aqt.layout_tensor.dtype == torch.int32 and
        aqt.quant_min is None or aqt.quant_min == 0 and
        aqt.quant_max is None or aqt.quant_max == 15
    )

implements = AffineQuantizedTensor.implements

# following are a list of (dispatch_condition, implementation) functions that takes the following args:
# input_tensor: dimension is (batch_size, in_features)
# weight_tensor: dimension is (out_features, in_features)
# bias: dimension is (out_features,)
# so that these can be shared by F.linear, aten.mm, aten.addmm dispatches

def _linear_int8_act_int8_weight_check(input_tensor, weight_tensor, bias):
    return (
        isinstance(input_tensor, AffineQuantizedTensor) and
        _aqt_is_int8_reduced_range(input_tensor) and
        isinstance(weight_tensor, AffineQuantizedTensor) and
        weight_tensor.is_cuda and
        input_tensor.dtype == weight_tensor.dtype and
        isinstance(input_tensor.layout_type, PlainLayoutType) and
        isinstance(weight_tensor.layout_type, PlainLayoutType)
    )

def _linear_int8_act_int8_weight_impl(input_tensor, weight_tensor, bias):
    #
    # 1. do the matrix form of dot(X_i, W_j)
    #
    #
    # 2. rescale the output
    #
    # in cases with large matrices, y_dot_int32 can grow sufficiently
    # large that y_dot_int32 * a float16 scale is greater than the maximum
    # value of a float 16, (which results in a value of inf even if multiplying
    # by the other scale would bring it within the expected range)

    x_vals_int8 = input_tensor.layout_tensor.int_data
    x_scales = input_tensor.layout_tensor.scale
    w_vals_int8_t = weight_tensor.layout_tensor.int_data.contiguous().t()
    w_scales = weight_tensor.layout_tensor.scale
    tmp = x_vals_int8.reshape(-1, x_vals_int8.shape[-1])
    y_dot_scaled = int_scaled_matmul(tmp, w_vals_int8_t, x_scales.reshape(-1, 1))

    y = (y_dot_scaled * w_scales).reshape(
        *x_vals_int8.shape[:-1], y_dot_scaled.shape[-1]
    )

    # can downcast only at the very end
    output_dtype = input_tensor.dtype
    y = y.to(output_dtype)
    if bias is not None:
        y += bias
    return y


def _linear_int8_act_int8_weight_semi_structured_sparse_check(input_tensor, weight_tensor, bias):
    return (
        isinstance(input_tensor, AffineQuantizedTensor) and
        _aqt_is_int8_reduced_range(input_tensor) and
        isinstance(weight_tensor, AffineQuantizedTensor) and
        weight_tensor.is_cuda and
        input_tensor.dtype == weight_tensor.dtype and
        isinstance(input_tensor.layout_type, PlainLayoutType) and
        isinstance(weight_tensor.layout_type, SemiSparseLayoutType)
    )

def _linear_int8_act_int8_weight_semi_structured_sparse_impl(input_tensor, weight_tensor, bias):
    x_vals_int8 = input_tensor.layout_tensor.int_data
    x_scales = input_tensor.layout_tensor.scale
    w_vals_int8 = weight_tensor.layout_tensor.int_data
    w_scales = weight_tensor.layout_tensor.scale
    tmp = x_vals_int8.reshape(-1, x_vals_int8.shape[-1])
    # we fuse one of the scalar matrix multiplications (w_scales) into the sparse mm
    y_dot_bf16_w_scales_fused = torch._cslt_sparse_mm(
        w_vals_int8, tmp.t(), alpha=w_scales.to(torch.float32), out_dtype=torch.bfloat16
    ).t()
    y = (y_dot_bf16_w_scales_fused * x_scales.reshape(-1, 1)).reshape(
        *x_vals_int8.shape[:-1], y_dot_bf16_w_scales_fused.shape[-1]
    )
    output_dtype = input_tensor.dtype
    # TODO: waiting for jesse's test/fix
    y = y.to(output_dtype).contiguous()
    if bias is not None:
        y += bias
    return y

# this is for the case when linear activation is quantized, but is not caught by the previous
# conditions that expects a quantized activation, we just dequantize the activation so that
# it can continue with the weight only quantization dispatches
# NOTE: this is a fallback path that must be registered after all the implementations that expects
# input tensor to be quantized
def _linear_quantized_act_fallback_check(input_tensor, weight_tensor, bias):
    return (
        isinstance(input_tensor, AffineQuantizedTensor)
    )

def _linear_quantized_act_fallback_impl(input_tensor, weight_tensor, bias):
    input_tensor = input_tensor.dequantize()
    # dequantize activation and redispatch to F.linear
    return torch.nn.functional.linear(input_tensor, weight_tensor, bias)

def _linear_bf16_act_uint4_weight_check(input_tensor, weight_tensor, bias):
    return (
        # input is native bfloat16 tensor
        not is_traceable_wrapper_subclass(input_tensor) and
        input_tensor.dtype == torch.bfloat16 and
        # weight is uint4, group quantized tensor_core_tiled layout affine quantized tensor
        isinstance(weight_tensor, AffineQuantizedTensor) and
        _aqt_is_uint4(weight_tensor) and
        weight_tensor.dtype == torch.bfloat16 and
        len(weight_tensor.shape) == 2 and
        weight_tensor.zero_point_domain == ZeroPointDomain.FLOAT and
        isinstance(weight_tensor.layout_type, TensorCoreTiledLayoutType)
    )


def _linear_bf16_act_uint4_weight_impl(input_tensor, weight_tensor, bias):
    assert weight_tensor.block_size[0] == 1, f"Requires groupwise quantization, got block_size: {block_size}"
    assert input_tensor.shape[-1] == weight_tensor.shape[1], (
        f"need input_tensor shape: {input_tensor.shape} final"
        f"dim to match weight_tensor shape: {weight_tensor.shape} second dim "
    )

    # TODO: check groupsize quantization
    # avoid circular dep, TODO: move this to a common util.py
    act_mat = input_tensor
    # weight is packed from padded (out_features, in_features) weight tensor
    # (same dimension requirement as F.linear weight)
    packed_weight = weight_tensor.layout_tensor.packed_weight
    scale_and_zero = weight_tensor.layout_tensor.scale_and_zero

    orig_act_size = act_mat.size()
    orig_dtype = act_mat.dtype

    # reshape and pad activation
    act_mat = act_mat.reshape(-1, act_mat.shape[-1]).to(torch.bfloat16)
    pad_size = find_multiple(act_mat.shape[-1], 1024)
    act_mat = torch.nn.functional.pad(act_mat, (0, pad_size - act_mat.shape[-1]))

    # groupwise int4 quantization
    groupsize = weight_tensor.block_size[1]
    y = torch.ops.aten._weight_int4pack_mm(act_mat.contiguous(), packed_weight, groupsize, scale_and_zero)

    # remove out_feature padding
    orig_out_features = weight_tensor.shape[-2]
    y = y[:, :orig_out_features]
    y = y.reshape(*orig_act_size[:-1], orig_out_features)

    if bias is not None:
        y += bias
    return y.to(orig_dtype)


def _linear_fp_act_int8_weight_check(input_tensor, weight_tensor, bias):
    return (
        # input is native float tensor
        not is_traceable_wrapper_subclass(input_tensor) and
        input_tensor.is_floating_point() and
        # weight is int8 per channel quantized affine quantized tensor
        isinstance(weight_tensor, AffineQuantizedTensor) and
        _aqt_is_int8(weight_tensor) and
        len(weight_tensor.shape) == 2 and
        len(weight_tensor.block_size) == 2 and
        weight_tensor.block_size[0] == 1 and
        weight_tensor.block_size[1] == weight_tensor.shape[1] and
        weight_tensor.zero_point_domain == ZeroPointDomain.INT and
        isinstance(weight_tensor.layout_type, PlainLayoutType)
    )

def _linear_fp_act_int8_weight_impl(input_tensor, weight_tensor, bias):
    # TODO: enable cpu and mps efficient path
    # is_cpu and is_mps only, some issue with is_contiguous() currently
    # return torch.ops.aten._weight_int8pack_mm(input_tensor.contiguous(), w_vals_int8_t, weight_tensor.layout_tensor.scale)

    # per channel int8 weight only quantizated mm
    w_vals_int8_t = weight_tensor.layout_tensor.int_data.t()
    scale = weight_tensor.layout_tensor.scale
    orig_dtype = input_tensor.dtype
    m = torch.mm(
        input_tensor.reshape(-1, input_tensor.shape[-1]),
        w_vals_int8_t.to(input_tensor.dtype),
    )
    y = m * scale.to(m.dtype)
    y = y.reshape(*input_tensor.shape[:-1], y.shape[-1])
    if bias is not None:
        y += bias.to(m.dtype)
    return y


def _register_quantized_linear_dispatches():
    for dispatch_condition, impl in [
        (_linear_int8_act_int8_weight_check, _linear_int8_act_int8_weight_impl),
        (_linear_int8_act_int8_weight_semi_structured_sparse_check, _linear_int8_act_int8_weight_semi_structured_sparse_impl),
        (_linear_quantized_act_fallback_check, _linear_quantized_act_fallback_impl),
        (_linear_bf16_act_uint4_weight_check, _linear_bf16_act_uint4_weight_impl),
        (_linear_fp_act_int8_weight_check, _linear_fp_act_int8_weight_impl),
    ]:
        _register_quantized_linear_dispatch(dispatch_condition, impl)

_register_quantized_linear_dispatches()

@implements(torch.nn.functional.linear)
def _(func, types, args, kwargs):
    input_tensor, weight_tensor, bias = (
        args[0],
        args[1],
        args[2] if len(args) > 2 else None,
    )
    if not input_tensor.is_floating_point():
        raise NotImplementedError(f"{func} is not implemented for non floating point input")

    # using try/except here so that we can have a general fallback when input_tensor/weight_tensor
    # is not picked up by any of the dispatch paths in `_quantized_linear_op`, this allows us to
    # make the branches easier to understand in `_quantized_linear_op`
    try:
        return weight_tensor._quantized_linear_op(input_tensor, weight_tensor, bias)
    except:
        if isinstance(input_tensor, AffineQuantizedTensor):
            input_tensor = input_tensor.dequantize()
        if isinstance(weight_tensor, AffineQuantizedTensor):
            weight_tensor = weight_tensor.dequantize()
        return torch.nn.functional.linear(input_tensor, weight_tensor, bias)

@implements(aten.addmm.default)
def _(func, types, args, kwargs):
    input_tensor, weight_tensor, bias = (
        args[1],
        args[2],
        args[0],
    )
    if not input_tensor.is_floating_point():
        raise NotImplementedError(f"{func} is not implemented for non floating point input")

    # using try/except here so that we can have a general fallback when input_tensor/weight_tensor
    # is not picked up by any of the dispatch paths in `_quantized_linear_op`, this allows us to
    # make the branches easier to understand in `_quantized_linear_op`
    try:
        weight_tensor = weight_tensor.t()
        return weight_tensor._quantized_linear_op(input_tensor, weight_tensor, bias)
    except:
        if isinstance(input_tensor, AffineQuantizedTensor):
            input_tensor = input_tensor.dequantize()
        if isinstance(weight_tensor, AffineQuantizedTensor):
            weight_tensor = weight_tensor.dequantize()
        return func(bias, input_tensor, weight_tensor)

@implements(aten.mm.default)
def _(func, types, args, kwargs):
    input_tensor, weight_tensor, bias = (
        args[0],
        args[1],
        None
    )
    if not input_tensor.is_floating_point():
        raise NotImplementedError(f"{func} is not implemented for non floating point input")

    try:
        weight_tensor = weight_tensor.t()
        return weight_tensor._quantized_linear_op(input_tensor, weight_tensor, bias)
    except:
        if isinstance(input_tensor, AffineQuantizedTensor):
            input_tensor = input_tensor.dequantize()
        if isinstance(weight_tensor, AffineQuantizedTensor):
            weight_tensor = weight_tensor.dequantize()
        return func(input_tensor, weight_tensor)

@implements(aten.detach.default)
def _(func, types, args, kwargs):
    return return_and_correct_aliasing(
        func, args, kwargs, args[0]._apply_fn_to_data(torch.detach)
    )


@implements(aten.clone.default)
def _(func, types, args, kwargs):
    return return_and_correct_aliasing(
        func, args, kwargs, args[0]._apply_fn_to_data(torch.clone)
    )


@implements(aten._to_copy.default)
def _(func, types, args, kwargs):
    return return_and_correct_aliasing(
        func,
        args,
        kwargs,
        args[0].to(*args[1:], **kwargs)._apply_fn_to_data(torch.clone),
    )

@implements(aten.t.default)
def _(func, types, args, kwargs):
    block_size = args[0].block_size
    assert len(block_size) == 2
    transposed_block_size = (block_size[1], block_size[0])
    tensor = args[0]
    shape = tensor.shape[::-1]
    new = tensor.__class__(
        tensor.layout_tensor.t(), transposed_block_size, shape, tensor.quant_min, tensor.quant_max, tensor.zero_point_domain, dtype=tensor.dtype, strides=tensor.stride()
    )
    return return_and_correct_aliasing(func, args, kwargs, new)

to_affine_quantized = AffineQuantizedTensor.from_float
to_affine_quantized_static = AffineQuantizedTensor.from_float_static

if TORCH_VERSION_AT_LEAST_2_5:
    # Allow a model with AffineQuantizedTensor weights to be loaded with `weights_only=True`
    torch.serialization.add_safe_globals([AffineQuantizedTensor])<|MERGE_RESOLUTION|>--- conflicted
+++ resolved
@@ -27,11 +27,7 @@
     PlainLayoutType,
     is_device,
 )
-<<<<<<< HEAD
-
-=======
 from torch.utils._python_dispatch import is_traceable_wrapper_subclass
->>>>>>> ffa88a40
 from dataclasses import dataclass
 from torchao.utils import TORCH_VERSION_AT_LEAST_2_5
 
@@ -82,14 +78,11 @@
 ##############################
 # Tensor Subclass Definition #
 ##############################
-<<<<<<< HEAD
-=======
 
 _QLINEAR_DISPATCH_TABLE = {}
 def _register_quantized_linear_dispatch(dispatch_condition, impl):
     _QLINEAR_DISPATCH_TABLE[dispatch_condition] = impl
 
->>>>>>> ffa88a40
 class AffineQuantizedTensor(torch.Tensor):
     """
     Affine quantized tensor subclass. Affine quantization means we quantize the floating point tensor with an affine transformation:
