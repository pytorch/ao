--- conflicted
+++ resolved
@@ -300,12 +300,9 @@
         zero_point_domain: ZeroPointDomain = ZeroPointDomain.INT,
         _layout: Layout = PlainLayout(),
     ):
-<<<<<<< HEAD
+        """Create an integer AffineQuantizedTensor from a high precision tensor using static parameters."""
         if zero_point_domain is None:
             raise ValueError("please use ZeroPointDomain.NONE instead of None")
-=======
-        """Create an integer AffineQuantizedTensor from a high precision tensor using static parameters."""
->>>>>>> 47f96f12
         if target_dtype not in FP8_TYPES:
             assert (
                 zero_point is not None
