--- conflicted
+++ resolved
@@ -1009,8 +1009,7 @@
         _aqt_is_uint4(weight_tensor) and
         weight_tensor.dtype == torch.bfloat16 and
         len(weight_tensor.shape) == 2 and
-        weight_tensor.zero_point_domain == ZeroPointDomain.FLOAT and
-        (isinstance(weight_tensor.layout_type, TensorCoreTiledLayoutType) or isinstance(weight_tensor.layout_type, AWQ_INT4_LayoutType))
+        weight_tensor.zero_point_domain == ZeroPointDomain.FLOAT
     )
 
 
@@ -1085,9 +1084,6 @@
         y += bias.to(m.dtype)
     return y
 
-<<<<<<< HEAD
-def _register_quantized_linear_dispatches():
-=======
 def _linear_f16_act_fpx_weight_check(input_tensor, weight_tensor, bias):
     from torchao.dtypes.fpx import FpxTensorCoreLayoutType
     return (
@@ -1198,7 +1194,6 @@
 
 
 def _register_aqt_quantized_linear_dispatches():
->>>>>>> e15e5098
     for dispatch_condition, impl in [
         (_linear_int8_act_int8_weight_check, _linear_int8_act_int8_weight_impl),
         (_linear_int8_act_int8_weight_semi_structured_sparse_check, _linear_int8_act_int8_weight_semi_structured_sparse_impl),
