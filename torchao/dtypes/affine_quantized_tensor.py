--- conflicted
+++ resolved
@@ -31,6 +31,13 @@
 class PlainLayoutType(LayoutType):
     pass
 
+
+@dataclass(frozen=True)
+class SparseLayoutType(LayoutType):
+    def post_process(self, input: torch.Tensor) -> torch.Tensor:
+        return torch._cslt_compress(input)
+
+
 @dataclass(frozen=True)
 class TensorCoreTiledLayoutType(LayoutType):
     inner_k_tiles: int = 8
@@ -228,37 +235,15 @@
         layout_type: LayoutType = PlainLayoutType(),
     ):
         original_shape = input_float.shape
-<<<<<<< HEAD
-        if extended_layout == "tensor_core_tiled":
-            orig_out_features, orig_in_features = input_float.shape
-            in_features = find_multiple(orig_in_features, 1024)
-            out_features = find_multiple(orig_out_features, 8)
-            input_float = torch.nn.functional.pad(
-                input_float,
-                (0, in_features - orig_in_features, 0, out_features - orig_out_features),
-            )
+        input_float = layout_type.pre_process(input_float)
+
         scale, zero_point = choose_qparams_affine(input_float, mapping_type, block_size, target_dtype, quant_min, quant_max, eps, scale_dtype, zero_point_dtype, preserve_zero, zero_point_domain)
         int_data = quantize_affine(input_float, block_size, scale, zero_point, target_dtype, quant_min, quant_max, zero_point_domain)
 
-        layout_cls_ctr = get_layout_tensor_constructor(extended_layout)
-        # TODO: this is temporary, need to come up with the proper UX
-        if extended_layout == "tensor_core_tiled":
-            layout_tensor = layout_cls_ctr(int_data, scale, zero_point, inner_k_tiles)
-        elif extended_layout == "semi_sparse_cusparselt":
-            layout_tensor = layout_cls_ctr(torch._cslt_compress(int_data), scale, zero_point)
-        else:
-            layout_tensor = layout_cls_ctr(int_data, scale, zero_point)
-=======
-        input_float = layout_type.pre_process(input_float)
-
-        scale, zero_point = choose_qparams_affine(input_float, mapping_type, block_size, target_dtype, quant_min, quant_max, eps, scale_dtype, zero_point_dtype, preserve_zero, zero_point_domain)
-        int_data = quantize_affine(input_float, block_size, scale, zero_point, target_dtype, quant_min, quant_max, zero_point_domain)
-
         int_data = layout_type.post_process(int_data)
 
         layout_tensor_ctr = get_layout_tensor_constructor(type(layout_type))
         layout_tensor = layout_tensor_ctr(int_data, scale, zero_point, layout_type)
->>>>>>> 4f53882c
         return cls(
             layout_tensor,
             block_size,
@@ -494,8 +479,7 @@
         assert isinstance(layout_type, PlainLayoutType)
         return cls(int_data, scale, zero_point, layout_type)
 
-<<<<<<< HEAD
-@register_layout_cls("semi_sparse_cusparselt")
+@register_layout_cls(SparseLayoutType)
 class SparseAQTLayout(PlainAQTLayout):
     """
     Layout storage class for semi_sparse_cusparselt layout for affine quantized tensor
@@ -505,6 +489,7 @@
         int_data: torch.Tensor,
         scale: torch.Tensor,
         zero_point: torch.Tensor,
+        layout_type: LayoutType,
     ):
         kwargs = {}
         kwargs["device"] = int_data.device
@@ -513,8 +498,7 @@
         )
         kwargs["dtype"] = int_data.dtype
         kwargs["requires_grad"] = False
-        shape = torch.Size([zero_point.shape[0],
-                            int_data.numel() * 16 // (10 * zero_point.shape[0])])
+        shape = torch.Size([zero_point.shape[0], int_data.numel() * 16 // (10 * zero_point.shape[0])])
         return torch.Tensor._make_wrapper_subclass(cls, shape, **kwargs)  # type: ignore[attr-defined]
 
     @classmethod
@@ -537,10 +521,19 @@
                                                             device=self.int_data.device).t())
         return int_data_expanded, self.scale, self.zero_point
 
-@register_layout_cls("tensor_core_tiled")
-=======
+    @classmethod
+    def from_plain(
+        cls,
+        int_data: torch.Tensor,
+        scale: torch.Tensor,
+        zero_point: torch.Tensor,
+        layout_type: LayoutType,
+    ):
+        assert isinstance(layout_type, SparseLayoutType)
+        return cls(int_data, scale, zero_point, layout_type)
+    
+
 @register_layout_cls(TensorCoreTiledLayoutType)
->>>>>>> 4f53882c
 class TensorCoreTiledAQTLayout(AQTLayout):
     """
     Layout storage class for tensor_core_tiled layout for affine quantized tensor, this is for int4 only,
@@ -741,8 +734,8 @@
                 is_cuda and
                 input_is_int8 and
                 input_tensor.dtype == weight_qtensor.dtype and
-                input_tensor.extended_layout == "plain" and
-                weight_qtensor.extended_layout == "semi_sparse_cusparselt"
+                isinstance(input_tensor.layout_type, PlainLayoutType) and
+                isinstance(weight_qtensor.layout_type, SparseLayoutType)
             ):
                 x_vals_int8 = input_tensor.layout_tensor.int_data
                 x_scales = input_tensor.layout_tensor.scale
