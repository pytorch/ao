--- conflicted
+++ resolved
@@ -379,7 +379,6 @@
                 f"Unsupported dtype {target_dtype} for from_hp_to_floatx_static"
             )
 
-<<<<<<< HEAD
     @classmethod
     def from_hp_to_fpx(
         cls,
@@ -408,8 +407,6 @@
         tensor_impl = tensor_impl_ctr(floatx_packed, scale, None, _layout)
         return cls(tensor_impl, block_size, original_shape, dtype=input_float.dtype)
 
-=======
->>>>>>> 9fc0f48d
     @property
     def _layout(self) -> Layout:
         return self.tensor_impl._layout
