--- conflicted
+++ resolved
@@ -140,15 +140,13 @@
             _linear_int8_act_int4_weight_marlin_qqq_impl,
         ),
         (
-<<<<<<< HEAD
             _linear_fp_act_int4_weight_sparse_marlin_decode_check, 
             _linear_fp_act_int4_weight_sparse_marlin_decode_impl,
-        )
-=======
+        ),
+        (
             _linear_fp_act_int4_weight_gemlite_check,
             _linear_fp_act_int4_weight_gemlite_impl,
         ),
->>>>>>> 567cb464
     ]:
         register_aqt_quantized_linear_dispatch(dispatch_condition, impl)
 
