import logging

import torch
from torch.utils._python_dispatch import return_and_correct_aliasing

from torchao.dtypes.affine_quantized_tensor import (
    AffineQuantizedTensor,
)
from torchao.dtypes.floatx.float8_layout import (
    _linear_fp8_act_fp8_weight_check,
    _linear_fp8_act_fp8_weight_impl,
    _linear_fp_act_fp8_weight_check,
    _linear_fp_act_fp8_weight_impl,
)
from torchao.dtypes.floatx.floatx_tensor_core_layout import (
    _linear_f16_bf16_act_floatx_weight_check,
    _linear_f16_bf16_act_floatx_weight_impl,
)
from torchao.dtypes.uintx.block_sparse_layout import (
    _linear_int8_act_int8_weight_block_sparse_check,
    _linear_int8_act_int8_weight_block_sparse_impl,
)
from torchao.dtypes.uintx.cutlass_int4_packed_layout import (
    _linear_int4_act_int4_weight_cutlass_check,
    _linear_int4_act_int4_weight_cutlass_impl,
    _linear_int8_act_int4_weight_cutlass_check,
    _linear_int8_act_int4_weight_cutlass_impl,
)
from torchao.dtypes.uintx.gemlite_layout import (
    _linear_fp_act_int4_weight_gemlite_check,
    _linear_fp_act_int4_weight_gemlite_impl,
)
from torchao.dtypes.uintx.int4_cpu_layout import (
    _linear_fp_act_uint4_weight_cpu_check,
    _linear_fp_act_uint4_weight_cpu_impl,
)
from torchao.dtypes.uintx.marlin_qqq_tensor import (
    _linear_int8_act_int4_weight_marlin_qqq_check,
    _linear_int8_act_int4_weight_marlin_qqq_impl,
)
from torchao.dtypes.uintx.marlin_sparse_layout import (
    _linear_fp_act_int4_weight_sparse_marlin_check,
    _linear_fp_act_int4_weight_sparse_marlin_impl,
)
from torchao.dtypes.uintx.plain_layout import (
    PlainAQTTensorImpl,
    _linear_fp_act_int8_weight_check,
    _linear_fp_act_int8_weight_impl,
    _linear_int8_act_int8_weight_check,
    _linear_int8_act_int8_weight_impl,
)
from torchao.dtypes.uintx.semi_sparse_layout import (
    _linear_int8_act_int8_weight_semi_structured_sparse_check,
    _linear_int8_act_int8_weight_semi_structured_sparse_impl,
)
from torchao.dtypes.uintx.tensor_core_tiled_layout import (
    _linear_bf16_act_uint4_weight_check,
    _linear_bf16_act_uint4_weight_impl,
)
from torchao.quantization.quant_primitives import dequantize_affine
from torchao.utils import (
    fill_defaults,
)

logger = logging.getLogger(__name__)


aten = torch.ops.aten


_AQT_QLINEAR_DISPATCH_TABLE = {}


def register_aqt_quantized_linear_dispatch(dispatch_condition, impl):
    """Register a dispatch for quantized linear op with dispatch_condition function and impl function
    both takes three arguments:
      input_tensor: dimension is (M1, M2, ..., in_features)
      weight_tensor: dimension is (out_features, in_features)
      bias: dimension is (out_features,)
      so that these can be shared by F.linear, aten.mm, aten.addmm dispatches

    Args:
        `dispatch_condition` (Callable[[torch.Tensor, torch.Tensor, torch.Tensor], bool]: the dispatch
            condition for a specialized quantized linear implementation, e.g. bfloat16 activation + uint4 weight
        `impl` (Callable[[torch.Tensor, torch.Tensor, torch.Tensor], torch.Tensor]: the specialized
            quantized linear implementation
    """
    _AQT_QLINEAR_DISPATCH_TABLE[dispatch_condition] = impl


def deregister_aqt_quantized_linear_dispatch(dispatch_condition):
    if dispatch_condition in _AQT_QLINEAR_DISPATCH_TABLE:
        del _AQT_QLINEAR_DISPATCH_TABLE[dispatch_condition]
    else:
        logger.warn(
            f"Attempting to remove non-existant dispatch condition {dispatch_condition}"
        )


class QuantizedLinearNotImplementedError(NotImplementedError):
    """Thin wrapper around NotImplementedError to make it easier to catch this error in the dispatch table"""

    pass


@staticmethod
def _quantized_linear_op(input_tensor, weight_tensor, bias):
    for dispatch_condition, impl in _AQT_QLINEAR_DISPATCH_TABLE.items():
        if dispatch_condition(input_tensor, weight_tensor, bias):
            return impl(input_tensor, weight_tensor, bias)
    raise QuantizedLinearNotImplementedError(
        "No specialized dispatch found for quantized linear op"
    )


# Attach the _quantized_linear_op to the AffineQuantizedTensor class
AffineQuantizedTensor._quantized_linear_op = _quantized_linear_op


# _register_aqt_quantized_linear_dispatches function has a list of (dispatch_condition, implementation) functions, defined in their dtype layout classes, that takes the following args:
# input_tensor: dimension is (M1, M2, ..., in_features)
# weight_tensor: dimension is (out_features, in_features)
# bias: dimension is (out_features,)
# so that these can be shared by F.linear, aten.mm, aten.addmm dispatches
def _register_aqt_quantized_linear_dispatches():
    for dispatch_condition, impl in [
        (_linear_int8_act_int8_weight_check, _linear_int8_act_int8_weight_impl),
        (
            _linear_int8_act_int8_weight_semi_structured_sparse_check,
            _linear_int8_act_int8_weight_semi_structured_sparse_impl,
        ),
        (
            _linear_int8_act_int8_weight_block_sparse_check,
            _linear_int8_act_int8_weight_block_sparse_impl,
        ),
        (_linear_fp8_act_fp8_weight_check, _linear_fp8_act_fp8_weight_impl),
        (_linear_fp_act_fp8_weight_check, _linear_fp_act_fp8_weight_impl),
        (_linear_bf16_act_uint4_weight_check, _linear_bf16_act_uint4_weight_impl),
        (_linear_fp_act_int8_weight_check, _linear_fp_act_int8_weight_impl),
        (
            _linear_f16_bf16_act_floatx_weight_check,
            _linear_f16_bf16_act_floatx_weight_impl,
        ),
        (
            _linear_fp_act_int4_weight_sparse_marlin_check,
            _linear_fp_act_int4_weight_sparse_marlin_impl,
        ),
        (
            _linear_int8_act_int4_weight_marlin_qqq_check,
            _linear_int8_act_int4_weight_marlin_qqq_impl,
        ),
        (
            _linear_fp_act_int4_weight_gemlite_check,
            _linear_fp_act_int4_weight_gemlite_impl,
        ),
        (
            _linear_int8_act_int4_weight_cutlass_check,
            _linear_int8_act_int4_weight_cutlass_impl,
        ),
        (
<<<<<<< HEAD
            _linear_int4_act_int4_weight_cutlass_check,
            _linear_int4_act_int4_weight_cutlass_impl,
=======
            _linear_fp_act_uint4_weight_cpu_check,
            _linear_fp_act_uint4_weight_cpu_impl,
>>>>>>> 4ed93b99
        ),
    ]:
        register_aqt_quantized_linear_dispatch(dispatch_condition, impl)


_register_aqt_quantized_linear_dispatches()

implements = AffineQuantizedTensor.implements


@implements([torch.nn.functional.linear, aten.linear.default])
def _(func, types, args, kwargs):
    input_tensor, weight_tensor, bias = (
        args[0],
        args[1],
        args[2] if len(args) > 2 else None,
    )
    if not input_tensor.is_floating_point():
        raise NotImplementedError(
            f"{func} is not implemented for non floating point input"
        )

    # using try/except here so that we can have a general fallback when input_tensor/weight_tensor
    # is not picked up by any of the dispatch paths in `_quantized_linear_op`, this allows us to
    # make the branches easier to understand in `_quantized_linear_op`
    try:
        return weight_tensor._quantized_linear_op(input_tensor, weight_tensor, bias)
    except QuantizedLinearNotImplementedError as e:
        # fallback path is only called when user did not specify a specfic quantized linear implementation with `_layout.quantized_linear_impl`
        if (
            isinstance(weight_tensor, AffineQuantizedTensor)
            and hasattr(weight_tensor._layout, "quantized_linear_impl")
            and weight_tensor._layout.quantized_linear_impl is not None
        ):
            raise e

        if isinstance(input_tensor, AffineQuantizedTensor):
            input_tensor = input_tensor.dequantize()
        if isinstance(weight_tensor, AffineQuantizedTensor):
            weight_tensor = weight_tensor.dequantize()
        return torch.nn.functional.linear(input_tensor, weight_tensor, bias)


@implements(torch.nn.functional.embedding)
def _(func, types, args, kwargs):
    # new_arg1 = args[1].dequantize()
    # return torch.nn.embedding(args[0], new_arg1, *args[2:], **kwargs)
    assert isinstance(
        args[1].tensor_impl, PlainAQTTensorImpl
    ), f"embedding only works with PlainAQTTensorImpl but got {type(args[1].tensor_impl)}"
    assert (
        kwargs["padding_idx"] is None
        and kwargs["max_norm"] is None
        and not kwargs["scale_grad_by_freq"]
        and not kwargs["sparse"]
        and kwargs["norm_type"] == 2.0
    )
    idx = args[0]
    int_data, scale, zero_point = args[1].tensor_impl.get_plain()

    sliced_data, sliced_scale, sliced_zero_point = (
        int_data[idx],
        scale[idx],
        zero_point[idx],
    )
    # Block size is expecting 2 dimensions [1, group size] but
    # batchsize or other dims gets added to sliced_data, sliced_scale and sliced_zero_point so
    # we need to increase block size to correct dim
    new_blocks = idx.dim() - 1
    return dequantize_affine(
        sliced_data,
        new_blocks * [1] + list(args[1].block_size),
        sliced_scale,
        sliced_zero_point,
        sliced_data.dtype,
        args[1].quant_min,
        args[1].quant_max,
        args[1].zero_point_domain,
        output_dtype=sliced_scale.dtype,
    )


@implements(aten.addmm.default)
def _(func, types, args, kwargs):
    input_tensor, weight_tensor, bias = (
        args[1],
        args[2],
        args[0],
    )
    if not input_tensor.is_floating_point():
        raise NotImplementedError(
            f"{func} is not implemented for non floating point input"
        )

    # using try/except here so that we can have a general fallback when input_tensor/weight_tensor
    # is not picked up by any of the dispatch paths in `_quantized_linear_op`, this allows us to
    # make the branches easier to understand in `_quantized_linear_op`
    try:
        weight_tensor = weight_tensor.t()
        return weight_tensor._quantized_linear_op(input_tensor, weight_tensor, bias)
    except QuantizedLinearNotImplementedError as e:
        # fallback path is only called when user did not specify a specfic quantized linear implementation with `_layout.quantized_linear_impl`
        if (
            isinstance(weight_tensor, AffineQuantizedTensor)
            and hasattr(weight_tensor._layout, "quantized_linear_impl")
            and weight_tensor._layout.quantized_linear_impl is not None
        ):
            raise e

        if isinstance(input_tensor, AffineQuantizedTensor):
            input_tensor = input_tensor.dequantize()
        if isinstance(weight_tensor, AffineQuantizedTensor):
            weight_tensor = weight_tensor.dequantize()
        return func(bias, input_tensor, weight_tensor)


@implements(aten.mm.default)
def _(func, types, args, kwargs):
    input_tensor, weight_tensor, bias = (args[0], args[1], None)
    if not input_tensor.is_floating_point():
        raise NotImplementedError(
            f"{func} is not implemented for non floating point input"
        )

    try:
        weight_tensor = weight_tensor.t()
        return weight_tensor._quantized_linear_op(input_tensor, weight_tensor, bias)
    except QuantizedLinearNotImplementedError as e:
        # fallback path is only called when user did not specify a specfic quantized linear implementation with `_layout.quantized_linear_impl`
        if (
            isinstance(weight_tensor, AffineQuantizedTensor)
            and hasattr(weight_tensor._layout, "quantized_linear_impl")
            and weight_tensor._layout.quantized_linear_impl is not None
        ):
            raise e

        if isinstance(input_tensor, AffineQuantizedTensor):
            input_tensor = input_tensor.dequantize()
        if isinstance(weight_tensor, AffineQuantizedTensor):
            weight_tensor = weight_tensor.dequantize()
        return func(input_tensor, weight_tensor)


@implements(aten.detach.default)
def _(func, types, args, kwargs):
    return return_and_correct_aliasing(
        func, args, kwargs, args[0]._apply_fn_to_data(torch.detach)
    )


@implements(aten.clone.default)
def _(func, types, args, kwargs):
    return return_and_correct_aliasing(
        func, args, kwargs, args[0]._apply_fn_to_data(torch.clone)
    )


@implements(aten._to_copy.default)
def _(func, types, args, kwargs):
    return return_and_correct_aliasing(
        func,
        args,
        kwargs,
        args[0].to(*args[1:], **kwargs)._apply_fn_to_data(torch.clone),
    )


@implements(aten.t.default)
def _(func, types, args, kwargs):
    block_size = args[0].block_size
    assert len(block_size) == 2
    transposed_block_size = (block_size[1], block_size[0])
    tensor = args[0]
    shape = tensor.shape[::-1]
    new = tensor.__class__(
        tensor.tensor_impl.t(),
        transposed_block_size,
        shape,
        tensor.quant_min,
        tensor.quant_max,
        tensor.zero_point_domain,
        dtype=tensor.dtype,
        strides=tensor.stride(),
    )
    return return_and_correct_aliasing(func, args, kwargs, new)


@implements(aten.slice.Tensor)
def _(func, types, args, kwargs):
    self, dim, start, end, step = fill_defaults(args, 5, [0, None, None, 1])
    assert step == 1
    assert dim == 0 or dim == 1, f"Only dim==0 or 1 are supported, got: {dim}"
    if end >= self.shape[dim]:
        end = self.shape[dim]
    shape = list(self.shape)
    shape[dim] = end - start
    block_size = self.block_size
    assert (
        len(block_size) == 2
    ), f"Slice only works for 2d block_size right now, got: {block_size}"
    # with slice, some shape dimension might be smaller than block_size dimension, so
    # we need to make sure there is no overflow
    block_size = (min(shape[0], block_size[0]), min(shape[1], block_size[1]))
    new = self.__class__(
        aten.slice.Tensor(self.tensor_impl, dim, start, end, step),
        block_size,
        shape,
        self.quant_min,
        self.quant_max,
        self.zero_point_domain,
        dtype=self.dtype,
        strides=self.stride(),
    )
    return return_and_correct_aliasing(func, args, kwargs, new)


# this is needed for DTensor.from_local() and for flattening tensor
@implements(aten.view.default)
def _(func, types, args, kwargs):
    self, shape = args

    if tuple(self.shape) == tuple(shape):
        return self.__class__(
            self.tensor_impl,
            self.block_size,
            self.shape,
            self.quant_min,
            self.quant_max,
            self.zero_point_domain,
            dtype=self.dtype,
            strides=self.stride(),
        )

    if len(shape) == 1 and shape[0] == -1:
        assert len(self.block_size) == 2 and self.block_size[0] == 1
        block_size = (self.block_size[1],)
        return self.__class__(
            self.tensor_impl,
            block_size,
            (self.numel(),),
            self.quant_min,
            self.quant_max,
            self.zero_point_domain,
            dtype=self.dtype,
            strides=self.stride(),
        )

    raise ValueError(
        f"{self.__class__.__name__} only supports .view() with same shape or shape=[-1]"
    )<|MERGE_RESOLUTION|>--- conflicted
+++ resolved
@@ -158,13 +158,12 @@
             _linear_int8_act_int4_weight_cutlass_impl,
         ),
         (
-<<<<<<< HEAD
             _linear_int4_act_int4_weight_cutlass_check,
             _linear_int4_act_int4_weight_cutlass_impl,
-=======
+        ),
+        (
             _linear_fp_act_uint4_weight_cpu_check,
             _linear_fp_act_uint4_weight_cpu_impl,
->>>>>>> 4ed93b99
         ),
     ]:
         register_aqt_quantized_linear_dispatch(dispatch_condition, impl)
