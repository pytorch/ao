# Copyright (c) Meta Platforms, Inc. and affiliates.
# All rights reserved.
#
# This source code is licensed under the BSD 3-Clause license found in the
# LICENSE file in the root directory of this source tree.

from typing import Iterable, Literal, Optional, Tuple, Union

import torchao.float8.config as config

import torch
import torch.distributed as dist
from torchao.float8.config import ScalingGranularity

# Helpful visualizer for debugging (only supports fp32):
# https://www.h-schmidt.net/FloatConverter/IEEE754.html

# avoid division by zero when calculating scale
# TODO: align this value with NVIDIA's assumptions (current value is a guess)
EPS = 1e-12

IS_ROCM = torch.cuda.is_available() and torch.version.hip is not None
FP8_TYPES = {
    torch.float8_e4m3fn,
    torch.float8_e5m2,
    torch.float8_e4m3fnuz,
    torch.float8_e5m2fnuz,
}


# User defined type for using the individual F8 type based on config
e4m3_dtype = torch.float8_e4m3fn if not config.use_fnuz_dtype else torch.float8_e4m3fnuz
e5m2_dtype = torch.float8_e5m2 if not config.use_fnuz_dtype else torch.float8_e5m2fnuz


@torch.no_grad()
def amax_to_scale(
    amax: torch.Tensor, float8_dtype: torch.dtype, orig_dtype: torch.dtype
):
    """Converts the amax value of a tensor to the fp8 scale.
    Args:
        amax: The amax value of the tensor.
        float8_dtype: The float8 dtype.
        orig_dtype: The original dtype of the tensor.
    """
    if float8_dtype in FP8_TYPES:
        res = torch.finfo(float8_dtype).max / torch.clamp(amax, min=EPS)
    else:
        raise ValueError(f"Unsupported float8_dtype: {float8_dtype}")

    # Ensure that the scale is representable in float16,
    # this helps when amax is small. We are assuming that we don't need
    # to care about this for float32/bfloat16.
    if orig_dtype is torch.float16:
        res = torch.clamp(res, max=torch.finfo(torch.float16).max)
    return res.to(torch.float32)


@torch.no_grad()
def amax_history_to_scale(
    amax_history: torch.Tensor,
    float8_dtype: torch.Tensor,
    orig_dtype: torch.dtype,
    history_to_scale_fn_type: Literal["max"],
):
    """Takes in a history of amax values and returns a scale tensor.
    Args:
        amax_history: A tensor containing the history of amax values.
        float8_dtype: The float8 dtype.
        orig_dtype: The original dtype of the tensor.
        history_to_scale_fn_type: The type of function to use to convert the history to a scale.
    """
    if history_to_scale_fn_type == "max":
        amax = torch.max(amax_history)
        return amax_to_scale(amax, float8_dtype, orig_dtype)
    raise NotImplementedError()


@torch.no_grad()
def amax_history_to_scale_stack(
    amax_history: torch.Tensor,
    float8_dtype: torch.dtype,
    orig_dtype: torch.dtype,
    history_to_scale_fn_type: Literal["max"],
) -> torch.Tensor:
    """Takes in a stack of amax_history tensors and returns a scale tensor.
    Args:
        amax_history: A 2D tensor containing a stack of amax histories.
        float8_dtype: The float8 dtype.
        orig_dtype: The original dtype of the tensor.
        history_to_scale_fn_type: The type of function to use to convert the history to a scale.
    """
    if history_to_scale_fn_type == "max":
        amax_stack = torch.max(amax_history, dim=1).values
        return amax_to_scale(amax_stack, float8_dtype, orig_dtype)
    raise NotImplementedError(
        f"Invalid history_to_scale_fn_type, only 'max' is supported. Got: {history_to_scale_fn_type}"
    )


@torch.no_grad()
def tensor_to_amax(
<<<<<<< HEAD
    x: torch.Tensor,
    reduce_amax: bool = False,
    scaling_granularity: ScalingGranularity = ScalingGranularity.TENSORWISE,
    axiswise_dim: Optional[int] = None,
) -> torch.Tensor:
    if scaling_granularity is ScalingGranularity.TENSORWISE:
        amax = torch.max(torch.abs(x))
    else:
        assert scaling_granularity is ScalingGranularity.AXISWISE, "unsupported"
        assert axiswise_dim is not None, "unsupported"
        amax = torch.amax(torch.abs(x), dim=axiswise_dim, keepdim=True)
=======
    x: torch.Tensor, reduce_amax: bool = False, device_mesh=None
) -> torch.Tensor:
    amax = torch.max(torch.abs(x))
>>>>>>> d9abbf68

    # If the user asked for distributed reduction, do it.
    # If the user did not ask for it, assume that it will
    # happen elsewhere.
    if reduce_amax and dist.is_initialized():
        pg = device_mesh.get_group() if device_mesh is not None else None
        dist.all_reduce(amax, op=dist.ReduceOp.MAX, group=pg)

    return amax


@torch.no_grad()
def tensor_to_scale(
    x: torch.Tensor,
    float8_dtype: torch.dtype,
    reduce_amax: bool = False,
<<<<<<< HEAD
    scaling_granularity: ScalingGranularity = ScalingGranularity.TENSORWISE,
    axiswise_dim: Optional[int] = None,
) -> torch.Tensor:
    amax = tensor_to_amax(x, reduce_amax, scaling_granularity, axiswise_dim)
=======
    device_mesh=None,
) -> torch.Tensor:
    amax = tensor_to_amax(x, reduce_amax=reduce_amax, device_mesh=device_mesh)
>>>>>>> d9abbf68
    return amax_to_scale(amax, float8_dtype, x.dtype)


def to_fp8_saturated(x: torch.Tensor, float8_dtype: torch.dtype):
    """Converts a tensor to a saturated fp8 tensor.

    Note:
        The default behavior in PyTorch for casting to `float8_e4m3fn`
        and `e5m2` is to not saturate. In this context, we should saturate.
        A common case where we want to saturate is when the history of a
        tensor has a maximum value of `amax1`, and the current amax value
        is `amax2`, where `amax1 < amax2`. This is common when using delayed
        scaling.
    """
    if float8_dtype in FP8_TYPES:
        max_value = torch.finfo(float8_dtype).max
        x = x.clamp(min=-max_value, max=max_value)
        return x.to(float8_dtype)
    else:
        raise ValueError(f"Unsupported float8_dtype: {float8_dtype}")


def compute_error(x: torch.Tensor, y: torch.Tensor) -> torch.Tensor:
    """Computes the error between two tensors in dB.

    For more details see:
        https://en.wikipedia.org/wiki/Signal-to-noise_ratio

    Args:
        x: The original tensor.
        y: The tensor to compare to the original tensor.
    """
    Ps = torch.norm(x)
    Pn = torch.norm(x - y)
    return 20 * torch.log10(Ps / Pn)


def fp8_tensor_statistics(
    tensor: torch.Tensor, float8_dtype=e4m3_dtype
) -> Tuple[int, ...]:
    """Calculate FP8 tensor stats

    Args:
        tensor: The tensor to calculate stats for.
        float8_dtype: The float8 dtype.

    Returns:
        A tuple containing the number of zeros and the number of max values.
    """
    if float8_dtype in FP8_TYPES:
        FP8_MAX = torch.finfo(float8_dtype).max
    else:
        raise ValueError(f"Unsupported float8_dtype: {float8_dtype}")
    tensor_orig_type = tensor._data.to(dtype=tensor._orig_dtype)
    num_max = (torch.abs(tensor_orig_type) == FP8_MAX).sum().item()
    num_zero = (tensor_orig_type == 0).sum().item()
    return (num_zero, num_max)


def is_row_major(stride):
    assert len(stride) == 2, "is_row_major only supports 2D tensors"
    return stride[0] > stride[1] and stride[1] == 1


def _get_min_alignment(size: int, alignment_value: int) -> int:
    """
    Returns the minimum alignment value that is greater than or equal to the given size.

    Args:
        size: The size of the data to be aligned.
        alignment_value: The alignment value to be used.

    Returns:
        int: The minimum alignment value that is greater than or equal to the given size.

    Usage:
    ```
        >>> _get_min_alignment(10, 8)
        16
    ```
    """
    return (1 + ((size - 1) // alignment_value)) * alignment_value


def pad_tensor_for_matmul(
    tensor: torch.Tensor, dims: Union[int, Iterable[int]]
) -> torch.Tensor:
    """
    Pads a 2D tensor with zeros to ensure that its dimensions are multiples of 16, which is required `torch._scaled_mm`

    Args:
        tensor: The tensor to pad.
        dims: Dimensions to pad.

    Returns:
        torch.Tensor: The padded tensor.

    Usage:
    ```
        >>> pad_tensor_for_matmul(torch.randn((10, 10)), dims=0).shape
        torch.Size([16, 10])
        >>> pad_tensor_for_matmul(torch.randn((10, 10)), dims=1).shape
        torch.Size([10, 16])
        >>> pad_tensor_for_matmul(torch.randn((10, 10)), dims=(0, 1)).shape
        torch.Size([16, 16])
    ```
    """
    assert tensor.dim() == 2
    dim1, dim2 = tensor.shape

    if isinstance(dims, int):
        dims = (dims,)

    # Calculate aligned dimensions based on the specified dims
    dim1_aligned = _get_min_alignment(dim1, 16) if 0 in dims else dim1
    dim2_aligned = _get_min_alignment(dim2, 16) if 1 in dims else dim2

    # Calculate padding values for both dimensions
    pad_dim1 = dim1_aligned - dim1
    pad_dim2 = dim2_aligned - dim2

    return torch.nn.functional.pad(tensor, (0, pad_dim2, 0, pad_dim1))<|MERGE_RESOLUTION|>--- conflicted
+++ resolved
@@ -100,9 +100,9 @@
 
 @torch.no_grad()
 def tensor_to_amax(
-<<<<<<< HEAD
-    x: torch.Tensor,
-    reduce_amax: bool = False,
+    x: torch.Tensor, 
+    reduce_amax: bool = False, 
+    device_mesh = None,
     scaling_granularity: ScalingGranularity = ScalingGranularity.TENSORWISE,
     axiswise_dim: Optional[int] = None,
 ) -> torch.Tensor:
@@ -112,11 +112,6 @@
         assert scaling_granularity is ScalingGranularity.AXISWISE, "unsupported"
         assert axiswise_dim is not None, "unsupported"
         amax = torch.amax(torch.abs(x), dim=axiswise_dim, keepdim=True)
-=======
-    x: torch.Tensor, reduce_amax: bool = False, device_mesh=None
-) -> torch.Tensor:
-    amax = torch.max(torch.abs(x))
->>>>>>> d9abbf68
 
     # If the user asked for distributed reduction, do it.
     # If the user did not ask for it, assume that it will
@@ -133,16 +128,17 @@
     x: torch.Tensor,
     float8_dtype: torch.dtype,
     reduce_amax: bool = False,
-<<<<<<< HEAD
+    device_mesh=None,
     scaling_granularity: ScalingGranularity = ScalingGranularity.TENSORWISE,
     axiswise_dim: Optional[int] = None,
 ) -> torch.Tensor:
-    amax = tensor_to_amax(x, reduce_amax, scaling_granularity, axiswise_dim)
-=======
-    device_mesh=None,
-) -> torch.Tensor:
-    amax = tensor_to_amax(x, reduce_amax=reduce_amax, device_mesh=device_mesh)
->>>>>>> d9abbf68
+    amax = tensor_to_amax(
+        x, 
+        reduce_amax, 
+        device_mesh, 
+        scaling_granularity, 
+        axiswise_dim,
+    )
     return amax_to_scale(amax, float8_dtype, x.dtype)
 
 
