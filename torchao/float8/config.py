# Copyright (c) Meta Platforms, Inc. and affiliates.
# All rights reserved.
#
# This source code is licensed under the BSD 3-Clause license found in the
# LICENSE file in the root directory of this source tree.

import enum
from dataclasses import dataclass
from typing import Optional

import torch


class ScalingType(enum.Enum):
    DELAYED = "delayed"
    DYNAMIC = "dynamic"
    STATIC = "static"

    def short_str(self):
        if self is ScalingType.DELAYED:
            return "del"
        elif self is ScalingType.DYNAMIC:
            return "dyn"
        else:
            assert self is ScalingType.STATIC
            return "sta"


class ScalingGranularity(enum.Enum):
    """
    Defines the granularity of scaling strategies for casting to float8
    """

    # A single scaling factor for the entire tensor
    TENSORWISE = "tensorwise"
    # Scaling factors computed along one axis of the tensor, reducing it to
    # size 1.
    AXISWISE = "axiswise"

    def short_str(self):
        if self is ScalingGranularity.TENSORWISE:
            return "ten"
        else:
            assert self is ScalingGranularity.AXISWISE
            return "axs"


@dataclass(frozen=True)
class CastConfig:
    """
    Configuration for casting a single tensor to float8
    """

    scaling_type: ScalingType = ScalingType.DYNAMIC
    scaling_granularity: ScalingGranularity = ScalingGranularity.TENSORWISE
    static_scale: Optional[torch.Tensor] = None

    def __post_init__(self):
        if self.scaling_type is ScalingType.STATIC:
<<<<<<< HEAD
            assert self.static_scale is not None, \
                "static_scale must be specified for static scaling"
        if self.scaling_granularity is ScalingGranularity.AXISWISE:
            assert self.scaling_type is ScalingType.DYNAMIC, \
                "only dynamic scaling type is supported for axiswise scaling granularity"
=======
            assert (
                self.static_scale is not None
            ), "static_scale must be specified for static scaling"

>>>>>>> 1f01df9f

@dataclass(frozen=True)
class DelayedScalingConfig:
    """
    Configuration for delayed scaling.

    Note: for now, `history_len` values must be the same for all layers in the
    model using delayed scaling.

    TODO(future): serialization for recipes
    """

    # Controls the history length of amax buffers
    history_len: int = 16

    # Controls the way to calculate current scale from amax history
    # TODO(future): add other functions as needed, hardcoded or user defined
    scale_fn_name: str = "max"

    def __post_init__(self):
        assert (
            self.scale_fn_name == "max"
        ), f"{self.scale_fn_name} is not implemented yet. Only max is supported for now."


@dataclass(frozen=True)
class Float8GemmConfig:
    """
    Configuration for a float8 gemm.
    """

    # If True, fast accumulation in lower precision is used.
    # Note: this flag is currently a no-op if emulation is turned on.
    use_fast_accum: bool = False


@dataclass(frozen=True)
class Float8LinearConfig:
    """
    Configuration for converting a `torch.nn.Linear` module to float8
    for training.
    """

    #
    # Per-tensor configuration for `input`, `weight`, `grad_output`
    #
    cast_config_input: CastConfig = CastConfig()
    cast_config_weight: CastConfig = CastConfig()
    cast_config_grad_output: CastConfig = CastConfig()

    #
    # Per-gemm configuration for gemms calculating `output`, `grad_input` and
    # `grad_weight`
    #
    gemm_config_output: Float8GemmConfig = Float8GemmConfig(use_fast_accum=True)
    gemm_config_grad_input: Float8GemmConfig = Float8GemmConfig()
    gemm_config_grad_weight: Float8GemmConfig = Float8GemmConfig()

    #
    # Per-linear configuration
    #

    # If True, on the first iteration of Float8Linear the amaxes will be
    # initialized with the incoming data. As of 2023-12-30, this doesn't work
    # with autocast + torch.compile + FSDP. Enabling this option is nice for
    # testing, but this is not necessary for real training jobs.
    enable_amax_init: bool = True

    # If True, pre-forward and post-forward functions are run. As of 2023-12-30,
    # this doesn't work with autocast + torch.compile + FSDP. Enabling this
    # option is useful for safety, but not strictly necessary.
    enable_pre_and_post_forward: bool = True

    # If True, then uses a tensor subclass for the float8 linear module's weight that
    # implements pre/post-all-gather methods to do float8 all-gather with FSDP2.
    enable_fsdp_float8_all_gather: bool = False

    # If True, then prior to performing the fp8 scaled mamtmul we will pad the
    # inner dimension of a (dim 1) and b (dim 2) with 0s. This is needed for matmuls
    # _scaled_mm since it has the strong constraint that for M,N,K  N, K must be a multiple of 16.
    # This can cause a memory spike however so we keep this off by default.
    pad_inner_dim: bool = False

    # If True, emulation is used instead of hardware accelerated gemm
    emulate: bool = False

    # Configuration for delayed scaling
    # Note: this is actually applied per-tensor, but only using the same
    # configuration for all tensors and layers in the model is currently
    # supported. If in the future we add support for a more fine grained
    # configuration, this field may move to per-tensor configs.
    delayed_scaling_config: DelayedScalingConfig = DelayedScalingConfig()

<<<<<<< HEAD
    def __post_init__(self):
        # float8 all-gather only supports tensorwise, in the future may support blockwise
        if self.cast_config_weight.scaling_granularity != ScalingGranularity.TENSORWISE:
            assert not self.enable_fsdp_float8_all_gather, \
                f"enable_fsdp_float8_all_gather only supports tensorwise scaling granularity, got {self.cast_config_weight.scaling_granularity}"

        # for now, axiswise granularity is all-or-nothing
        # TODO(future PR): enable more granular setting per-gemm-input
        has_any_axiswise_scaling = (
            self.cast_config_input.scaling_granularity is ScalingGranularity.AXISWISE or
            self.cast_config_weight.scaling_granularity is ScalingGranularity.AXISWISE or
            self.cast_config_grad_output.scaling_granularity is ScalingGranularity.AXISWISE
        )
        has_all_axiswise_scaling = (
            self.cast_config_input.scaling_granularity is ScalingGranularity.AXISWISE and
            self.cast_config_weight.scaling_granularity is ScalingGranularity.AXISWISE and
            self.cast_config_grad_output.scaling_granularity is ScalingGranularity.AXISWISE
        )
        if has_any_axiswise_scaling:
            assert has_all_axiswise_scaling, \
                "for now, axiswise scaling must be enabled for either all casts or none of the casts"
=======
    # If the option is enabled, fp8_weight will always be re-computed in backward.
    # It's recommended to enable this flag when using FSDP.
    # Otherwise, the entire fp8_weight, instead of the sharded weight may be saved.
    # If using outer activation checkpointing context or SAC, you may disable this option
    # and handle the recomputation of fp8 weight in your customized AC context.
    #
    # Details:
    # When using float8 training with FSDP, the original weight is sharded; fp8_weight (in forward) and fp8_weight_transpose (in backward) are used by the model.
    # However, when partitioning the forward_backward graph, torch.compile may decide to
    # save the fp8_weight_transpose for backward, which is an un-sahrded weight and costs a high memory utilization.
    # The longer-term solution is to let compile decide how to partition the graph with optimal computation and memory savings.
    # For now, we use the checkpointing api to force the recomputation of fp8 weight in backward.
    # TODO(future PR): either enable by default or have a warning and set up the
    # tests so that the warning does not spam the CI stdout.

    force_recompute_fp8_weight_in_bwd: bool = False

>>>>>>> 1f01df9f

# If True, use 'fnuz' float8 types for calculations.
# Currently, ROCm only supports fnuz variants.
# TODO(future PR): move this to Float8LinearConfig
use_fnuz_dtype = False<|MERGE_RESOLUTION|>--- conflicted
+++ resolved
@@ -57,18 +57,12 @@
 
     def __post_init__(self):
         if self.scaling_type is ScalingType.STATIC:
-<<<<<<< HEAD
-            assert self.static_scale is not None, \
-                "static_scale must be specified for static scaling"
+            assert (
+                self.static_scale is not None
+            ), "static_scale must be specified for static scaling"
         if self.scaling_granularity is ScalingGranularity.AXISWISE:
             assert self.scaling_type is ScalingType.DYNAMIC, \
                 "only dynamic scaling type is supported for axiswise scaling granularity"
-=======
-            assert (
-                self.static_scale is not None
-            ), "static_scale must be specified for static scaling"
-
->>>>>>> 1f01df9f
 
 @dataclass(frozen=True)
 class DelayedScalingConfig:
@@ -162,7 +156,23 @@
     # configuration, this field may move to per-tensor configs.
     delayed_scaling_config: DelayedScalingConfig = DelayedScalingConfig()
 
-<<<<<<< HEAD
+    # If the option is enabled, fp8_weight will always be re-computed in backward.
+    # It's recommended to enable this flag when using FSDP.
+    # Otherwise, the entire fp8_weight, instead of the sharded weight may be saved.
+    # If using outer activation checkpointing context or SAC, you may disable this option
+    # and handle the recomputation of fp8 weight in your customized AC context.
+    #
+    # Details:
+    # When using float8 training with FSDP, the original weight is sharded; fp8_weight (in forward) and fp8_weight_transpose (in backward) are used by the model.
+    # However, when partitioning the forward_backward graph, torch.compile may decide to
+    # save the fp8_weight_transpose for backward, which is an un-sahrded weight and costs a high memory utilization.
+    # The longer-term solution is to let compile decide how to partition the graph with optimal computation and memory savings.
+    # For now, we use the checkpointing api to force the recomputation of fp8 weight in backward.
+    # TODO(future PR): either enable by default or have a warning and set up the
+    # tests so that the warning does not spam the CI stdout.
+
+    force_recompute_fp8_weight_in_bwd: bool = False
+
     def __post_init__(self):
         # float8 all-gather only supports tensorwise, in the future may support blockwise
         if self.cast_config_weight.scaling_granularity != ScalingGranularity.TENSORWISE:
@@ -184,25 +194,6 @@
         if has_any_axiswise_scaling:
             assert has_all_axiswise_scaling, \
                 "for now, axiswise scaling must be enabled for either all casts or none of the casts"
-=======
-    # If the option is enabled, fp8_weight will always be re-computed in backward.
-    # It's recommended to enable this flag when using FSDP.
-    # Otherwise, the entire fp8_weight, instead of the sharded weight may be saved.
-    # If using outer activation checkpointing context or SAC, you may disable this option
-    # and handle the recomputation of fp8 weight in your customized AC context.
-    #
-    # Details:
-    # When using float8 training with FSDP, the original weight is sharded; fp8_weight (in forward) and fp8_weight_transpose (in backward) are used by the model.
-    # However, when partitioning the forward_backward graph, torch.compile may decide to
-    # save the fp8_weight_transpose for backward, which is an un-sahrded weight and costs a high memory utilization.
-    # The longer-term solution is to let compile decide how to partition the graph with optimal computation and memory savings.
-    # For now, we use the checkpointing api to force the recomputation of fp8 weight in backward.
-    # TODO(future PR): either enable by default or have a warning and set up the
-    # tests so that the warning does not spam the CI stdout.
-
-    force_recompute_fp8_weight_in_bwd: bool = False
-
->>>>>>> 1f01df9f
 
 # If True, use 'fnuz' float8 types for calculations.
 # Currently, ROCm only supports fnuz variants.
