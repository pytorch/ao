# Copyright (c) Meta Platforms, Inc. and affiliates.
# All rights reserved.
#
# This source code is licensed under the BSD 3-Clause license found in the
# LICENSE file in the root directory of this source tree.
import logging
from typing import Callable, List, Optional

import torch.nn as nn

from torchao.float8.config import Float8LinearConfig
from torchao.float8.float8_linear import Float8Linear

log = logging.getLogger(__name__)
log.addHandler(logging.NullHandler())


def swap_linear_layers(
    module: nn.Module,
    from_float_func: Callable[[nn.Linear], nn.Linear],
    *,
    module_filter_fn: Optional[Callable[[nn.Module, str], bool]] = None,
) -> nn.Module:
    """
    Generic function to swap linear layers in a module with a new type of linear layer.

    Note:
        If applied to a root-level nn.Linear, the module will not be modified in place
        and returned instead

    Args:
        module: Module to modify.
        from_float_func: Function that accepts a linear layer and returns a new type of linear layer.
        module_filter_fn: If specified, only the `torch.nn.Linear` subclasses that
            that pass the filter function will be swapped. The inputs to the
            filter function are the module instance, and the FQN.

    Returns:
     nn.Module: The modified module with swapped linear layers.
    """
    if isinstance(module, nn.Linear) and (
        module_filter_fn is None or module_filter_fn(module, "")
    ):
        if len(list(module.children())) > 0:
            raise AssertionError(
                f"Does not support a root nn.Linear with children: {module}"
            )
        return from_float_func(
            module,
        )

    root_module = module

    def post_order_traversal(
        module: nn.Module,
        cur_fqn: Optional[str] = None,
        parent_module: Optional[nn.Module] = None,
    ):
        if cur_fqn is None:
            cur_fqn = ""

        for child_module_name, child_module in module.named_children():
            if cur_fqn == "":
                new_fqn = child_module_name
            else:
                new_fqn = f"{cur_fqn}.{child_module_name}"

            post_order_traversal(child_module, new_fqn, module)

        if isinstance(module, nn.Linear) and (
            module_filter_fn is None or module_filter_fn(module, cur_fqn)
        ):
            assert (
                parent_module is not None
            ), f"Linear root module should return early: {module}"
            new_linear_module = from_float_func(module)
            cur_module_name = cur_fqn.split(".")[-1]
            setattr(parent_module, cur_module_name, new_linear_module)

    post_order_traversal(root_module)
    return root_module


def convert_to_float8_training(
    module: nn.Module,
    *,
    module_filter_fn: Optional[Callable[[nn.Module, str], bool]] = None,
    config: Optional[Float8LinearConfig] = None,
) -> nn.Module:
    """
    Swaps `torch.nn.Linear` in `module` with `Float8Linear`.

    Args:
        module: Module to modify.
        module_filter_fn: If specified, only the `torch.nn.Linear` subclasses that
            that pass the filter function will be swapped. The inputs to the
            filter function are the module instance and the FQN.
        config (Float8LinearConfig): configuration for conversion to float8

    Returns:
     nn.Module: The modified module with swapped linear layers.
    """
    if config is None:
        config = Float8LinearConfig()

    from_float = lambda m: Float8Linear.from_float(
        m,
        config=config,
    )

    return swap_linear_layers(
        module,
        from_float,
        module_filter_fn=module_filter_fn,
<<<<<<< HEAD
    )


def get_float8_layers(model: torch.nn.Module):
    """Iterates through the model and returns all the Float8Linear layers.
    Args:
        model (torch.nn.Module): The model to look for Float8Linear layers in.
    """

    # Get all fp8 layers and tensors
    fp8_layers = [child for child in model.modules() if isinstance(child, Float8Linear)]
    if not torch.compiler.is_compiling():
        for layer in fp8_layers:
            for buf in layer.buffers():
                torch._dynamo.mark_static_address(buf, guard=True)
    return fp8_layers


@torch.no_grad()
def sync_float8_amax_and_scale_history(
    model: torch.nn.Module,
    fp8_layers: Optional[List[Float8Linear]] = None,
) -> None:
    """
    Manages the float8 amax and scale bookkeeping. In detail, it does the
    following:
    1. in distributed contexts, syncs amax values across workers for activations and gradients
    2. adds the `amax` values to history
    3. calculates the scales to be used for next iteration
    4. sets the `amax_and_scale_synced` flag on the Float8Linear modules
       to signal that they have been synced

    TODO(future): design the UX for this (context manager, etc)

    PERFORMANCE NOTE:
        When you can, it is much more efficient to call get_float8_layers once at
        the beginning of the training loop and pass the result to this function.
        Because of how this interacts with torch.compile

    Args:
        model (torch.nn.Module): The model to track amaxes for
        fp8_layers (optional): If fp8_layers are provided, fp8_classes are ignored,
            and we loop over all fp8_layers to sync and update amax scale histories.
            Users can use get_float8_layers to get all fp8 layers.
    """
    # TODO(future): consider adding a flag to control setting the `is_amax_initialized`
    # flag only on the first iteration.

    if fp8_layers is None:
        fp8_layers = get_float8_layers(model)

    if len(fp8_layers) == 0:
        log.warn(
            "Calling sync_float8_amax_and_scale_history on a module with no Float8Linear layers"
        )
        return

    def inner_func():
        """Why do we have this inner_function?

        There are two portions of the outer sync_function that cause graph_breaks:
            1. The `get_float8_layers` call can cause graph breaks if the user did not pass
                in the fp8_layers.
            2. At the end of syncing all the amaxes and scales we set the attr on the module
                signaling that we have synced the amaxes and scales and the next forward can be run.
                # TODO Maybe we should remove this safety check to remove the graph break?

        By having this inner function, we can ensure that although the outer function may cause graph breaks
        the inner function will not.
        """
        # Loop over all fp8 layers and grab the needed tensors
        fp8_amax_input_tensor_list = [None] * len(fp8_layers)
        fp8_amax_weight_tensor_list = [None] * len(fp8_layers)
        fp8_amax_grad_output_tensor_list = [None] * len(fp8_layers)

        fp8_input_amax_history_stack = [None] * len(fp8_layers)
        fp8_weight_amax_history_stack = [None] * len(fp8_layers)
        fp8_grad_output_amax_history_stack = [None] * len(fp8_layers)

        input_dtypes = set()
        weight_dtypes = set()
        grad_output_dtypes = set()
        scale_fn_recipes = set()

        for idx, child in enumerate(fp8_layers):
            fp8_amax_input_tensor_list[idx] = child.fp8_amax_input
            fp8_amax_weight_tensor_list[idx] = child.fp8_amax_weight
            fp8_amax_grad_output_tensor_list[idx] = child.fp8_amax_grad_output

            fp8_input_amax_history_stack[idx] = child.fp8_amax_history_input
            fp8_weight_amax_history_stack[idx] = child.fp8_amax_history_weight
            fp8_grad_output_amax_history_stack[idx] = child.fp8_amax_history_grad_output

            input_dtypes.add(child.config.cast_config_input.target_dtype)
            weight_dtypes.add(child.config.cast_config_weight.target_dtype)
            grad_output_dtypes.add(child.config.cast_config_grad_output.target_dtype)
            scale_fn_recipes.add(child.config.delayed_scaling_config.scale_fn_name)

        (input_dtype,) = input_dtypes
        (weight_dtype,) = weight_dtypes
        (grad_output_dtype,) = grad_output_dtypes

        if len(scale_fn_recipes) != 1:
            raise ValueError(
                f"All layers must have the same scale_fn recipe, got {scale_fn_recipes}"
            )
        scale_fn_recipe = next(iter(scale_fn_recipes))

        assert (
            len(fp8_amax_input_tensor_list)
            == len(fp8_amax_weight_tensor_list)
            == len(fp8_amax_grad_output_tensor_list)
        ), "Mismatched lengths of amax tensors."

        if dist.is_initialized():
            all_amax_tensors = torch.cat(
                fp8_amax_input_tensor_list
                + fp8_amax_weight_tensor_list
                + fp8_amax_grad_output_tensor_list
            )
            all_reduced_amax_tensor = all_reduce(
                all_amax_tensors, "MAX", list(range(dist.get_world_size()))
            )
            if isinstance(all_reduced_amax_tensor, AsyncCollectiveTensor):
                all_reduced_amax_tensor = all_reduced_amax_tensor.wait()

            (
                reduced_fp8_amax_input_tensor,
                reduced_fp8_amax_weight_tensor,
                reduced_fp8_amax_grad_output_tensor,
            ) = torch.split(all_reduced_amax_tensor, len(fp8_amax_input_tensor_list))

            for idx, child in enumerate(fp8_layers):
                child.fp8_amax_input.copy_(reduced_fp8_amax_input_tensor[idx])
                child.fp8_amax_weight.copy_(reduced_fp8_amax_weight_tensor[idx])
                child.fp8_amax_grad_output.copy_(
                    reduced_fp8_amax_grad_output_tensor[idx]
                )

        # We create two stacked tensor groups, one for the amax history and one for the current scales
        fp8_amax_input_tensors = torch.vstack(fp8_amax_input_tensor_list)
        fp8_amax_weight_tensors = torch.vstack(fp8_amax_weight_tensor_list)
        fp8_amax_grad_output_tensors = torch.vstack(fp8_amax_grad_output_tensor_list)

        fp8_input_amax_history_stack = torch.vstack(fp8_input_amax_history_stack)
        fp8_weight_amax_history_stack = torch.vstack(fp8_weight_amax_history_stack)
        fp8_grad_output_amax_history_stack = torch.vstack(
            fp8_grad_output_amax_history_stack
        )

        # Update the history stacks with the new amax values
        _update_history_stack(fp8_amax_input_tensors, fp8_input_amax_history_stack)
        _update_history_stack(fp8_amax_weight_tensors, fp8_weight_amax_history_stack)
        _update_history_stack(
            fp8_amax_grad_output_tensors, fp8_grad_output_amax_history_stack
        )

        # Calculate the new scales from the updated history stacks
        new_input_scales = amax_history_to_scale_stack(
            fp8_input_amax_history_stack, input_dtype, scale_fn_recipe
        )
        new_weight_scales = amax_history_to_scale_stack(
            fp8_weight_amax_history_stack, weight_dtype, scale_fn_recipe
        )
        new_grad_output_scales = amax_history_to_scale_stack(
            fp8_grad_output_amax_history_stack, grad_output_dtype, scale_fn_recipe
        )

        # Iterate through the layers and update the scales
        for idx, child in enumerate(fp8_layers):
            child.fp8_scale_input.copy_(new_input_scales[idx])
            child.fp8_scale_weight.copy_(new_weight_scales[idx])
            child.fp8_scale_grad_output.copy_(new_grad_output_scales[idx])

    # This allows for the compile to succeed on the inner func and fail on the graph breaks
    # at the beginning and and of syncing
    inner_func()

    for child in fp8_layers:
        # Set a flag to signal that initialization is done
        child.is_amax_initialized = True
=======
    )
>>>>>>> 38e36ded
<|MERGE_RESOLUTION|>--- conflicted
+++ resolved
@@ -112,188 +112,4 @@
         module,
         from_float,
         module_filter_fn=module_filter_fn,
-<<<<<<< HEAD
-    )
-
-
-def get_float8_layers(model: torch.nn.Module):
-    """Iterates through the model and returns all the Float8Linear layers.
-    Args:
-        model (torch.nn.Module): The model to look for Float8Linear layers in.
-    """
-
-    # Get all fp8 layers and tensors
-    fp8_layers = [child for child in model.modules() if isinstance(child, Float8Linear)]
-    if not torch.compiler.is_compiling():
-        for layer in fp8_layers:
-            for buf in layer.buffers():
-                torch._dynamo.mark_static_address(buf, guard=True)
-    return fp8_layers
-
-
-@torch.no_grad()
-def sync_float8_amax_and_scale_history(
-    model: torch.nn.Module,
-    fp8_layers: Optional[List[Float8Linear]] = None,
-) -> None:
-    """
-    Manages the float8 amax and scale bookkeeping. In detail, it does the
-    following:
-    1. in distributed contexts, syncs amax values across workers for activations and gradients
-    2. adds the `amax` values to history
-    3. calculates the scales to be used for next iteration
-    4. sets the `amax_and_scale_synced` flag on the Float8Linear modules
-       to signal that they have been synced
-
-    TODO(future): design the UX for this (context manager, etc)
-
-    PERFORMANCE NOTE:
-        When you can, it is much more efficient to call get_float8_layers once at
-        the beginning of the training loop and pass the result to this function.
-        Because of how this interacts with torch.compile
-
-    Args:
-        model (torch.nn.Module): The model to track amaxes for
-        fp8_layers (optional): If fp8_layers are provided, fp8_classes are ignored,
-            and we loop over all fp8_layers to sync and update amax scale histories.
-            Users can use get_float8_layers to get all fp8 layers.
-    """
-    # TODO(future): consider adding a flag to control setting the `is_amax_initialized`
-    # flag only on the first iteration.
-
-    if fp8_layers is None:
-        fp8_layers = get_float8_layers(model)
-
-    if len(fp8_layers) == 0:
-        log.warn(
-            "Calling sync_float8_amax_and_scale_history on a module with no Float8Linear layers"
-        )
-        return
-
-    def inner_func():
-        """Why do we have this inner_function?
-
-        There are two portions of the outer sync_function that cause graph_breaks:
-            1. The `get_float8_layers` call can cause graph breaks if the user did not pass
-                in the fp8_layers.
-            2. At the end of syncing all the amaxes and scales we set the attr on the module
-                signaling that we have synced the amaxes and scales and the next forward can be run.
-                # TODO Maybe we should remove this safety check to remove the graph break?
-
-        By having this inner function, we can ensure that although the outer function may cause graph breaks
-        the inner function will not.
-        """
-        # Loop over all fp8 layers and grab the needed tensors
-        fp8_amax_input_tensor_list = [None] * len(fp8_layers)
-        fp8_amax_weight_tensor_list = [None] * len(fp8_layers)
-        fp8_amax_grad_output_tensor_list = [None] * len(fp8_layers)
-
-        fp8_input_amax_history_stack = [None] * len(fp8_layers)
-        fp8_weight_amax_history_stack = [None] * len(fp8_layers)
-        fp8_grad_output_amax_history_stack = [None] * len(fp8_layers)
-
-        input_dtypes = set()
-        weight_dtypes = set()
-        grad_output_dtypes = set()
-        scale_fn_recipes = set()
-
-        for idx, child in enumerate(fp8_layers):
-            fp8_amax_input_tensor_list[idx] = child.fp8_amax_input
-            fp8_amax_weight_tensor_list[idx] = child.fp8_amax_weight
-            fp8_amax_grad_output_tensor_list[idx] = child.fp8_amax_grad_output
-
-            fp8_input_amax_history_stack[idx] = child.fp8_amax_history_input
-            fp8_weight_amax_history_stack[idx] = child.fp8_amax_history_weight
-            fp8_grad_output_amax_history_stack[idx] = child.fp8_amax_history_grad_output
-
-            input_dtypes.add(child.config.cast_config_input.target_dtype)
-            weight_dtypes.add(child.config.cast_config_weight.target_dtype)
-            grad_output_dtypes.add(child.config.cast_config_grad_output.target_dtype)
-            scale_fn_recipes.add(child.config.delayed_scaling_config.scale_fn_name)
-
-        (input_dtype,) = input_dtypes
-        (weight_dtype,) = weight_dtypes
-        (grad_output_dtype,) = grad_output_dtypes
-
-        if len(scale_fn_recipes) != 1:
-            raise ValueError(
-                f"All layers must have the same scale_fn recipe, got {scale_fn_recipes}"
-            )
-        scale_fn_recipe = next(iter(scale_fn_recipes))
-
-        assert (
-            len(fp8_amax_input_tensor_list)
-            == len(fp8_amax_weight_tensor_list)
-            == len(fp8_amax_grad_output_tensor_list)
-        ), "Mismatched lengths of amax tensors."
-
-        if dist.is_initialized():
-            all_amax_tensors = torch.cat(
-                fp8_amax_input_tensor_list
-                + fp8_amax_weight_tensor_list
-                + fp8_amax_grad_output_tensor_list
-            )
-            all_reduced_amax_tensor = all_reduce(
-                all_amax_tensors, "MAX", list(range(dist.get_world_size()))
-            )
-            if isinstance(all_reduced_amax_tensor, AsyncCollectiveTensor):
-                all_reduced_amax_tensor = all_reduced_amax_tensor.wait()
-
-            (
-                reduced_fp8_amax_input_tensor,
-                reduced_fp8_amax_weight_tensor,
-                reduced_fp8_amax_grad_output_tensor,
-            ) = torch.split(all_reduced_amax_tensor, len(fp8_amax_input_tensor_list))
-
-            for idx, child in enumerate(fp8_layers):
-                child.fp8_amax_input.copy_(reduced_fp8_amax_input_tensor[idx])
-                child.fp8_amax_weight.copy_(reduced_fp8_amax_weight_tensor[idx])
-                child.fp8_amax_grad_output.copy_(
-                    reduced_fp8_amax_grad_output_tensor[idx]
-                )
-
-        # We create two stacked tensor groups, one for the amax history and one for the current scales
-        fp8_amax_input_tensors = torch.vstack(fp8_amax_input_tensor_list)
-        fp8_amax_weight_tensors = torch.vstack(fp8_amax_weight_tensor_list)
-        fp8_amax_grad_output_tensors = torch.vstack(fp8_amax_grad_output_tensor_list)
-
-        fp8_input_amax_history_stack = torch.vstack(fp8_input_amax_history_stack)
-        fp8_weight_amax_history_stack = torch.vstack(fp8_weight_amax_history_stack)
-        fp8_grad_output_amax_history_stack = torch.vstack(
-            fp8_grad_output_amax_history_stack
-        )
-
-        # Update the history stacks with the new amax values
-        _update_history_stack(fp8_amax_input_tensors, fp8_input_amax_history_stack)
-        _update_history_stack(fp8_amax_weight_tensors, fp8_weight_amax_history_stack)
-        _update_history_stack(
-            fp8_amax_grad_output_tensors, fp8_grad_output_amax_history_stack
-        )
-
-        # Calculate the new scales from the updated history stacks
-        new_input_scales = amax_history_to_scale_stack(
-            fp8_input_amax_history_stack, input_dtype, scale_fn_recipe
-        )
-        new_weight_scales = amax_history_to_scale_stack(
-            fp8_weight_amax_history_stack, weight_dtype, scale_fn_recipe
-        )
-        new_grad_output_scales = amax_history_to_scale_stack(
-            fp8_grad_output_amax_history_stack, grad_output_dtype, scale_fn_recipe
-        )
-
-        # Iterate through the layers and update the scales
-        for idx, child in enumerate(fp8_layers):
-            child.fp8_scale_input.copy_(new_input_scales[idx])
-            child.fp8_scale_weight.copy_(new_weight_scales[idx])
-            child.fp8_scale_grad_output.copy_(new_grad_output_scales[idx])
-
-    # This allows for the compile to succeed on the inner func and fail on the graph breaks
-    # at the beginning and and of syncing
-    inner_func()
-
-    for child in fp8_layers:
-        # Set a flag to signal that initialization is done
-        child.is_amax_initialized = True
-=======
-    )
->>>>>>> 38e36ded
+    )