--- conflicted
+++ resolved
@@ -183,7 +183,6 @@
         # calculate grad_input
         #
 
-<<<<<<< HEAD
         if c.cc_go.orig_prec:
             grad_output_reshaped_maybe_fp8_dim0 = grad_output_reshaped
         else:
@@ -209,26 +208,8 @@
                 ctx.linear_mm_config,
                 gemm_input_role=GemmInputRole.WEIGHT,
                 scaling_granularity=c.cc_w_gi.sc_gr,
-                axiswise_dim=get_maybe_axiswise_dim(1, c.cc_w_gi.sc_gr),
-            )
-=======
-        grad_output_reshaped_fp8_dim0 = hp_tensor_to_float8_dynamic(
-            grad_output_reshaped,
-            e5m2_dtype,
-            ctx.linear_mm_config,
-            gemm_input_role=GemmInputRole.GRAD_OUTPUT,
-            scaling_granularity=ctx.grad_output_scaling_granularity,
-            axiswise_dim=-1,
-        )
-        weight_t_fp8_dim0 = hp_tensor_to_float8_dynamic(
-            weight_hp_t,
-            e4m3_dtype,
-            ctx.linear_mm_config,
-            gemm_input_role=GemmInputRole.WEIGHT,
-            scaling_granularity=ctx.weight_scaling_granularity,
-            axiswise_dim=-1,  # will be transposed
-        )
->>>>>>> c1be2780
+                axiswise_dim=get_maybe_axiswise_dim(-1, c.cc_w_gi.sc_gr),
+            )
 
         grad_input = torch.mm(
             grad_output_reshaped_maybe_fp8_dim0,
