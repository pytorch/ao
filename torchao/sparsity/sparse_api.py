from typing import Callable, Optional

import torch
from torch.ao.pruning import WeightNormSparsifier
from torch.sparse import to_sparse_semi_structured

from torchao.quantization.quant_api import (
    _get_linear_subclass_inserter,
    _is_linear,
<<<<<<< HEAD
    int8_dynamic_activation_int8_semi_sparse_weight,
    quantize_, 
=======
    _replace_with_custom_fn_if_matches_filter,
>>>>>>> 2f97b095
)


# Sparsity helper functions
def apply_fake_sparsity(model, **kwargs):
    """
    This function simulates 2:4 sparsity on all linear layers in a model.
    """
    filter_fn = kwargs.pop("filter_fn", _is_linear)
    # torch.ao.pruning flow
    sparse_config = []
    for name, mod in model.named_modules():
        if filter_fn(mod, name):
            sparse_config.append({"tensor_fqn": f"{name}.weight"})

    sparsifier = WeightNormSparsifier(
        sparsity_level=1.0, sparse_block_shape=(1, 4), zeros_per_block=2
    )
    sparsifier.prepare(model, sparse_config)
    sparsifier.step()
    sparsifier.squash_mask()


def semi_sparse_weight():
    """
    Convert the weight of linear moduels to semi-structured (2:4) sparsity
    """
    return _get_linear_subclass_inserter(to_sparse_semi_structured)


def sparsify_(
    model: torch.nn.Module,
    apply_tensor_subclass: Callable[[torch.Tensor], torch.Tensor],
    filter_fn: Optional[Callable[[torch.nn.Module, str], bool]] = None,
) -> torch.nn.Module:
    """Convert the weight of linear modules in the model with `apply_tensor_subclass`
    This function is essentially the same as quantize, put for sparsity subclasses.

    Currently, we support three options for sparsity:
        - semi-structured (2:4) sparsity with `semi_sparse_weight`
        - int8 dynamic quantization + 2:4 sparsity with `layout=SemiSparseLayout`
        - int4 weight-only quantization + 2:4 sparsity with `layout=SparseMarlinLayout`

    Args:
        model (torch.nn.Module): input model
        apply_tensor_subclass (Callable[[torch.Tensor], torch.Tensor]): function that convert a floating point Tensor to a (sparsified) tensor subclass instance (e.g. affine quantized tensor instance)
        filter_fn (Optional[Callable[[torch.nn.Module, str], bool]]): function that takes a nn.Module instance and fully qualified name of the module, returns True if we want to run `apply_tensor_subclass` on
        the weight of the module

    Example::
        import torch
        import torch.nn as nn
        from torchao.sparsity import sparsify_

        def filter_fn(module: nn.Module, fqn: str) -> bool:
            return isinstance(module, nn.Linear)

        m = nn.Sequential(nn.Linear(32, 1024), nn.Linear(1024, 32))

        # for 2:4 sparsity
        from torchao.sparse_api import semi_sparse_weight
        m = sparsify_(m, semi_sparse_weight(), filter_fn)

        # for int8 dynamic quantization + 2:4 sparsity
        from torchao.dtypes import SemiSparseLayout
        m = quantize_(m, int8_dynamic_activation_int8_weight(layout=SemiSparseLayout), filter_fn)
    """
    quantize_(model, apply_tensor_subclass, _is_linear if filter_fn is None else filter_fn)<|MERGE_RESOLUTION|>--- conflicted
+++ resolved
@@ -7,12 +7,7 @@
 from torchao.quantization.quant_api import (
     _get_linear_subclass_inserter,
     _is_linear,
-<<<<<<< HEAD
-    int8_dynamic_activation_int8_semi_sparse_weight,
     quantize_, 
-=======
-    _replace_with_custom_fn_if_matches_filter,
->>>>>>> 2f97b095
 )
 
 
