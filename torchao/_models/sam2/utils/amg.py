# Copyright (c) Meta Platforms, Inc. and affiliates.
# All rights reserved.

# This source code is licensed under the license found in the
# LICENSE file in the root directory of this source tree.

import math
from copy import deepcopy
from dataclasses import dataclass
from itertools import product
from typing import Any, Dict, Generator, ItemsView, List, Tuple

import numpy as np
import torch


@dataclass
class RLEData:
    alt_lens_nt: torch.Tensor
    counts_init: torch.Tensor
    b: int
    h: int
    w: int

    def __len__(self):
        return self.b


def nt_index_select_dim_0(nt, index):
    values = nt.values()
    offsets = nt.offsets()
    lengths = offsets.diff()
    offsets_index = offsets[index].cpu()
    lengths_index = lengths[index].cpu()
    indices = [o + torch.arange(l) for (o, l) in zip(offsets_index, lengths_index)]
    indices = torch.cat(indices).to(values.device)
    values_index = torch.index_select(values, 0, indices)
    lengths_index = lengths_index.to(values.device)
    return torch.nested.nested_tensor_from_jagged(values_index, lengths=lengths_index)


def nt_cat_dim_0(nts: List[torch.Tensor]):
    all_values = []
    all_lengths = []
    for nt in nts:
        all_values.append(nt.values())
        all_lengths.append(nt.offsets().diff())
    new_values = torch.cat(all_values)
    new_lengths = torch.cat(all_lengths)
    return torch.nested.nested_tensor_from_jagged(new_values, lengths=new_lengths)


# Very lightly adapted from https://github.com/facebookresearch/segment-anything/blob/main/segment_anything/utils/amg.py
class MaskData:
    """
    A structure for storing masks and their related data in batched format.
    Implements basic filtering and concatenation.
    """

    def __init__(self, **kwargs) -> None:
        for v in kwargs.values():
            assert isinstance(
                v, (list, np.ndarray, torch.Tensor, RLEData)
            ), "MaskData only supports list, numpy arrays, and torch tensors."
        self._stats = dict(**kwargs)

    def __setitem__(self, key: str, item: Any) -> None:
        assert isinstance(
            item, (list, np.ndarray, torch.Tensor, RLEData)
        ), "MaskData only supports list, numpy arrays, and torch tensors."
        self._stats[key] = item

    def __delitem__(self, key: str) -> None:
        del self._stats[key]

    def __getitem__(self, key: str) -> Any:
        return self._stats[key]

    def items(self) -> ItemsView[str, Any]:
        return self._stats.items()

    def filter(self, keep: torch.Tensor) -> None:
        for k, v in self._stats.items():
            if v is None:
                self._stats[k] = None
            elif isinstance(v, torch.Tensor):
                # self._stats[k] = v[torch.as_tensor(keep, device=v.device)]
                self._stats[k] = v[keep]
            elif isinstance(v, np.ndarray):
                self._stats[k] = v[keep.detach().cpu().numpy()]
            elif isinstance(v, list) and keep.dtype == torch.bool:
                self._stats[k] = [a for i, a in enumerate(v) if keep[i]]
            elif isinstance(v, list):
                self._stats[k] = [v[i] for i in keep]
            elif isinstance(v, RLEData):
                new_alt_lens_nt = nt_index_select_dim_0(v.alt_lens_nt, keep)
                self._stats[k] = RLEData(
                    alt_lens_nt=new_alt_lens_nt,
                    counts_init=v.counts_init[keep],
                    b=new_alt_lens_nt.size(0),
                    h=v.h,
                    w=v.w,
                )
            else:
                raise TypeError(f"MaskData key {k} has an unsupported type {type(v)}.")

    def cat(self, new_stats: "MaskData") -> None:
        for k, v in new_stats.items():
            if k not in self._stats or self._stats[k] is None:
                self._stats[k] = deepcopy(v)
            elif isinstance(v, torch.Tensor):
                self._stats[k] = torch.cat([self._stats[k], v], dim=0)
            elif isinstance(v, np.ndarray):
                self._stats[k] = np.concatenate([self._stats[k], v], axis=0)
            elif isinstance(v, list):
                self._stats[k] = self._stats[k] + deepcopy(v)
            elif isinstance(v, RLEData):
                assert self._stats[k].h == v.h
                assert self._stats[k].w == v.w
                self._stats[k] = RLEData(
                    alt_lens_nt=nt_cat_dim_0(
                        [self._stats[k].alt_lens_nt, v.alt_lens_nt]
                    ),
                    counts_init=torch.cat([self._stats[k].counts_init, v.counts_init]),
                    b=self._stats[k].b + v.b,
                    h=v.h,
                    w=v.w,
                )
            else:
                raise TypeError(f"MaskData key {k} has an unsupported type {type(v)}.")

    def to_numpy(self) -> None:
        for k, v in self._stats.items():
            if isinstance(v, torch.Tensor):
                self._stats[k] = v.float().detach().cpu().numpy()


def is_box_near_crop_edge_torch(
    boxes: torch.Tensor,
    crop_box: List[int],
    crop_box_torch: torch.Tensor,
    orig_box_torch: torch.Tensor,
    atol: float = 20.0,
) -> torch.Tensor:
    """Filter masks at the edge of a crop, but not at the edge of the original image."""
    boxes = uncrop_boxes_xyxy(boxes, crop_box).float()
    near_crop_edge = torch.isclose(boxes, crop_box_torch[None, :], atol=atol, rtol=0)
    near_image_edge = torch.isclose(boxes, orig_box_torch[None, :], atol=atol, rtol=0)
    near_crop_edge = torch.logical_and(near_crop_edge, ~near_image_edge)
    return torch.any(near_crop_edge, dim=1)


def is_box_near_crop_edge(
    boxes: torch.Tensor, crop_box: List[int], orig_box: List[int], atol: float = 20.0
) -> torch.Tensor:
    crop_box_torch = torch.as_tensor(crop_box, dtype=torch.float, device=boxes.device)
    orig_box_torch = torch.as_tensor(orig_box, dtype=torch.float, device=boxes.device)
    return is_box_near_crop_edge_torch(
        boxes, crop_box, crop_box_torch, orig_box_torch, atol
    )


def box_xyxy_to_xywh(box_xyxy: torch.Tensor) -> torch.Tensor:
    box_xywh = deepcopy(box_xyxy)
    box_xywh[2] = box_xywh[2] - box_xywh[0]
    box_xywh[3] = box_xywh[3] - box_xywh[1]
    return box_xywh


def batch_iterator(batch_size: int, *args) -> Generator[List[Any], None, None]:
    assert len(args) > 0 and all(
        len(a) == len(args[0]) for a in args
    ), "Batched iteration must have inputs of all the same size."
    n_batches = len(args[0]) // batch_size + int(len(args[0]) % batch_size != 0)
    for b in range(n_batches):
        yield [arg[b * batch_size : (b + 1) * batch_size] for arg in args]


def mask_to_rle_pytorch(tensor: torch.Tensor) -> List[Dict[str, Any]]:
    """
    Encodes masks to an uncompressed RLE, in the format expected by
    pycoco tools.
    """
    # Put in fortran order and flatten h,w
    b, h, w = tensor.shape
    tensor = tensor.permute(0, 2, 1).flatten(1)

    # Compute change indices
    diff = tensor[:, 1:] ^ tensor[:, :-1]
    change_indices = diff.nonzero()

    # Encode run length
    out = []
    for i in range(b):
        cur_idxs = change_indices[change_indices[:, 0] == i, 1]
        cur_idxs = torch.cat(
            [
                torch.tensor([0], dtype=cur_idxs.dtype, device=cur_idxs.device),
                cur_idxs + 1,
                torch.tensor([h * w], dtype=cur_idxs.dtype, device=cur_idxs.device),
            ]
        )
        btw_idxs = cur_idxs[1:] - cur_idxs[:-1]
        counts = [] if tensor[i, 0] == 0 else [0]
        counts.extend(btw_idxs.detach().cpu().tolist())
        out.append({"size": [h, w], "counts": counts})
    return out


def rle_to_mask(rle: Dict[str, Any]) -> np.ndarray:
    """Compute a binary mask from an uncompressed RLE."""
    h, w = rle["size"]
    mask = np.empty(h * w, dtype=bool)
    idx = 0
    parity = False
    for count in rle["counts"]:
        mask[idx : idx + count] = parity
        idx += count
        parity ^= True
    mask = mask.reshape(w, h)
    return mask.transpose()  # Put in C order


# @torch.compile(fullgraph=True, dynamic=True)
def _mask_to_rle_pytorch_2_0_0(tensor: torch.Tensor) -> (torch.Tensor, torch.Tensor):
    """
    Encodes masks to an uncompressed RLE, in the format expected by
    pycoco tools.
    """
    # Put in fortran order and flatten h,w
    b, h, w = tensor.shape
    tensor = tensor.permute(0, 2, 1).flatten(1)

    # Compute change indices
    diff = tensor[:, 1:] ^ tensor[:, :-1]
    # a = torch.tensor([[True]])
    a = torch.ones((1, 1), dtype=bool, device=diff.device)
    # if diff.is_cuda:
    #     a = a.pin_memory().cuda()
    #     # a = a.to(diff.device)
    a = a.expand_as(diff.narrow(1, 0, 1))
    diff = torch.cat([a, diff, a], dim=1)
    return diff


<<<<<<< HEAD
@torch.compile(fullgraph=True, dynamic=True)
def _mask_to_rle_pytorch_2_0_1(
    tensor: torch.Tensor, diff: torch.Tensor, change_indices: torch.Tensor
) -> (torch.Tensor, torch.Tensor):
=======
# @torch.compile(fullgraph=True, dynamic=True)
def _mask_to_rle_pytorch_2_0_1(tensor: torch.Tensor, diff: torch.Tensor, change_indices: torch.Tensor) -> (torch.Tensor, torch.Tensor):
>>>>>>> 00a8d290
    tensor = tensor.permute(0, 2, 1).flatten(1)

    alt_lens = diff.sum(dim=1)

    all_cur_idx = change_indices[:, 1]
    if all_cur_idx.numel() == 0:
        all_cur_idx_0 = all_cur_idx
        all_cur_idx_1 = all_cur_idx
    else:
        all_cur_idx_0 = all_cur_idx.narrow(0, 1, all_cur_idx.size(0) - 1)
        all_cur_idx_1 = all_cur_idx.narrow(0, 0, 1)
    all_btw_idx = torch.cat([all_cur_idx_0, all_cur_idx_1])
    all_btw_idx = all_btw_idx - all_cur_idx

    alt_lens_nt = torch.nested.nested_tensor_from_jagged(all_btw_idx, lengths=alt_lens)
    # Encode run length
    counts_init = tensor[:, 0] == 0
    return alt_lens_nt, counts_init


def _mask_to_rle_pytorch_2_0(tensor: torch.Tensor) -> RLEData:
    b, h, w = tensor.shape
    with torch.autograd.profiler.record_function(
        "mask_to_rle_pytorch_2: _mask_to_rle_pytorch_2_0_0"
    ):
        diff = _mask_to_rle_pytorch_2_0_0(tensor)
    with torch.autograd.profiler.record_function("mask_to_rle_pytorch_2: nonzero"):
<<<<<<< HEAD
        if diff.numel() > 2147483646:
            num_chunks = (diff.numel() + 2147483646) // 2147483646
            change_indices = torch.cat([d.nonzero() for d in diff.chunk(num_chunks)])
        else:
            change_indices = diff.nonzero()
    with torch.autograd.profiler.record_function(
        "mask_to_rle_pytorch_2: _mask_to_rle_pytorch_2_0_1"
    ):
        alt_lens_nt, counts_init = _mask_to_rle_pytorch_2_0_1(
            tensor, diff, change_indices
        )
    return RLEData(alt_lens_nt=alt_lens_nt, counts_init=counts_init, b=b, h=h, w=w)
=======
        # NOTE: While we could operate on less chunks, a set number of chunks prevents recompilations
        # if diff.numel() > 2147483646:
        #     num_chunks = (diff.numel() + 2147483646) // 2147483646
        #     change_indices = torch.cat([d.nonzero() for d in diff.chunk(num_chunks)])
        # else:
        #     change_indices = diff.nonzero()
        num_chunks = 8
        assert num_chunks >= ((diff.numel() + 2147483646) // 2147483646), "Needed more chunks than expected."
        change_indices = torch.cat([d.nonzero() for d in diff.chunk(num_chunks)])
    with torch.autograd.profiler.record_function("mask_to_rle_pytorch_2: _mask_to_rle_pytorch_2_0_1"):
        alt_lens_nt, counts_init = _mask_to_rle_pytorch_2_0_1(tensor, diff, change_indices)
    return RLEData(alt_lens_nt=alt_lens_nt,
                   counts_init=counts_init,
                   b=b,
                   h=h,
                   w=w)
>>>>>>> 00a8d290


def _mask_to_rle_pytorch_2_1(rle_data: RLEData):
    with torch.autograd.profiler.record_function(
        "mask_to_rle_pytorch_2: Encode run length"
    ):
        out = []
        alt_lens = rle_data.alt_lens_nt.offsets().diff()
        all_btw_idx = rle_data.alt_lens_nt.values()
        alt_lens = alt_lens.tolist()
        all_btw_idx = all_btw_idx.tolist()
        counts_init = rle_data.counts_init.tolist()
        offset = 0
        for i, ci in zip(range(rle_data.b), counts_init):
            btw_idxs = all_btw_idx[offset : offset + alt_lens[i]][:-1]
            offset += alt_lens[i]
            counts = [] if ci else [0]
            counts.extend(btw_idxs)
            out.append({"size": [rle_data.h, rle_data.w], "counts": counts})

    return out


def mask_to_rle_pytorch_2(tensor: torch.Tensor) -> List[Dict[str, Any]]:
    with torch.autograd.profiler.record_function("mask_to_rle_pytorch_2"):
        return _mask_to_rle_pytorch_2_1(_mask_to_rle_pytorch_2_0(tensor))


def area_from_rle(rle: Dict[str, Any]) -> int:
    return sum(rle["counts"][1::2])


# TODO: Turn this on if you can mitigate recompiles!
# @torch.compile(fullgraph=True, dynamic=True)
def calculate_stability_score(
    masks: torch.Tensor, mask_threshold: float, threshold_offset: float
) -> torch.Tensor:
    """
    Computes the stability score for a batch of masks. The stability
    score is the IoU between the binary masks obtained by thresholding
    the predicted mask logits at high and low values.
    """
    # One mask is always contained inside the other.
    # Save memory by preventing unnecessary cast to torch.int64
    intersections = (
        (masks > (mask_threshold + threshold_offset))
        .sum(-1, dtype=torch.int16)
        .sum(-1, dtype=torch.int32)
    )
    unions = (
        (masks > (mask_threshold - threshold_offset))
        .sum(-1, dtype=torch.int16)
        .sum(-1, dtype=torch.int32)
    )
    return intersections / unions


def build_point_grid(n_per_side: int) -> np.ndarray:
    """Generates a 2D grid of points evenly spaced in [0,1]x[0,1]."""
    offset = 1 / (2 * n_per_side)
    points_one_side = np.linspace(offset, 1 - offset, n_per_side)
    points_x = np.tile(points_one_side[None, :], (n_per_side, 1))
    points_y = np.tile(points_one_side[:, None], (1, n_per_side))
    points = np.stack([points_x, points_y], axis=-1).reshape(-1, 2)
    return points


def build_all_layer_point_grids(
    n_per_side: int, n_layers: int, scale_per_layer: int
) -> List[np.ndarray]:
    """Generates point grids for all crop layers."""
    points_by_layer = []
    for i in range(n_layers + 1):
        n_points = int(n_per_side / (scale_per_layer**i))
        points_by_layer.append(build_point_grid(n_points))
    return points_by_layer


def generate_crop_boxes(
    im_size: Tuple[int, ...], n_layers: int, overlap_ratio: float
) -> Tuple[List[List[int]], List[int]]:
    """
    Generates a list of crop boxes of different sizes. Each layer
    has (2**i)**2 boxes for the ith layer.
    """
    crop_boxes, layer_idxs = [], []
    im_h, im_w = im_size
    short_side = min(im_h, im_w)

    # Original image
    crop_boxes.append([0, 0, im_w, im_h])
    layer_idxs.append(0)

    def crop_len(orig_len, n_crops, overlap):
        return int(math.ceil((overlap * (n_crops - 1) + orig_len) / n_crops))

    for i_layer in range(n_layers):
        n_crops_per_side = 2 ** (i_layer + 1)
        overlap = int(overlap_ratio * short_side * (2 / n_crops_per_side))

        crop_w = crop_len(im_w, n_crops_per_side, overlap)
        crop_h = crop_len(im_h, n_crops_per_side, overlap)

        crop_box_x0 = [int((crop_w - overlap) * i) for i in range(n_crops_per_side)]
        crop_box_y0 = [int((crop_h - overlap) * i) for i in range(n_crops_per_side)]

        # Crops in XYWH format
        for x0, y0 in product(crop_box_x0, crop_box_y0):
            box = [x0, y0, min(x0 + crop_w, im_w), min(y0 + crop_h, im_h)]
            crop_boxes.append(box)
            layer_idxs.append(i_layer + 1)

    return crop_boxes, layer_idxs


def uncrop_boxes_xyxy(boxes: torch.Tensor, crop_box: List[int]) -> torch.Tensor:
    x0, y0, _, _ = crop_box
    offset = torch.tensor([[x0, y0, x0, y0]]).pin_memory()
    offset = offset.to(device=boxes.device, non_blocking=True)
    # Check if boxes has a channel dimension
    if len(boxes.shape) == 3:
        offset = offset.unsqueeze(1)
    return boxes + offset


def uncrop_points(points: torch.Tensor, crop_box: List[int]) -> torch.Tensor:
    x0, y0, _, _ = crop_box
    offset = torch.tensor([[x0, y0]]).pin_memory()
    offset = offset.to(device=points.device, non_blocking=True)
    # Check if points has a channel dimension
    if len(points.shape) == 3:
        offset = offset.unsqueeze(1)
    return points + offset


def uncrop_masks(
    masks: torch.Tensor, crop_box: List[int], orig_h: int, orig_w: int
) -> torch.Tensor:
    x0, y0, x1, y1 = crop_box
    if x0 == 0 and y0 == 0 and x1 == orig_w and y1 == orig_h:
        return masks
    # Coordinate transform masks
    pad_x, pad_y = orig_w - (x1 - x0), orig_h - (y1 - y0)
    pad = (x0, pad_x - x0, y0, pad_y - y0)
    return torch.nn.functional.pad(masks, pad, value=0)


def remove_small_regions(
    mask: np.ndarray, area_thresh: float, mode: str
) -> Tuple[np.ndarray, bool]:
    """
    Removes small disconnected regions and holes in a mask. Returns the
    mask and an indicator of if the mask has been modified.
    """
    import cv2  # type: ignore

    assert mode in ["holes", "islands"]
    correct_holes = mode == "holes"
    working_mask = (correct_holes ^ mask).astype(np.uint8)
    n_labels, regions, stats, _ = cv2.connectedComponentsWithStats(working_mask, 8)
    sizes = stats[:, -1][1:]  # Row 0 is background label
    small_regions = [i + 1 for i, s in enumerate(sizes) if s < area_thresh]
    if len(small_regions) == 0:
        return mask, False
    fill_labels = [0] + small_regions
    if not correct_holes:
        fill_labels = [i for i in range(n_labels) if i not in fill_labels]
        # If every region is below threshold, keep largest
        if len(fill_labels) == 0:
            fill_labels = [int(np.argmax(sizes)) + 1]
    mask = np.isin(regions, fill_labels)
    return mask, True


def coco_encode_rle(uncompressed_rle: Dict[str, Any]) -> Dict[str, Any]:
    from pycocotools import mask as mask_utils  # type: ignore

    h, w = uncompressed_rle["size"]
    rle = mask_utils.frPyObjects(uncompressed_rle, h, w)
    rle["counts"] = rle["counts"].decode("utf-8")  # Necessary to serialize with json
    return rle


# TODO: Turn this on if you can mitigate recompiles!
# @torch.compile(fullgraph=True, dynamic=True)
def batched_mask_to_box(masks: torch.Tensor) -> torch.Tensor:
    """
    Calculates boxes in XYXY format around masks. Return [0,0,0,0] for
    an empty mask. For input shape C1xC2x...xHxW, the output shape is C1xC2x...x4.
    """
    # # torch.max below raises an error on empty inputs, just skip in this case
    # if torch.numel(masks) == 0:
    #     return torch.zeros(*masks.shape[:-2], 4, device=masks.device)

    # Normalize shape to CxHxW
    shape = masks.shape
    h, w = shape[-2:]
    if len(shape) > 2:
        masks = masks.flatten(0, -3)
    else:
        masks = masks.unsqueeze(0)

    # Get top and bottom edges
    in_height, _ = torch.max(masks, dim=-1)
    in_height_coords = in_height * torch.arange(h, device=in_height.device)[None, :]
    bottom_edges, _ = torch.max(in_height_coords, dim=-1)
    in_height_coords = in_height_coords + h * (~in_height)
    top_edges, _ = torch.min(in_height_coords, dim=-1)

    # Get left and right edges
    in_width, _ = torch.max(masks, dim=-2)
    in_width_coords = in_width * torch.arange(w, device=in_width.device)[None, :]
    right_edges, _ = torch.max(in_width_coords, dim=-1)
    in_width_coords = in_width_coords + w * (~in_width)
    left_edges, _ = torch.min(in_width_coords, dim=-1)

    # If the mask is empty the right edge will be to the left of the left edge.
    # Replace these boxes with [0, 0, 0, 0]
    empty_filter = (right_edges < left_edges) | (bottom_edges < top_edges)
    out = torch.stack([left_edges, top_edges, right_edges, bottom_edges], dim=-1)
    out = out * (~empty_filter).unsqueeze(-1)

    # Return to original shape
    if len(shape) > 2:
        out = out.reshape(*shape[:-2], 4)
    else:
        out = out[0]

    return out<|MERGE_RESOLUTION|>--- conflicted
+++ resolved
@@ -243,15 +243,8 @@
     return diff
 
 
-<<<<<<< HEAD
-@torch.compile(fullgraph=True, dynamic=True)
-def _mask_to_rle_pytorch_2_0_1(
-    tensor: torch.Tensor, diff: torch.Tensor, change_indices: torch.Tensor
-) -> (torch.Tensor, torch.Tensor):
-=======
 # @torch.compile(fullgraph=True, dynamic=True)
 def _mask_to_rle_pytorch_2_0_1(tensor: torch.Tensor, diff: torch.Tensor, change_indices: torch.Tensor) -> (torch.Tensor, torch.Tensor):
->>>>>>> 00a8d290
     tensor = tensor.permute(0, 2, 1).flatten(1)
 
     alt_lens = diff.sum(dim=1)
@@ -279,20 +272,6 @@
     ):
         diff = _mask_to_rle_pytorch_2_0_0(tensor)
     with torch.autograd.profiler.record_function("mask_to_rle_pytorch_2: nonzero"):
-<<<<<<< HEAD
-        if diff.numel() > 2147483646:
-            num_chunks = (diff.numel() + 2147483646) // 2147483646
-            change_indices = torch.cat([d.nonzero() for d in diff.chunk(num_chunks)])
-        else:
-            change_indices = diff.nonzero()
-    with torch.autograd.profiler.record_function(
-        "mask_to_rle_pytorch_2: _mask_to_rle_pytorch_2_0_1"
-    ):
-        alt_lens_nt, counts_init = _mask_to_rle_pytorch_2_0_1(
-            tensor, diff, change_indices
-        )
-    return RLEData(alt_lens_nt=alt_lens_nt, counts_init=counts_init, b=b, h=h, w=w)
-=======
         # NOTE: While we could operate on less chunks, a set number of chunks prevents recompilations
         # if diff.numel() > 2147483646:
         #     num_chunks = (diff.numel() + 2147483646) // 2147483646
@@ -309,7 +288,6 @@
                    b=b,
                    h=h,
                    w=w)
->>>>>>> 00a8d290
 
 
 def _mask_to_rle_pytorch_2_1(rle_data: RLEData):
