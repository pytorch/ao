--- conflicted
+++ resolved
@@ -233,17 +233,12 @@
         "--quantization",
         type=str,
         help=(
-<<<<<<< HEAD
-            'Which quantization techniques to apply: int8dq, int8wo, fp6, int4wo-<groupsize>, int4wo-<groupsize>-gptq, autoquant, autoquant-int4, '+
-            'int4wo-<groupsize>-hqq, uintx-<nbits>-<groupsize>, uintx-<nbits>-<groupsize>-hqq, sparse-marlin, awq-uint<nbits>-<groupsize>'
-        )
-=======
             "Which quantization techniques to apply: int8dq, int8wo, fp6, int4wo-<groupsize>, "
             "int4wo-<groupsize>-gptq, autoquant, autoquant-int4, int4wo-<groupsize>-hqq, "
             "uintx-<nbits>-<groupsize>, uintx-<nbits>-<groupsize>-hqq, sparse-marlin, "
             "autoround-<model_device>-<quant_lm_head>-<iters>-<groupsize>-<batch_size>-<seqlen>-<nsamples>-<grad_acc_steps>-<c>"
+            "awq-uint<nbits>-<groupsize>"
         ),
->>>>>>> 0bdde921
     )
     parser.add_argument('--compile', action='store_true', help='Whether to compile the model.')
     parser.add_argument('--max_length', type=int, default=None, help='Length of text to process at one time')
