--- conflicted
+++ resolved
@@ -173,12 +173,8 @@
             )
         if quantization == "float8_a1x128_w128x128":
             config = Float8DynamicActivationFloat8WeightConfig(
-<<<<<<< HEAD
                 granularity=(PerBlock([1, 128]), PerBlock([128, 128])),
-=======
-                granularity=(PerBlock((1, 128)), PerBlock((128, 128))),
                 activation_value_lb=1e-12,
->>>>>>> cafe668f
             )
             # TODO(future): all workflows in this file should be skipping quantization
             # of `lm_head`
