# Copyright (c) Meta Platforms, Inc. and affiliates.
# All rights reserved.

# This source code is licensed under the license found in the
# LICENSE file in the root directory of this source tree.
import os
import sys
import time
from pathlib import Path
from typing import Optional, Tuple
from datetime import datetime
import torch
import torchao
import torch._dynamo.config
import torch._inductor.config
from torchao.utils import get_model_size_in_bytes
from torchao.utils import TORCH_VERSION_AT_LEAST_2_5

def device_sync(device):
    if "cuda" in device:
        torch.cuda.synchronize(device)
    elif ("cpu" in device) or ("mps" in device):
        pass
    else:
        print(f"device={device} is not yet suppported")

default_device = 'cuda' if torch.cuda.is_available() else 'cpu'

# support running without installing as a package
wd = Path(__file__).parent.parent.resolve()
sys.path.append(str(wd))

from torchao._models.llama.model import Transformer, prepare_inputs_for_model
from torchao._models.llama.tokenizer import get_tokenizer

def multinomial_sample_one_no_sync(probs_sort): # Does multinomial sampling without a cuda synchronization
    q = torch.empty_like(probs_sort).exponential_(1)
    return torch.argmax(probs_sort / q, dim=-1, keepdim=True).to(dtype=torch.int)

def logits_to_probs(logits, temperature: float = 1.0, top_k: Optional[int] = None):
    logits = logits / max(temperature, 1e-5)

    if top_k is not None:
        v, _ = torch.topk(logits, min(top_k, logits.size(-1)))
        pivot = v.select(-1, -1).unsqueeze(-1)
        logits = torch.where(logits < pivot, -float("Inf"), logits)
    probs = torch.nn.functional.softmax(logits, dim=-1)
    return probs

def sample(logits, temperature: float = 1.0, top_k: Optional[int] = None):
    probs = logits_to_probs(logits[0, -1], temperature, top_k)
    idx_next = multinomial_sample_one_no_sync(probs)
    return idx_next, probs

def prefill(model: Transformer, x: torch.Tensor, input_pos: torch.Tensor, **sampling_kwargs) -> torch.Tensor:
    # input_pos: [B, S]
    logits = model(x, input_pos)
    return sample(logits, **sampling_kwargs)[0]

def decode_one_token(model: Transformer, x: torch.Tensor, input_pos: torch.Tensor, **sampling_kwargs) -> Tuple[torch.Tensor, torch.Tensor]:
    # input_pos: [B, 1]
    assert input_pos.shape[-1] == 1
    logits = model(x, input_pos)
    return sample(logits, **sampling_kwargs)

def decode_n_tokens(model: Transformer, cur_token: torch.Tensor, input_pos: torch.Tensor, num_new_tokens: int, callback=lambda _: _, **sampling_kwargs):
    new_tokens, new_probs = [], []
    for i in range(num_new_tokens):
        with torch.backends.cuda.sdp_kernel(enable_flash=False, enable_mem_efficient=False, enable_math=True): # Actually better for Inductor to codegen attention here
            next_token, next_prob = decode_one_token(
                model, cur_token, input_pos, **sampling_kwargs
            )
            next_token, next_prob = next_token.clone(), next_prob.clone()
            input_pos += 1
            new_tokens.append(next_token)
            callback(new_tokens[-1])
            new_probs.append(next_prob)
            cur_token = next_token.view(1, -1)

    return new_tokens, new_probs


def model_forward(model, x, input_pos):
    return model(x, input_pos)

@torch.no_grad()
def generate(
    model: Transformer,
    prompt: torch.Tensor,
    max_new_tokens: int,
    *,
    interactive: bool,
    callback = lambda x: x,
    kv_cache_quantization: bool = False,
    cache_size: Optional[int] = None,
    linear_causal_mask: bool=False,
    **sampling_kwargs
) -> torch.Tensor:
    """
    Takes a conditioning sequence (prompt) as input and continues to generate as many tokens as requested.
    """

    # create an empty tensor of the expected final shape and fill in the current tokens
    device = prompt.device
    T = prompt.numel()

    # calculate how many tokens to generate based on max_new_tokens and model's upper bound (block_size)
    max_seq_length = min(T + max_new_tokens, model.config.block_size) if not interactive else 350
    new_tokens = max_seq_length - T

    # full prompt+output will be stored in seq
    seq = torch.empty(max_seq_length, dtype=prompt.dtype, device=device)
    seq[:T] = prompt.view(-1)

    # setup model caches
    with torch.device(device):
        if cache_size is None:
            cache_size = max_seq_length
        assert cache_size >= max_seq_length, "need cache_size to be greater than max_new_tokens + size-of-prompt"
        model.setup_caches(max_batch_size=1, max_seq_length=cache_size, kv_cache_quantization=kv_cache_quantization, linear_causal_mask=linear_causal_mask, prompt_length=T)

    # format model input
    x, input_pos = prepare_inputs_for_model(prompt, max_new_tokens)

    # execute prefill
    next_token = prefill(model, x, input_pos, **sampling_kwargs).clone()
    seq[T] = next_token
    # execute token generation
    input_pos = torch.tensor([T], device=device, dtype=torch.int)
    generated_tokens, _ = decode_n_tokens(model, next_token.view(1, -1), input_pos, new_tokens-1, callback=callback, **sampling_kwargs)

    seq = torch.cat((seq[:T+1], *generated_tokens))

    return seq

def encode_tokens(tokenizer, string, bos=True, device=default_device):
    tokens = tokenizer.encode(string)
    if bos:
        tokens = [tokenizer.bos_id()] + tokens
    return torch.tensor(tokens, dtype=torch.int, device=device)

def _load_model(checkpoint_path, device, precision):
    checkpoint = torch.load(str(checkpoint_path), mmap=True, weights_only=True)
    if "model" in checkpoint and "stories" in str(checkpoint_path):
        checkpoint = checkpoint["model"]

    model = Transformer.from_name(checkpoint_path.parent.name)
    model.load_state_dict(checkpoint, assign=True)
    model = model.to(device=device, dtype=precision)

    return model.eval()

B_INST, E_INST = "[INST]", "[/INST]"

def main(
    prompt: str = "Hello, my name is",
    interactive: bool = False,
    num_samples: int = 5,
    max_new_tokens: int = 100,
    top_k: int = 200,
    temperature: float = 0.8,
    checkpoint_path: Path = Path("checkpoints/meta-Transformer/Transformer-2-7b-chat-hf/model.pth"),
    quantization: Optional[str] = None,
    kv_cache_quantization: bool = False,
    cache_size: Optional[int] = None,
    linear_causal_mask: bool=False,
    save: bool = False,
    compile: bool = True,
    compile_prefill: bool = False,
    profile: Optional[Path] = None,
    memory_profile: Optional[Path] = None,
    device=default_device,
    precision=torch.bfloat16,
    write_result: Optional[Path] = None,
) -> None:
    """Generates text samples based on a pre-trained Transformer model and tokenizer.
    """

    torchao.quantization.utils.recommended_inductor_config_setter()

    assert checkpoint_path.is_file(), checkpoint_path
    tokenizer_path = checkpoint_path.parent / "tokenizer.model"
    assert tokenizer_path.is_file(), str(tokenizer_path)

    print(f"Using device={device}")
    is_chat = "chat" in str(checkpoint_path)

    print("Loading model ...")
    t0 = time.time()
    model = _load_model(checkpoint_path, device, precision)


    device_sync(device=device) # MKG
    print(f"Time to load model: {time.time() - t0:.02f} seconds")

    tokenizer = get_tokenizer(tokenizer_path, checkpoint_path)

    encoded = encode_tokens(tokenizer, prompt, bos=True, device=device)
    prompt_length = encoded.size(0)

    torch.manual_seed(1234)


    if quantization:
        from torchao.quantization.quant_api import (
            quantize_,
            int8_weight_only,
            int8_dynamic_activation_int8_weight,
            int4_weight_only,
            fpx_weight_only,
            uintx_weight_only,
            autoquant,
            unwrap_tensor_subclass
        )
        if "int8wo" in quantization:
            quantize_(model, int8_weight_only())
        if "int8dq" in quantization:
            quantize_(model, int8_dynamic_activation_int8_weight())
        if "int4wo" in quantization:
            if "hqq" in quantization:
                use_hqq=True
            else:
                use_hqq=False
            groupsize=int(quantization.split("-")[1])
            assert groupsize in [32,64,128,256], f"int4wo groupsize needs to be one of [32,64,128,256] but got {groupsize}"
            quantize_(model, int4_weight_only(group_size=groupsize))
        if "marlin" in quantization:
            from torchao.dtypes import MarlinSparseLayoutType
            quantize_(model, int4_weight_only(layout_type=MarlinSparseLayoutType()))
<<<<<<< HEAD
        if "fp6" in quantization:
=======
        if "autoround" in quantization:
            from torchao.prototype.autoround.autoround_llm import quantize_model_with_autoround_
            from transformers import AutoTokenizer

            _tokenizer = AutoTokenizer.from_pretrained(checkpoint_path.parent)
            # parse args from quantization string:
            #   autoround-<model_device>-<quant_lm_head>-<iters>-<groupsize>-<batch_size>-<seqlen>-<nsamples>
            #   A lightweight configuration for generation benchmarking.
            _quant_args = quantization.split("-")
            _default_quant_args = [True, 1, 128, 1, 512, 32]
            _model_devie = _quant_args[1] if len(_quant_args) > 1 else device
            _quant_args = _quant_args[2:]
            quant_lm_head, iters, groupsize, batch_size, seqlen, nsamples = [
                int(x) for x in _quant_args
            ] + _default_quant_args[len(_quant_args) :]
            model = model.to(_model_devie)
            print(
                (
                    f"Quantizing model with autoround(iters={iters}, groupsize={groupsize}, "
                    f"quant_lm_head={quant_lm_head}, batch_size={batch_size}, seqlen={seqlen}, nsamples={nsamples})"
                )
            )
            with torch.device(_model_devie):
                model.setup_caches(
                    max_batch_size=batch_size, max_seq_length=seqlen, training=True
                )

            if quant_lm_head:
                is_target_module = (
                    lambda mod, fqn: isinstance(mod, TransformerBlock) or "output" in fqn
                )
            else:
                is_target_module = lambda mod, fqn: isinstance(mod, TransformerBlock)
            quantize_model_with_autoround_(
                model=model,
                tokenizer=_tokenizer,
                is_target_module=is_target_module,
                bits=4,
                seqlen=seqlen,
                bs=batch_size,
                iters=iters,
                nsamples=nsamples,
            )
            model.to(device)
            model.reset_caches()
        # TODO this needs to be expanded to all of fpx so they can 
        if "fp6" in quantization: 
>>>>>>> b4d07681
            quantize_(model, fpx_weight_only(3, 2))
        if "uintx" in quantization:
            # uintx-nbits-groupsize, e.g. "uintx-2-64"
            if "hqq" in quantization:
                # uintx-nbits-groupsize-hqq
                use_hqq = True
            else:
                use_hqq = False
            _quant_args = quantization.split("-")
            nbits = int(_quant_args[1])
            assert nbits >= 1 and nbits <= 8, "nbits must be 1 to 8"
            _NBITS_TO_DTYPE = {1: torch.uint1, 2: torch.uint2, 3: torch.uint3, 4: torch.uint4, 5: torch.uint5, 6: torch.uint6, 7: torch.uint7, 8: torch.uint8}
            dtype = _NBITS_TO_DTYPE[nbits]
            group_size = int(_quant_args[2])
            quantize_(model, uintx_weight_only(dtype, group_size, use_hqq=use_hqq))
        if "autoquant" in quantization:
            if "autoquant-int4" == quantization:
                model = autoquant(model, manual=True, qtensor_class_list = torchao.quantization.DEFAULT_INT4_AUTOQUANT_CLASS_LIST)
            else:
                model = autoquant(model, manual=True)

            generate(
                model,
                encode_tokens(tokenizer, prompt, bos=True, device=device),
                max_new_tokens,
                interactive=False,
                temperature=temperature,
                top_k=top_k,
            )

            # do autoquantization
            model.finalize_autoquant()
        else:
            if not TORCH_VERSION_AT_LEAST_2_5:
                unwrap_tensor_subclass(model)

    model_size = get_model_size_in_bytes(model, ignore_embeddings=True) / 1e9

    if save:
        output_dir = str(checkpoint_path.cwd())
        filename = str(checkpoint_path.name).split(".")[0]
        torch.save(model.state_dict(), os.path.join(output_dir, filename + f"-{quantization}.pt"))

    if compile:
        print("Compiling Model")
        global decode_one_token, prefill
        decode_one_token = torch.compile(decode_one_token, mode="reduce-overhead", fullgraph=True)

        if compile_prefill:
            prefill = torch.compile(prefill, fullgraph=True, dynamic=True)

    if memory_profile:
        torch.cuda.memory._record_memory_history(True,trace_alloc_max_entries=250000, trace_alloc_record_context=True)
    aggregate_metrics = {
        'tokens_per_sec': [],
    }
    start = -1 if compile else 0

    for i in range(start, num_samples):
        if i==0:
            torch.cuda.reset_peak_memory_stats()
        device_sync(device=device) # MKG
        if i >= 0 and interactive:
            prompt = input("What is your prompt? ")
            if is_chat:
                prompt = f"{B_INST} {prompt.strip()} {E_INST}"
            encoded = encode_tokens(tokenizer, prompt, bos=True, device=device)

        if interactive and i >= 0:
            buffer = []
            period_id = tokenizer.encode('.')[0]
            done_generating = False
            def callback(x):
                nonlocal done_generating
                if done_generating:
                    return
                buffer.append(tokenizer.decode([period_id] + x.tolist())[1:])
                if x.item() == tokenizer.eos_id():
                    done_generating = True
                if len(buffer) == 4 or done_generating:
                    print(''.join(buffer), end='', flush=True)
                    buffer.clear()
                # print(, end='', flush=True)
        else:
            callback = lambda x : x
        t0 = time.perf_counter()
        import contextlib
        if (i != num_samples - 1 or not profile):
            prof = contextlib.nullcontext()
        else:
            torch.profiler._utils._init_for_cuda_graphs()
            prof = torch.profiler.profile()
        with prof:
            y = generate(
                model,
                encoded,
                max_new_tokens,
                interactive=interactive,
                callback=callback,
                temperature=temperature,
                top_k=top_k,
                kv_cache_quantization=kv_cache_quantization,
                cache_size=cache_size,
                linear_causal_mask=linear_causal_mask,
            )
        if i == -1:
            print(f"Compilation time: {time.perf_counter() - t0:.2f} seconds")
            continue
        if hasattr(prof, "export_chrome_trace"):
            prof.export_chrome_trace(f"{profile}.json")
        device_sync(device=device) # MKG
        t = time.perf_counter() - t0

        if not interactive:
                tok_list = y.tolist()
                # truncate text after end of string token
                tokens = tok_list if not tokenizer.eos_id() in y else tok_list[:tok_list.index(tokenizer.eos_id())]
                print(tokenizer.decode(tokens))
        else:
            print()
        tokens_generated = y.size(0) - prompt_length
        tokens_sec = tokens_generated / t
        aggregate_metrics['tokens_per_sec'].append(tokens_sec)
        print(f"Time for inference {i + 1}: {t:.02f} sec total, {tokens_sec:.02f} tokens/sec")
        print(f"Bandwidth achieved: {model_size * tokens_sec:.02f} GB/s")

        if memory_profile and i==0:
            snapshot = torch.cuda.memory._snapshot()
            with open(f"{memory_profile}.pickle", 'wb') as f:
                from pickle import dump
                dump(snapshot, f)
            print(
                f"\nmemory profile {memory_profile}.pickle saved, to convert that to a usable file, use",
                "python pytorch/torch/cuda/_memory_viz.py trace_plot <pickle file> -o <desired output name>.html"
            )
            break

    print("==========")

    tokpersec = torch.mean(torch.tensor(aggregate_metrics['tokens_per_sec'])).item()
    bandwidth = model_size * tokpersec
    mem = torch.cuda.max_memory_reserved() /1e9
    print(f"Average tokens/sec: {tokpersec:.2f}")
    print(f"Average Bandwidth: {bandwidth:.02f} GB/s")
    print(f"Peak Memory Usage: {mem:.02f} GB")
    print(f"Model Size: {model_size:.02f} GB")
    if write_result:
        result_txt = f"\n{datetime.today().strftime('%Y%m%d%H%M%S')}, tok/s={tokpersec:6.2f}, mem/s={bandwidth:7.2f} GB/s, peak_mem={mem:5.2f} GB, model_size={model_size:5.2f} GB "
        result_txt += f"quant: {quantization}, mod: {checkpoint_path.parent.name}, kv_quant: {kv_cache_quantization}, compile: {compile}, compile_prefill: {compile_prefill}, dtype: {precision}, device: {device} "
        result_txt += f"repro: python generate.py "
        result_txt += f"--quantization {quantization} " if quantization else ""
        result_txt += f"--checkpoint_path {checkpoint_path} "
        result_txt += f"--device {device} "
        result_txt += f"--precision {precision} "
        result_txt += f"--compile " if compile else ""
        result_txt += f"--compile_prefill " if compile_prefill else ""
        result_txt += f"--profile {profile} " if profile else ""
        result_txt += f"--profile {memory_profile} " if memory_profile else ""
        result_txt += f"--interactive " if interactive else ""
        result_txt += f"--num_samples {num_samples} "
        result_txt += f"--max_new_tokens {max_new_tokens} "
        result_txt += f"--top_k {top_k} "
        result_txt += f"--temperature {temperature} "
        result_txt += f"--cache_size {cache_size}" if cache_size else ""
        result_txt += f"--kv_cache_quantization " if kv_cache_quantization else ""
        result_txt += f"--linear_causal_mask " if linear_causal_mask else ""

        f=open(write_result, "a")
        f.write(result_txt)
        f.close()



if __name__ == '__main__':
    import argparse
    parser = argparse.ArgumentParser(description='Your CLI description.')

    parser.add_argument('--prompt', type=str, default="Hello, my name is", help='Input prompt.')
    parser.add_argument('--interactive', action='store_true', help='Whether to launch in interactive mode')
    parser.add_argument('--num_samples', type=int, default=5, help='Number of samples.')
    parser.add_argument('--max_new_tokens', type=int, default=200, help='Maximum number of new tokens.')
    parser.add_argument('--top_k', type=int, default=200, help='Top-k for sampling.')
    parser.add_argument('--temperature', type=float, default=0.8, help='Temperature for sampling.')
    parser.add_argument('--checkpoint_path', type=Path, default=Path("../../../checkpoints/meta-llama/Llama-2-7b-chat-hf/model.pth"), help='Model checkpoint path.')
<<<<<<< HEAD
    parser.add_argument('-q', '--quantization', type=str, help='Which quantization techniques to apply: int8dq, int8wo, int4wo-<groupsize>, autoquant, autoquant-int4, uintx-<nbits>-<groupsize>, uintx-<nbits>-<groupsize>-hqq')
=======
    parser.add_argument('-q', '--quantization', type=str, 
        help=(
            'Which quantization techniques to apply: int8dq, int8wo, fp6, int4wo-<groupsize>, int4wo-<groupsize>-hqq, autoquant, '
            +'autoquant-int4, autoround-<model_device>-<quant_lm_head>-<iters>-<groupsize>-<batch_size>-<seqlen>-<nsamples>, '
            +'uintx-<nbits>-<groupsize>, uintx-<nbits>-<groupsize>-hqq, sparse-marlin'
        )
    )
>>>>>>> b4d07681
    parser.add_argument('--kv_cache_quantization', action='store_true', help='Whether to quantize the KV cache')
    parser.add_argument('--cache_size', type=int, default=None, help='Force size of cache to be a certain number of tokens, if not set, will use max_new_tokens+prompt_size')
    parser.add_argument('--linear_causal_mask', action='store_true', help='Whether to use the memory efficient, but slightly less fast, linear causal mask (important for long context lengths)')
    parser.add_argument('--save', action='store_true', help='Whether to save the quantized model.')
    parser.add_argument('--compile', action='store_true', help='Whether to compile the model.')
    parser.add_argument('--compile_prefill', action='store_true', help='Whether to compile the prefill (improves prefill perf, but higher compile times)')
    parser.add_argument('--profile', type=Path, default=None, help='Profile path.')
    parser.add_argument('--memory_profile', type=Path, default=None, help='filename for memory profile.')
    parser.add_argument('--device', type=str, default=default_device, help='Device to use')
    parser.add_argument('--precision', type=lambda x: getattr(torch, x.split(".")[-1]), default=torch.bfloat16, help='dtype precision to use')
    parser.add_argument('--write_result', type=Path, default=None, help='Path where to write the result')

    args = parser.parse_args()
    main(
        args.prompt, args.interactive, args.num_samples, args.max_new_tokens, args.top_k,
        args.temperature, args.checkpoint_path, args.quantization, args.kv_cache_quantization, args.cache_size, args.linear_causal_mask, args.save, args.compile, args.compile_prefill, args.profile, args.memory_profile, args.device, args.precision, args.write_result
    )<|MERGE_RESOLUTION|>--- conflicted
+++ resolved
@@ -227,57 +227,7 @@
         if "marlin" in quantization:
             from torchao.dtypes import MarlinSparseLayoutType
             quantize_(model, int4_weight_only(layout_type=MarlinSparseLayoutType()))
-<<<<<<< HEAD
         if "fp6" in quantization:
-=======
-        if "autoround" in quantization:
-            from torchao.prototype.autoround.autoround_llm import quantize_model_with_autoround_
-            from transformers import AutoTokenizer
-
-            _tokenizer = AutoTokenizer.from_pretrained(checkpoint_path.parent)
-            # parse args from quantization string:
-            #   autoround-<model_device>-<quant_lm_head>-<iters>-<groupsize>-<batch_size>-<seqlen>-<nsamples>
-            #   A lightweight configuration for generation benchmarking.
-            _quant_args = quantization.split("-")
-            _default_quant_args = [True, 1, 128, 1, 512, 32]
-            _model_devie = _quant_args[1] if len(_quant_args) > 1 else device
-            _quant_args = _quant_args[2:]
-            quant_lm_head, iters, groupsize, batch_size, seqlen, nsamples = [
-                int(x) for x in _quant_args
-            ] + _default_quant_args[len(_quant_args) :]
-            model = model.to(_model_devie)
-            print(
-                (
-                    f"Quantizing model with autoround(iters={iters}, groupsize={groupsize}, "
-                    f"quant_lm_head={quant_lm_head}, batch_size={batch_size}, seqlen={seqlen}, nsamples={nsamples})"
-                )
-            )
-            with torch.device(_model_devie):
-                model.setup_caches(
-                    max_batch_size=batch_size, max_seq_length=seqlen, training=True
-                )
-
-            if quant_lm_head:
-                is_target_module = (
-                    lambda mod, fqn: isinstance(mod, TransformerBlock) or "output" in fqn
-                )
-            else:
-                is_target_module = lambda mod, fqn: isinstance(mod, TransformerBlock)
-            quantize_model_with_autoround_(
-                model=model,
-                tokenizer=_tokenizer,
-                is_target_module=is_target_module,
-                bits=4,
-                seqlen=seqlen,
-                bs=batch_size,
-                iters=iters,
-                nsamples=nsamples,
-            )
-            model.to(device)
-            model.reset_caches()
-        # TODO this needs to be expanded to all of fpx so they can 
-        if "fp6" in quantization: 
->>>>>>> b4d07681
             quantize_(model, fpx_weight_only(3, 2))
         if "uintx" in quantization:
             # uintx-nbits-groupsize, e.g. "uintx-2-64"
@@ -462,17 +412,12 @@
     parser.add_argument('--top_k', type=int, default=200, help='Top-k for sampling.')
     parser.add_argument('--temperature', type=float, default=0.8, help='Temperature for sampling.')
     parser.add_argument('--checkpoint_path', type=Path, default=Path("../../../checkpoints/meta-llama/Llama-2-7b-chat-hf/model.pth"), help='Model checkpoint path.')
-<<<<<<< HEAD
-    parser.add_argument('-q', '--quantization', type=str, help='Which quantization techniques to apply: int8dq, int8wo, int4wo-<groupsize>, autoquant, autoquant-int4, uintx-<nbits>-<groupsize>, uintx-<nbits>-<groupsize>-hqq')
-=======
     parser.add_argument('-q', '--quantization', type=str, 
         help=(
             'Which quantization techniques to apply: int8dq, int8wo, fp6, int4wo-<groupsize>, int4wo-<groupsize>-hqq, autoquant, '
-            +'autoquant-int4, autoround-<model_device>-<quant_lm_head>-<iters>-<groupsize>-<batch_size>-<seqlen>-<nsamples>, '
-            +'uintx-<nbits>-<groupsize>, uintx-<nbits>-<groupsize>-hqq, sparse-marlin'
+            +'autoquant-int4, uintx-<nbits>-<groupsize>, uintx-<nbits>-<groupsize>-hqq, sparse-marlin, '
         )
     )
->>>>>>> b4d07681
     parser.add_argument('--kv_cache_quantization', action='store_true', help='Whether to quantize the KV cache')
     parser.add_argument('--cache_size', type=int, default=None, help='Force size of cache to be a certain number of tokens, if not set, will use max_new_tokens+prompt_size')
     parser.add_argument('--linear_causal_mask', action='store_true', help='Whether to use the memory efficient, but slightly less fast, linear causal mask (important for long context lengths)')
