--- conflicted
+++ resolved
@@ -200,15 +200,7 @@
         if "int4wo" in quantization:
             groupsize=int(quantization.split("-")[-1])
             assert groupsize in [32,64,128,256], f"int4wo groupsize needs to be one of [32,64,128,256] but got {groupsize}"
-<<<<<<< HEAD
-            quantize(model, int4_weight_only(group_size=groupsize))
-        if "intx" in quantization:
-            cfg = quantization.split("-")[1:]
-            quantize(model, intx_weight_only(int(cfg[0]), group_size=int(cfg[1]), layout=cfg[2]))
-            
-=======
             quantize_(model, int4_weight_only(group_size=groupsize))
->>>>>>> 2ed010a1
         if "autoquant" == quantization:
             model = autoquant(model, manual=True)
 
