--- conflicted
+++ resolved
@@ -155,31 +155,21 @@
         model.setup_caches(max_batch_size=batch_size, max_seq_length=cache_size, kv_cache_quantization=kv_cache_quantization, linear_causal_mask=linear_causal_mask, prompt_length=T)
 
     # execute prefill
-<<<<<<< HEAD
     if prefill_start_event is not None:
         prefill_start_event.record()
-    next_token = prefill(model, x, input_pos, **sampling_kwargs).clone()
-    seq[T] = next_token
+    next_token = prefill(model, prompt.view(batch_size, -1), input_pos, **sampling_kwargs).clone()
+    seq[:, T] = next_token.squeeze()
     if prefill_end_event is not None:
         prefill_end_event.record()
 
-=======
-    next_token = prefill(model, prompt.view(batch_size, -1), input_pos, **sampling_kwargs).clone()
-    seq[:, T] = next_token.squeeze()
->>>>>>> 2f97b095
     # execute token generation
     if decode_start_event is not None:
         decode_start_event.record()
     input_pos = torch.tensor([T], device=device, dtype=torch.int)
-<<<<<<< HEAD
-    generated_tokens, _ = decode_n_tokens(model, next_token.view(1, -1), input_pos, new_tokens-1, callback=callback, **sampling_kwargs)
+    generated_tokens, _ = decode_n_tokens(model, next_token.view(batch_size, -1), input_pos, new_tokens-1, callback=callback, **sampling_kwargs)
+    seq = torch.cat((seq[:, :T+1], *generated_tokens), dim=-1)
     if decode_end_event is not None:
         decode_end_event.record()
-    seq = torch.cat((seq[:T+1], *generated_tokens))
-=======
-    generated_tokens, _ = decode_n_tokens(model, next_token.view(batch_size, -1), input_pos, new_tokens-1, callback=callback, **sampling_kwargs)
-    seq = torch.cat((seq[:, :T+1], *generated_tokens), dim=-1)
->>>>>>> 2f97b095
 
     return seq
 
@@ -213,12 +203,7 @@
     temperature: float = 0.8,
     checkpoint_path: Path = Path("checkpoints/meta-Transformer/Transformer-2-7b-chat-hf/model.pth"),
     quantization: Optional[str] = None,
-<<<<<<< HEAD
     sparsity: Optional[str] = None,
-    calibration_limit: int = 10,
-    calibration_seq_length: int = 256,
-=======
->>>>>>> 2f97b095
     kv_cache_quantization: bool = False,
     cache_size: Optional[int] = None,
     linear_causal_mask: bool=False,
@@ -284,17 +269,13 @@
         from torchao.utils import unwrap_tensor_subclass
 
         from torchao.quantization.granularity import PerTensor, PerRow
-<<<<<<< HEAD
-        from torchao.dtypes import MarlinSparseLayout, SemiSparseLayout
-=======
+        from torchao.dtypes import SemiSparseLayout
         from torchao.utils import unwrap_tensor_subclass
->>>>>>> 2f97b095
         if "spinquant" in quantization:
             from torchao.prototype.spinquant import apply_spinquant
             apply_spinquant(model)
         if "int8wo" in quantization:
             quantize_(model, int8_weight_only())
-<<<<<<< HEAD
         if "int8dq" in quantization:
             if sparsity and "semi" in sparsity:
                 quantize_(model, int8_dynamic_activation_int8_weight(layout=SemiSparseLayout()), filter_fn=ffn_only)
@@ -302,25 +283,12 @@
             else:
                 quantize_(model, int8_dynamic_activation_int8_weight())
         if "int4wo" in quantization:
-=======
-        elif "int8dq" in quantization:
-            quantize_(model, int8_dynamic_activation_int8_weight())
-        elif "int4wo" in quantization:
->>>>>>> 2f97b095
             if "hqq" in quantization:
                 use_hqq=True
             else:
                 use_hqq=False
-<<<<<<< HEAD
             groupsize=int(quantization.split("-")[1])
             assert groupsize in [32,64,128,256], f"int4wo groupsize needs to be one of [32,64,128,256] but got {groupsize}"
-            if sparsity and "semi" in sparsity:
-                quantize_(model, int4_weight_only(layout=MarlinSparseLayout()))
-            else:
-                quantize_(model, int4_weight_only(group_size=groupsize))
-=======
-            group_size=int(quantization.split("-")[1])
-            assert group_size in [32,64,128,256], f"int4wo group_size needs to be one of [32,64,128,256] but got {group_size}"
             quantize_(model, int4_weight_only(group_size=group_size))
         if "marlin" in quantization:
             if "qqq" in quantization:
@@ -334,10 +302,9 @@
                         layout=MarlinQQQLayout(),
                     ),
                 )
-            else:
-                from torchao.dtypes import MarlinSparseLayout
-                quantize_(model, int4_weight_only(layout=MarlinSparseLayout()))
->>>>>>> 2f97b095
+            elif "semi" in sparsity:
+                    from torchao.dtypes import MarlinSparseLayout
+                    quantize_(model, int4_weight_only(layout=MarlinSparseLayout()))
         if "fp6" in quantization:
             quantize_(model, fpx_weight_only(3, 2))
         elif "embed-int8wo" in quantization:
@@ -614,13 +581,8 @@
         device_sync(device=device) # MKG
         t = time.perf_counter() - t0
 
-<<<<<<< HEAD
         if not interactive and prefill_size is None:
-                tok_list = y.tolist()
-=======
-        if not interactive:
                 tok_list = y[0].tolist()
->>>>>>> 2f97b095
                 # truncate text after end of string token
                 tokens = tok_list if not tokenizer.eos_id() in tok_list else tok_list[:tok_list.index(tokenizer.eos_id())]
                 print(tokenizer.decode(tokens))
@@ -662,12 +624,10 @@
     ttft = torch.mean(torch.tensor(aggregate_metrics['prefill_time'])).item()
     decode_tokpersec = torch.mean(torch.tensor(aggregate_metrics['decode_tokens_per_sec'])).item()
     bandwidth = model_size * tokpersec
-<<<<<<< HEAD
     mem = torch.cuda.max_memory_reserved() /1e9
     print(f"Average overall tokens/sec: {tokpersec:.2f}")
     print(f"Average decode tokens/sec: {decode_tokens_sec:.04f} s")
     print(f"Average TTFT: {ttft:.04f} s")
-=======
     if device == "cuda": 
         mem = torch.cuda.max_memory_reserved() /1e9
     elif device == "xpu":
@@ -675,7 +635,6 @@
     print(f"Average tokens/sec: {tokpersec:.2f}")
     if batch_size > 1:
         print(f"Average tokens/sec including batches {batch_size*tokpersec:.2f}")
->>>>>>> 2f97b095
     print(f"Average Bandwidth: {bandwidth:.02f} GB/s")
     print(f"Peak Memory Usage: {mem:.02f} GB")
     print(f"Model Size: {model_size:.02f} GB")
@@ -728,7 +687,6 @@
             +'embed-int8wo, marlin_qqq'
         )
     )
-<<<<<<< HEAD
     parser.add_argument('-s', '--sparsity', type=str, 
         help=(
             'Which sparsity techniques to apply: semi-structured'
@@ -736,8 +694,6 @@
     )
     parser.add_argument("--calibration_limit", type=int, default=10, help="Number of calibration examples")
     parser.add_argument("--calibration_seq_length", type=int, default=256, help="Sequence length for calibration")
-=======
->>>>>>> 2f97b095
     parser.add_argument('--kv_cache_quantization', action='store_true', help='Whether to quantize the KV cache')
     parser.add_argument('--cache_size', type=int, default=None, help='Force size of cache to be a certain number of tokens, if not set, will use max_new_tokens+prompt_size')
     parser.add_argument('--linear_causal_mask', action='store_true', help='Whether to use the memory efficient, but slightly less fast, linear causal mask (important for long context lengths)')
@@ -752,11 +708,6 @@
 
     args = parser.parse_args()
     main(
-<<<<<<< HEAD
-        args.prefill_size, args.prompt, args.interactive, args.num_samples, args.max_new_tokens, args.top_k,
-        args.temperature, args.checkpoint_path, args.quantization, args.sparsity, args.calibration_limit, args.calibration_seq_length, args.kv_cache_quantization, args.cache_size, args.linear_causal_mask, args.save, args.compile, args.compile_prefill, args.profile, args.memory_profile, args.device, args.precision, args.write_result
-=======
-        args.prompt, args.interactive, args.num_samples, args.max_new_tokens, args.batch_size, args.top_k,
-        args.temperature, args.checkpoint_path, args.quantization, args.kv_cache_quantization, args.cache_size, args.linear_causal_mask, args.save, args.compile, args.compile_prefill, args.profile, args.memory_profile, args.device, args.precision, args.write_result
->>>>>>> 2f97b095
+        args.prefill_size, args.prompt, args.interactive, args.num_samples, args.max_new_tokens, args.batch_size, args.top_k,
+        args.temperature, args.checkpoint_path, args.quantization, args.sparsity, args.kv_cache_quantization, args.cache_size, args.linear_causal_mask, args.save, args.compile, args.compile_prefill, args.profile, args.memory_profile, args.device, args.precision, args.write_result
     )