--- conflicted
+++ resolved
@@ -27,12 +27,9 @@
     "MarlinQQQTensor",
     "to_marlinqqq_quantized_intx",
     "GemlitePackedLayout",
-<<<<<<< HEAD
     "FloatxTensorCoreLayout",
-=======
     "UintxLayout",
     "UintxTensor",
     "UintxAQTTensorImpl",
     "to_uintx",
->>>>>>> 1a9b6f4b
 ]