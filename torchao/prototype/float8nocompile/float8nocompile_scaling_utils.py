# Copyright (c) Meta Platforms, Inc. and affiliates.
# All rights reserved.
#
# This source code is licensed under the BSD 3-Clause license found in the
# LICENSE file in the root directory of this source tree.

"""
Utilities for scaling high precision tensors to float8.
"""

import torch

from torchao.float8.float8_tensor import (
    GemmInputRole,
    LinearMMConfig,
)
from torchao.prototype.float8nocompile.kernels.fp8_dynamic_tensorwise import (
    KernelAlgorithm,
    hp_to_fp8_col_major,
    hp_to_fp8_col_major_t,
    hp_to_fp8_row_and_col_major,
    hp_to_fp8_row_major,
    hp_to_fp8_row_major_t,
<<<<<<< HEAD
    hp_to_fp8_row_major_t_and_non_t,
    KernelAlgorithm,
=======
>>>>>>> 49373f1f
)


class ToFP8RowAndColumnMajor(torch.autograd.Function):
    """
    A differentiable conversion to fp8.
    * forward: convert from high precision to float8 and produces both row-major and column-major outputs
    * backward: pass the gradient without changes
    """

    @staticmethod
    def forward(
        ctx,
        tensor: torch.Tensor,
        float8_dtype: torch.dtype,
        linear_mm_config: LinearMMConfig,
        gemm_input_role: GemmInputRole,
        kernel_algo: KernelAlgorithm = KernelAlgorithm.ATOMIC_MAX,
    ):
        fp8_row_major, fp8_col_major = hp_to_fp8_row_and_col_major(
            tensor,
            float8_dtype,
            linear_mm_config,
            gemm_input_role,
            algo=kernel_algo,
        )
        return fp8_row_major, fp8_col_major

    @staticmethod
    def backward(ctx, g):
        return g, None, None, None, None


class ToFP8RowMajor(torch.autograd.Function):
    """
    A differentiable conversion to fp8 in row-major layout.
    * forward: convert from high precision to float8 with row-major memory layout
    * backward: pass the gradient without changes
    """

    @staticmethod
    def forward(
        ctx,
        tensor: torch.Tensor,
        float8_dtype: torch.dtype,
        linear_mm_config: LinearMMConfig,
        gemm_input_role: GemmInputRole,
        kernel_algo: KernelAlgorithm = KernelAlgorithm.ATOMIC_MAX,
    ):
        fp8_row_major = hp_to_fp8_row_major(
            tensor,
            float8_dtype,
            linear_mm_config,
            gemm_input_role,
            algo=kernel_algo,
        )
        return fp8_row_major

    @staticmethod
    def backward(ctx, g):
        return g, None, None, None, None


class ToFP8RowMajorT(torch.autograd.Function):
    """
    A differentiable conversion to fp8 with transposed dimensions in row-major layout.
    * forward: convert from high precision to float8 with transposed dimensions with row-major memory layout
    * backward: pass the gradient without changes
    """

    @staticmethod
    def forward(
        ctx,
        tensor: torch.Tensor,
        float8_dtype: torch.dtype,
        linear_mm_config: LinearMMConfig,
        gemm_input_role: GemmInputRole,
        kernel_algo: KernelAlgorithm = KernelAlgorithm.ATOMIC_MAX,
    ):
        fp8_row_major_t = hp_to_fp8_row_major_t(
            tensor,
            float8_dtype,
            linear_mm_config,
            gemm_input_role,
            algo=kernel_algo,
        )
        return fp8_row_major_t

    @staticmethod
    def backward(ctx, g):
        return g, None, None, None, None


class ToFP8ColumnMajor(torch.autograd.Function):
    """
    A differentiable conversion to fp8 in column-major layout.
    * forward: convert from high precision to float8 with column-major memory layout
    * backward: pass the gradient without changes
    """

    @staticmethod
    def forward(
        ctx,
        tensor: torch.Tensor,
        float8_dtype: torch.dtype,
        linear_mm_config: LinearMMConfig,
        gemm_input_role: GemmInputRole,
        kernel_algo: KernelAlgorithm = KernelAlgorithm.ATOMIC_MAX,
    ):
        fp8_col_major = hp_to_fp8_col_major(
            tensor,
            float8_dtype,
            linear_mm_config,
            gemm_input_role,
            algo=kernel_algo,
        )
        return fp8_col_major

    @staticmethod
    def backward(ctx, g):
        return g, None, None, None, None


class ToFP8ColumnMajorT(torch.autograd.Function):
    """
    A differentiable conversion to fp8 with transposed dimensions in column-major layout.
    * forward: convert from high precision to float8 with transposed dimensions in column-major memory layout.
    * backward: pass the gradient without changes
    """

    @staticmethod
    def forward(
        ctx,
        tensor: torch.Tensor,
        float8_dtype: torch.dtype,
        linear_mm_config: LinearMMConfig,
        gemm_input_role: GemmInputRole,
        kernel_algo: KernelAlgorithm = KernelAlgorithm.ATOMIC_MAX,
    ):
        fp8_col_major_t = hp_to_fp8_col_major_t(
            tensor,
            float8_dtype,
            linear_mm_config,
            gemm_input_role,
            algo=kernel_algo,
        )
        return fp8_col_major_t

    @staticmethod
    def backward(ctx, g):
        return g, None, None, None, None


class ToFP8RowMajorTAndNonT(torch.autograd.Function):
    """
    A differentiable conversion to fp8.
    * forward: convert from high precision to float8 and produces both row-major (transposed) and row-major (non-transposed) outputs
    * backward: pass the gradient without changes
    """

    @staticmethod
    def forward(
        ctx,
        tensor: torch.Tensor,
        float8_dtype: torch.dtype,
        linear_mm_config: LinearMMConfig,
        gemm_input_role: GemmInputRole,
        kernel_algo: KernelAlgorithm = KernelAlgorithm.ATOMIC_MAX,
    ):
        fp8_row_major, fp8_row_major_t = hp_to_fp8_row_major_t_and_non_t(
            tensor,
            float8_dtype,
            linear_mm_config,
            gemm_input_role,
            algo=kernel_algo,
        )
        return fp8_row_major, fp8_row_major_t

    @staticmethod
    def backward(ctx, g):
        return g, None, None, None, None<|MERGE_RESOLUTION|>--- conflicted
+++ resolved
@@ -10,10 +10,7 @@
 
 import torch
 
-from torchao.float8.float8_tensor import (
-    GemmInputRole,
-    LinearMMConfig,
-)
+from torchao.float8.float8_tensor import GemmInputRole, LinearMMConfig
 from torchao.prototype.float8nocompile.kernels.fp8_dynamic_tensorwise import (
     KernelAlgorithm,
     hp_to_fp8_col_major,
@@ -21,11 +18,7 @@
     hp_to_fp8_row_and_col_major,
     hp_to_fp8_row_major,
     hp_to_fp8_row_major_t,
-<<<<<<< HEAD
     hp_to_fp8_row_major_t_and_non_t,
-    KernelAlgorithm,
-=======
->>>>>>> 49373f1f
 )
 
 
