# Copyright (c) Meta Platforms, Inc. and affiliates.
# All rights reserved.
#
# This source code is licensed under the BSD 3-Clause license found in the
# LICENSE file in the root directory of this source tree.
import logging
from typing import Callable, Optional

import torch.nn as nn

from torchao.float8.config import Float8LinearConfig
from torchao.float8.float8_linear_utils import swap_linear_layers
from torchao.prototype.float8nocompile.float8nocompile_linear import (
    Float8LinearNoCompile,
)
from torchao.prototype.float8nocompile.kernels.fp8_dynamic_tensorwise import (
    KernelAlgorithm,
)

log = logging.getLogger(__name__)
log.addHandler(logging.NullHandler())


def convert_to_float8_nocompile_training(
    module: nn.Module,
    *,
    config: Float8LinearConfig = None,
    module_filter_fn: Optional[Callable[[nn.Module, str], bool]] = None,
    kernel_algo: KernelAlgorithm = KernelAlgorithm.ATOMIC_MAX,
    use_activation_checkpointing: bool = False,
) -> nn.Module:
    """
    Swaps `torch.nn.Linear` in `module` with `Float8LinearNoCompile`.

    Args:
        module: Module to modify.
        module_filter_fn: If specified, only the `torch.nn.Linear` subclasses that
            that pass the filter function will be swapped. The inputs to the
            filter function are the module instance and the FQN.
        config (Float8LinearConfig): configuration for conversion to float8

    Returns:
     nn.Module: The modified module with swapped linear layers.
    """
    if config is None:
        config = Float8LinearConfig()

    from_float = lambda m: Float8LinearNoCompile.from_float(
<<<<<<< HEAD
        m, 
        config=config, 
        kernel_algo=kernel_algo, 
        use_activation_checkpointing=use_activation_checkpointing,
=======
        m, config=config, kernel_algo=kernel_algo
>>>>>>> e5c69e75
    )
    return swap_linear_layers(
        module,
        from_float,
        module_filter_fn=module_filter_fn,
    )<|MERGE_RESOLUTION|>--- conflicted
+++ resolved
@@ -46,14 +46,10 @@
         config = Float8LinearConfig()
 
     from_float = lambda m: Float8LinearNoCompile.from_float(
-<<<<<<< HEAD
-        m, 
-        config=config, 
-        kernel_algo=kernel_algo, 
+        m,
+        config=config,
+        kernel_algo=kernel_algo,
         use_activation_checkpointing=use_activation_checkpointing,
-=======
-        m, config=config, kernel_algo=kernel_algo
->>>>>>> e5c69e75
     )
     return swap_linear_layers(
         module,
