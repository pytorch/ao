--- conflicted
+++ resolved
@@ -169,41 +169,5 @@
         # apparently this variant is slightly faster than `grad_weight_t = input_t @ grad_output`
         # source: https://github.com/pytorch/ao/blob/fe5f11b2c58b452e01ba9ec7359629928b143619/torchao/float8/float8_linear.py#L84-L85
         grad_weight = torch.mm(grad_output_t_row_major, input_fp8_col_major)
-<<<<<<< HEAD
 
-        return grad_input, grad_weight, None, None, None
-
-
-class matmul_with_args_in_fp8(torch.autograd.Function):
-    @staticmethod
-    def forward(
-        ctx,
-        input_fp8_row_major,
-        weight_t_fp8_col_major,
-    ):
-        assert is_row_major(
-            input_fp8_row_major.stride()
-        ), "input_fp8_row_major tensor must be in row-major format"
-        assert not is_row_major(
-            weight_t_fp8_col_major.stride()
-        ), "weight_t_fp8_col_major tensor must be in column-major format"
-        ctx.save_for_backward(input_fp8_row_major, weight_t_fp8_col_major)
-        output = torch.mm(input_fp8_row_major, weight_t_fp8_col_major)
-        return output
-
-    @staticmethod
-    def backward(ctx, grad_output):
-        input_fp8_row_major, weight_t_fp8_col_major = ctx.saved_tensors
-
-        # grad_input = grad_output @ weight (backward pass)
-        grad_input = torch.mm(
-            grad_output,
-            weight_t_fp8_col_major.t(),
-        )
-
-        # grad_weight = input_t @ grad_output (backward pass)
-        grad_weight = torch.mm(grad_output.t(), input_fp8_row_major)
-        return grad_input, grad_weight.t()
-=======
-        return grad_input, grad_weight, None, None, None
->>>>>>> 4aadedf9
+        return grad_input, grad_weight, None, None, None