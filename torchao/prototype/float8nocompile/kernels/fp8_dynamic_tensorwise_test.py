--- conflicted
+++ resolved
@@ -44,9 +44,7 @@
     )
 
     # check scales
-    assert torch.allclose(
-        x_fp8_row_major._scale, y_fp8_row_major._scale, atol=0, rtol=0
-    )
+    assert torch.eq(x_fp8_row_major._scale, y_fp8_row_major._scale)
 
     # check data
     assert torch.all(torch.eq(x_fp8_row_major._data, y_fp8_row_major._data))
@@ -110,14 +108,10 @@
     )
 
     # check scales
-    assert torch.allclose(
-        x_fp8_row_major_t._scale, y_fp8_row_major_t._scale, atol=0, rtol=0
-    )
-
-    # check data
-    assert allclose_fp8(
-        x_fp8_row_major_t._data, y_fp8_row_major_t._data, atol=0, rtol=0
-    )
+    assert torch.eq(x_fp8_row_major_t._scale, y_fp8_row_major_t._scale)
+
+    # check data
+    assert torch.all(torch.eq(x_fp8_row_major_t._data, y_fp8_row_major_t._data))
 
     # check shapes
     assert x_fp8_row_major_t.shape == y_fp8_row_major_t.shape
@@ -176,9 +170,7 @@
     )
 
     # check scales
-    assert torch.allclose(
-        x_fp8_col_major._scale, y_fp8_col_major._scale, atol=0, rtol=0
-    )
+    assert torch.eq(x_fp8_col_major._scale, y_fp8_col_major._scale)
 
     # check data
     assert torch.all(torch.eq(x_fp8_col_major._data, y_fp8_col_major._data))
@@ -240,14 +232,10 @@
     )
 
     # check scales
-    assert torch.allclose(
-        x_fp8_col_major_t._scale, y_fp8_col_major_t._scale, atol=0, rtol=0
-    )
-
-    # check data
-    assert torch.all(
-        torch.eq(x_fp8_col_major_t._data, y_fp8_col_major_t._data, atol=0, rtol=0)
-    )
+    assert torch.eq(x_fp8_col_major_t._scale, y_fp8_col_major_t._scale)
+
+    # check data
+    assert torch.all(torch.eq(x_fp8_col_major_t._data, y_fp8_col_major_t._data))
 
     # check shapes
     assert x_fp8_col_major_t.shape == y_fp8_col_major_t.shape
@@ -271,7 +259,6 @@
             y_bf16.t(),  # transpose so tensor memory layout is no longer contiguous
             torch.float8_e4m3fn,
             LinearMMConfig(),
-<<<<<<< HEAD
         )
 
 
@@ -309,16 +296,12 @@
     )
 
     # check scales
-    assert torch.allclose(
-        x_fp8_row_major._scale, y_fp8_row_major._scale, atol=0, rtol=0
-    )
-    assert torch.allclose(
-        x_fp8_col_major._scale, y_fp8_col_major._scale, atol=0, rtol=0
-    )
-
-    # check data
-    assert allclose_fp8(x_fp8_row_major._data, y_fp8_row_major._data, atol=0, rtol=0)
-    assert allclose_fp8(x_fp8_col_major._data, y_fp8_col_major._data, atol=0, rtol=0)
+    assert torch.eq(x_fp8_row_major._scale, y_fp8_row_major._scale)
+    assert torch.eq(x_fp8_col_major._scale, y_fp8_col_major._scale)
+
+    # check data
+    assert torch.all(torch.eq(x_fp8_row_major._data, y_fp8_row_major._data))
+    assert torch.all(torch.eq(x_fp8_col_major._data, y_fp8_col_major._data))
 
     # check shapes
     assert x_fp8_row_major.shape == y_fp8_row_major.shape
@@ -350,20 +333,4 @@
             y_bf16.t(),  # transpose so tensor memory layout is no longer contiguous
             torch.float8_e4m3fn,
             LinearMMConfig(),
-        )
-
-
-def allclose_fp8(tensor1, tensor2, atol=0, rtol=0):
-    # convert fp8 tensors to a higher precision (e.g., float32) for comparison
-    # since torch.allclose does not support fp8 tensors
-    if tensor1.shape != tensor2.shape:
-        raise ValueError("Tensors must have the same shape for comparison.")
-    if tensor1.dtype != tensor2.dtype:
-        raise ValueError("Tensors must have the same dtype for comparison.")
-
-    tensor1_fp32 = tensor1.to(torch.float32)
-    tensor2_fp32 = tensor2.to(torch.float32)
-    return torch.allclose(tensor1_fp32, tensor2_fp32, atol=atol, rtol=rtol)
-=======
-        )
->>>>>>> b383824e
+        )