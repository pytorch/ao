--- conflicted
+++ resolved
@@ -274,7 +274,6 @@
         )
 
 
-<<<<<<< HEAD
 @pytest.mark.parametrize(
     "algo",
     [KernelAlgorithm.REDUCTION, KernelAlgorithm.ATOMIC_MAX],
@@ -357,10 +356,7 @@
         )
 
 
-def allclose_fp8(tensor1, tensor2, atol=1e-3, rtol=1e-3):
-=======
 def allclose_fp8(tensor1, tensor2, atol=0, rtol=0):
->>>>>>> 23eef68a
     # convert fp8 tensors to a higher precision (e.g., float32) for comparison
     # since torch.allclose does not support fp8 tensors
     if tensor1.shape != tensor2.shape:
