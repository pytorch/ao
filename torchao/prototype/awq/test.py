--- conflicted
+++ resolved
@@ -26,30 +26,17 @@
         observed_linear.bias = float_linear.bias
         return observed_linear
     
-<<<<<<< HEAD
 def insert_awq_observer(model, input_dtype, device):
     _is_linear = lambda m, fqn: isinstance(m, torch.nn.Linear)
     def replace_with_observer(layer):
         observer = AWQObserver(layer.weight, input_dtype, MappingType.ASYMMETRIC, torch.int8, device)
-=======
-def insert_awq_observer(model, device):
-    _is_linear = lambda m, fqn: isinstance(m, torch.nn.Linear)
-    def replace_with_observer(layer):
-        observer = AWQObserver((layer.weight), MappingType.ASYMMETRIC, torch.int8, device)
->>>>>>> fca78951
         return ObservedLinear.from_float(layer, observer)
     _replace_with_custom_fn_if_matches_filter(model, replace_with_observer, _is_linear)
 
 # converting observed linear module to linear module with quantzied weights
 # with tensor subclasses
-<<<<<<< HEAD
 def awq_quant(observed_linear, target_dtype=torch.int8):
     assert observed_linear.act_obs.counter > 0, "Calibrate the observer first" 
-=======
-def awq_quant(observed_linear):
-    assert observed_linear.act_obs.counter > 0, "Calibrate the observer first" 
-    target_dtype = torch.int8
->>>>>>> fca78951
     block_size = (1, -1)
     mapping_type = MappingType.ASYMMETRIC
     # weight quantization
@@ -80,10 +67,7 @@
         x = self.linear2(x)
         x = self.linear3(x)
         return x
-<<<<<<< HEAD
-=======
     
->>>>>>> fca78951
 if __name__ == "__main__":
     for i in range(10):
         device = ("cpu")
@@ -98,7 +82,6 @@
         calibration_data = dataset[:100]
         bf16_out = torch.cat([m_bf16(i.squeeze(0)) for i in dataset], dim=0)
         
-<<<<<<< HEAD
 
         m_int8wo = deepcopy(m)
         quantize_(m_int8wo, int8_weight_only())
@@ -115,24 +98,6 @@
         quantize_(m, awq_quant, is_observed_linear)
         awq_out = torch.cat([m(i.squeeze(0)) for i in dataset])
 
-=======
-
-        m_int8wo = deepcopy(m)
-        quantize_(m_int8wo, int8_weight_only())
-        int8wo_out = torch.cat([m_int8wo(i.squeeze(0)) for i in dataset])
-
-        # calibrate
-        insert_awq_observer(m, device)
-        for example in calibration_data:
-            m(example.to(device))
-        # print('calibrated')
-
-        # quantize
-        is_observed_linear = lambda m, fqn: isinstance(m, ObservedLinear)
-        quantize_(m, awq_quant, is_observed_linear)
-        awq_out = torch.cat([m(i.squeeze(0)) for i in dataset])
-
->>>>>>> fca78951
         # compare accuracy
         awq_err = torch.sum(torch.abs(awq_out - bf16_out)).sum().item() / dataset_size
         int8wo_err = torch.sum(torch.abs(int8wo_out - bf16_out)).sum().item() / dataset_size
