--- conflicted
+++ resolved
@@ -57,16 +57,16 @@
         self._dequantize = dequantize_affine
 
         if zero_point_domain == ZeroPointDomain.FLOAT and not preserve_zero:
-            self._choose_qparams = choose_qparams_affine_tinygemm
-            self._quantize = quantize_affine_tinygemm
-            self._dequantize = dequantize_affine_tinygemm
+            self._choose_qparams = _choose_qparams_affine_tinygemm
+            self._quantize = _quantize_affine_tinygemm
+            self._dequantize = _dequantize_affine_tinygemm
         elif zero_point_domain == ZeroPointDomain.INT and not preserve_zero:
-            self._choose_qparams = choose_qparams_affine_dont_preserve_zero
+            self._choose_qparams = _choose_qparams_affine_dont_preserve_zero
             self._quantize = quantize_affine
             self._dequantize = dequantize_affine
         elif zero_point_domain == ZeroPointDomain.NONE:
-            self._quantize = quantize_affine_no_zero_point
-            self._dequantize = dequantize_affine_no_zero_point
+            self._quantize = _quantize_affine_no_zero_point
+            self._dequantize = _dequantize_affine_no_zero_point
 
     def _init_quant_min_max(self, b: int) -> None:
         if self.quant_min is None or self.quant_max is None:
@@ -89,28 +89,7 @@
         # assume that p has already been grouped in QuantOptimizer.step
         block_size = (1, p.size(-1)) if dim is not None else p.size()
 
-<<<<<<< HEAD
-        if self.zero_point_domain == ZeroPointDomain.FLOAT and not self.preserve_zero:
-            _choose_qparams_affine = _choose_qparams_affine_tinygemm
-            _quantize_affine = _quantize_affine_tinygemm
-            _dequantize_affine = _dequantize_affine_tinygemm
-        elif self.zero_point_domain == ZeroPointDomain.INT and not self.preserve_zero:
-            _choose_qparams_affine = _choose_qparams_affine_dont_preserve_zero
-            _quantize_affine = quantize_affine
-            _dequantize_affine = dequantize_affine
-        else:  # Default case: zero_point_domain == ZeroPointDomain.INT/NONE and preserve_zero
-            _choose_qparams_affine = choose_qparams_affine
-            if self.zero_point_domain == ZeroPointDomain.INT:
-                _quantize_affine = quantize_affine
-                _dequantize_affine = dequantize_affine
-            else:
-                _quantize_affine = _quantize_affine_no_zero_point
-                _dequantize_affine = _dequantize_affine_no_zero_point
-
-        s, zero_point = _choose_qparams_affine(
-=======
         s, zero_point = self._choose_qparams(
->>>>>>> 5239ce7e
             p,
             self.mapping_type,
             block_size,
