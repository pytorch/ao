# Copyright (c) Meta Platforms, Inc. and affiliates.
# All rights reserved.

# This source code is licensed under the license found in the
# LICENSE file in the root directory of this source tree.

"""
This file defines the ops needed for our tensor subclass implementation
of `MXTensor` to work naturally in PyTorch programs.  For example, if
the modeling code is written as

  x_mx = MXTensor.to_mx(x, torch.float8_e4m3fn)
  w_mx = MXTensor.to_mx(w, torch.float8_e4m3fn)
  y = F.linear(x_mx, w_mx)

then the ops in this file are used under the hood to properly route
the underlying data fields to the MX matmul.
"""

from typing import Any, Dict

import torch
from torch.utils._pytree import tree_map

import torchao.ops
from torchao.prototype.mx_formats.config import MXGemmKernelChoice
from torchao.prototype.mx_formats.constants import (
    DTYPE_FP4,
    DTYPE_FP6_E2M3,
    DTYPE_FP6_E3M2,
)
from torchao.prototype.mx_formats.mx_tensor import (  # noqa: E501
    MXTensor,
    tensor_size_hp_to_fp4x2,
    tensor_size_hpx3_to_fp6x4,
)
from torchao.prototype.mx_formats.utils import to_blocked

aten = torch.ops.aten

MX_OPS_TABLE: Dict[Any, Any] = {}


def implements(aten_ops):
    """Register aten ops to the mx op table"""

    def decorator(func):
        for op in aten_ops:
            MX_OPS_TABLE[op] = func
        return func

    return decorator


@implements([aten.detach.default])
def mx_desugar_op(aten_op, args, kwargs=None):
    old = args[0]
    new_data = aten_op(old._data, *args[1:], **kwargs)
    new = MXTensor(
        old._scale_e8m0,
        new_data,
        old._elem_dtype,
        old._block_size,
        old._orig_dtype,
        old._use_fp4_custom_triton_dequant_kernel,
        old._gemm_kernel_choice,
        old._pack_fp6,
    )
    return new


@implements([aten.mm.default, aten.matmul.default])
def mx_mm(aten_op, args, kwargs=None):
    a = args[0]
    b = args[1]
    assert isinstance(a, MXTensor) and isinstance(b, MXTensor)
    assert a._gemm_kernel_choice == b._gemm_kernel_choice, "unsupported"
    kernel_choice = a._gemm_kernel_choice
    valid_kernels = (
        MXGemmKernelChoice.CUBLAS,
        MXGemmKernelChoice.CUTLASS,
        MXGemmKernelChoice.HIPBLASLT,
    )
    if kernel_choice in valid_kernels:
        # real MX gemm backed by torchao's CUTLASS/CUBLAS/HIPBLASLT kernels
        M, K, N = a.shape[0], a.shape[1], b.shape[1]
        assert a._data.is_contiguous()
        assert b._data.t().is_contiguous()

        # TODO(future PR): use block_size instead of hardcoding 32
        a_scale = a._scale_e8m0.view(M, K // 32)
        b_scale = b._scale_e8m0.view(N, K // 32)
        a_scale_block = to_blocked(a_scale)
        b_scale_block = to_blocked(b_scale)
        if a._elem_dtype == torch.float8_e4m3fn:
            assert b._elem_dtype == torch.float8_e4m3fn
<<<<<<< HEAD
            scaled_mm_kernels = (
                MXGemmKernelChoice.CUBLAS,
                MXGemmKernelChoice.HIPBLASLT,
            )
            if kernel_choice in scaled_mm_kernels:
                # Use native scaled_mm for both CUBLAS and HIPBLASLT
                res = torch._scaled_mm(
                    a._data,
                    b._data,
                    a_scale_block.view(torch.float8_e8m0fnu),
                    b_scale_block.view(torch.float8_e8m0fnu),
                    out_dtype=torch.bfloat16,
                )
            else:
                res = torchao.ops.mx_fp8_bf16(
                    a._data, b._data, a_scale_block, b_scale_block
                )
=======
            assert a._gemm_kernel_choice is MXGemmKernelChoice.CUBLAS, (
                "CUBLAS is the only supported kernel choice for MX FP8 operations"
            )
            res = torch._scaled_mm(
                a._data,
                b._data,
                a_scale_block.view(torch.float8_e8m0fnu),
                b_scale_block.view(torch.float8_e8m0fnu),
                out_dtype=torch.bfloat16,
            )
>>>>>>> 94e2e055
        else:
            assert a._elem_dtype == DTYPE_FP4
            assert b._elem_dtype == DTYPE_FP4
            msg = "FP4 is only supported with CUTLASS kernel at this moment"
            assert kernel_choice is MXGemmKernelChoice.CUTLASS, msg
            res = torchao.ops.mx_fp4_bf16(
                a._data, b._data, a_scale_block, b_scale_block
            )
    else:
        # emulated MX gemm
        a_hp = a.to_dtype(a._orig_dtype)
        b_hp = b.to_dtype(b._orig_dtype)
        # assert memory layout we expect to be required in hardware
        assert a_hp.is_contiguous()
        assert b_hp.t().is_contiguous()
        res = aten_op(a_hp, b_hp)
    return res


@implements([aten.t.default])
def mx_t(aten_op, args, kwargs=None):
    # For now, only transpose(input, 0, 1) is supported.
    old = args[0]
    new = MXTensor(
        old._scale_e8m0,
        old._data.t(),
        old._elem_dtype,
        old._block_size,
        old._orig_dtype,
        old._use_fp4_custom_triton_dequant_kernel,
        old._gemm_kernel_choice,
        old._pack_fp6,
    )
    return new


@implements([aten.sum.dim_IntList])
def mx_cast_up_op(aten_op, args, kwargs=None):
    """Be careful with this function, this is a "fallback" op that
    casts the output of the op to the original precision. And performs the op.

    We currently need this to support the backward for admmm bias.
    "addmm" -> out
    "hp_gradBias" <-"sum" <- "identity" <- gradOut <- "hp_gradOut"
    """

    def unwrap(x):
        if isinstance(x, MXTensor):
            return x.to_dtype(x._orig_dtype)
        return x

    new_args = tree_map(unwrap, args)
    new_kwargs = tree_map(unwrap, kwargs)
    return aten_op(*new_args, **new_kwargs)


@implements([aten.view.default])
def mx_view_op(aten_op, args, kwargs=None):
    data = args[0]._data
    new_size = args[1]
    if args[0]._elem_dtype == DTYPE_FP4:
        # special case fp4 as we pack two elements per byte
        new_size = tensor_size_hp_to_fp4x2(new_size, data.is_contiguous())
    elif args[0]._elem_dtype in [DTYPE_FP6_E3M2, DTYPE_FP6_E2M3] and args[0]._pack_fp6:
        # special case fp6 as we pack 4 elements in 3 bytes
        new_size = tensor_size_hpx3_to_fp6x4(new_size, data.is_contiguous())
    new_data = aten_op(data, new_size, *args[2:], **kwargs)
    return MXTensor(
        args[0]._scale_e8m0,
        new_data,
        args[0]._elem_dtype,
        args[0]._block_size,
        args[0]._orig_dtype,
        args[0]._use_fp4_custom_triton_dequant_kernel,
        args[0]._gemm_kernel_choice,
        args[0]._pack_fp6,
    )


@implements([aten._to_copy.default])
def autocast_to_copy(aten_op, args, kwargs=None):
    """This gets called when running matmul under autocast
    when the input is a MXTensor, presenting as a fp32
    tensor.
    """
    assert isinstance(args[0], MXTensor)
    assert len(kwargs) == 1 and "dtype" in kwargs, (
        "Only support dtype kwarg for autocast"
    )
    assert kwargs["dtype"] in {
        torch.float16,
        torch.bfloat16,
    }, "Only support floating point conversion for autocast w/ MXTensor"
    res = MXTensor(
        args[0]._scale_e8m0,
        args[0]._data,
        args[0]._elem_dtype,
        args[0]._block_size,
        kwargs["dtype"],
        args[0]._use_fp4_custom_triton_dequant_kernel,
        args[0]._gemm_kernel_choice,
        args[0]._pack_fp6,
    )
    return res<|MERGE_RESOLUTION|>--- conflicted
+++ resolved
@@ -94,27 +94,14 @@
         b_scale_block = to_blocked(b_scale)
         if a._elem_dtype == torch.float8_e4m3fn:
             assert b._elem_dtype == torch.float8_e4m3fn
-<<<<<<< HEAD
+
             scaled_mm_kernels = (
                 MXGemmKernelChoice.CUBLAS,
                 MXGemmKernelChoice.HIPBLASLT,
             )
-            if kernel_choice in scaled_mm_kernels:
-                # Use native scaled_mm for both CUBLAS and HIPBLASLT
-                res = torch._scaled_mm(
-                    a._data,
-                    b._data,
-                    a_scale_block.view(torch.float8_e8m0fnu),
-                    b_scale_block.view(torch.float8_e8m0fnu),
-                    out_dtype=torch.bfloat16,
-                )
-            else:
-                res = torchao.ops.mx_fp8_bf16(
-                    a._data, b._data, a_scale_block, b_scale_block
-                )
-=======
-            assert a._gemm_kernel_choice is MXGemmKernelChoice.CUBLAS, (
-                "CUBLAS is the only supported kernel choice for MX FP8 operations"
+      
+            assert a._gemm_kernel_choice is scaled_mm_kernels, (
+                "CUBLAS/HIPBLASLT is the only supported kernel choice for MX FP8 operations atm"
             )
             res = torch._scaled_mm(
                 a._data,
@@ -123,7 +110,7 @@
                 b_scale_block.view(torch.float8_e8m0fnu),
                 out_dtype=torch.bfloat16,
             )
->>>>>>> 94e2e055
+
         else:
             assert a._elem_dtype == DTYPE_FP4
             assert b._elem_dtype == DTYPE_FP4
