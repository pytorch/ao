--- conflicted
+++ resolved
@@ -202,9 +202,6 @@
         args[0]._gemm_kernel_choice,
         args[0]._pack_fp6,
     )
-<<<<<<< HEAD
-=======
-    # print('after', res, res.dtype, res._orig_dtype)
     return res
 
 @implements([aten.linear.default])
@@ -219,5 +216,4 @@
     a_hp = a.to_dtype(a._orig_dtype)
     b_hp = b.to_dtype(b._orig_dtype)
     res = aten_op(a_hp, b_hp, c)
->>>>>>> 8b79caab
     return res