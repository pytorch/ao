--- conflicted
+++ resolved
@@ -22,7 +22,6 @@
 import torch
 from torch.utils._pytree import tree_map
 
-# from torchao.ops import mx_fp4_bf16, mx_fp8_bf16
 import torchao.ops
 from torchao.prototype.mx_formats.config import MXGemmKernelChoice
 from torchao.prototype.mx_formats.constants import DTYPE_FP4
@@ -31,7 +30,6 @@
     tensor_size_hp_to_fp4x2,
 )
 from torchao.prototype.mx_formats.utils import to_blocked
-from torchao.float8.float8_utils import is_row_major
 
 aten = torch.ops.aten
 
@@ -77,18 +75,6 @@
         assert a._data.is_contiguous()
         assert b._data.t().is_contiguous()
 
-        a_data = a._data
-        b_data = b._data
-
-        # note: below does not fix the bug, leaving here for now for completeness during
-        # further debugging but should be deleted
-        if False:
-            # triton not respecing memory layout, fix it manually
-            if not is_row_major(a_data.stride()):
-                a_data = a_data.contiguous()
-            if is_row_major(b_data.stride()):
-                b_data = b_data.t().contiguous().t()
-
         # TODO(future PR): use block_size instead of hardcoding 32
         a_scale = a._scale_e8m0.view(M, K // 32)
         b_scale = b._scale_e8m0.view(N, K // 32)
@@ -98,13 +84,8 @@
             assert b._elem_dtype == torch.float8_e4m3fn
             if a._gemm_kernel_choice is MXGemmKernelChoice.CUBLAS:
                 res = torch._scaled_mm(
-<<<<<<< HEAD
-                    a_data,
-                    b_data,
-=======
                     a._data,
                     b._data,
->>>>>>> 23c31622
                     a_scale_block.view(torch.float8_e8m0fnu),
                     b_scale_block.view(torch.float8_e8m0fnu),
                     out_dtype=torch.bfloat16,
