--- conflicted
+++ resolved
@@ -67,7 +67,6 @@
             f"block_size must be 32 to use the cuBLAS MX gemm kernels, got {block_size}"
         )
         valid_dtypes = [torch.float8_e4m3fn]
-<<<<<<< HEAD
         assert (
             elem_dtype in valid_dtypes
         ), f"elem_dtype must be one of {valid_dtypes} to use the CUTLASS MX gemm kernels, got {elem_dtype}"
@@ -80,11 +79,6 @@
             elem_dtype in valid_dtypes
         ), f"elem_dtype must be one of {valid_dtypes} to use the HIPBLASLT MX gemm kernels, got {elem_dtype}"
         assert torch.version.hip is not None, "HIPBLASLT requires ROCm"
-=======
-        assert elem_dtype in valid_dtypes, (
-            f"elem_dtype must be one of {valid_dtypes} to use the CUTLASS MX gemm kernels, got {elem_dtype}"
-        )
->>>>>>> a37f4e4c
 
 
 @dataclass
