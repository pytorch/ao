--- conflicted
+++ resolved
@@ -12,7 +12,6 @@
 _c10d_functional = torch.ops._c10d_functional
 
 
-<<<<<<< HEAD
 @torch.no_grad()
 def quantize_int8_rowwise(tensor: Tensor, stochastic_rounding: bool = False):
     """Normal rounding will always round down small changes in weight update. To tackle this problem,
@@ -41,10 +40,7 @@
     return tensor, scale
 
 
-class Int8QTLinearWeight(Tensor):
-=======
 class Int8QTLinearWeight(TorchAOBaseTensor):
->>>>>>> f5703b07
     """INT8 symmetric quantization weight, with absmax scaling [-127, 127]. The main difference
     of this tensor subclass from AffineQuantizedTensor:
     1. `F.linear` is differentiable i.e. backward is defined.
