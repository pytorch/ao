--- conflicted
+++ resolved
@@ -1278,50 +1278,6 @@
     """
     if zero_point_domain is None:
         raise ValueError("Please use ZeroPointDomain.NONE instead of None")
-<<<<<<< HEAD
-    return _choose_qparams_affine(
-        None,
-        mapping_type.name,
-        block_size,
-        target_dtype,
-        quant_min,
-        quant_max,
-        eps,
-        scale_dtype,
-        zero_point_dtype,
-        preserve_zero,
-        zero_point_domain.name,
-        min_val,
-        max_val,
-    )
-
-
-@_register_custom_op(quant_lib)
-def _choose_qparams_affine(
-    input: Optional[torch.Tensor],
-    mapping_type: str,
-    block_size: List[int],
-    target_dtype: torch.dtype,
-    quant_min: Optional[Union[int, float, bool]] = None,
-    quant_max: Optional[Union[int, float, bool]] = None,
-    eps: Optional[float] = None,
-    scale_dtype: Optional[torch.dtype] = None,
-    zero_point_dtype: Optional[torch.dtype] = None,
-    preserve_zero: bool = True,
-    zero_point_domain: Optional[str] = "INT",
-    min_val: Optional[torch.Tensor] = None,
-    max_val: Optional[torch.Tensor] = None,
-) -> Tuple[torch.Tensor, torch.Tensor]:
-    """op definition that has compatible signatures with custom op library
-
-    The op does the following:
-    1. figure out the dimension for reduction based on block_size
-    2. find min_val/max_val based on the dimension for reduction
-    3. calculate quantization parameters based on min_val/max_val based on args like `preserve_zero`
-       and `zero_point_domain`
-    """
-=======
->>>>>>> 12398428
     quant_min, quant_max = _get_and_check_qmin_qmax(target_dtype, quant_min, quant_max)
     assert mapping_type in [
         MappingType.SYMMETRIC,
@@ -1415,7 +1371,7 @@
     return scale.to(dtype=scale_dtype, device=min_val.device), zero_point
 
 
-@register_custom_op
+@_register_custom_op(quant_lib)
 def _choose_qparams_affine(
     input: Optional[torch.Tensor],
     mapping_type: str,
