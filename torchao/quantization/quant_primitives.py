# Copyright (c) Meta Platforms, Inc. and affiliates.
# All rights reserved.

# This source code is licensed under the license found in the
# LICENSE file in the root directory of this source tree.

from enum import Enum, auto
from typing import List, Optional, Tuple, Dict, Callable, Union
import torch, math


from torchao.kernel.intmm import int_scaled_matmul
from torchao.kernel.intmm import safe_int_mm
from torchao.utils import (
    TORCH_VERSION_AT_LEAST_2_3,
    TORCH_VERSION_AT_LEAST_2_5,
)
from torchao.utils import _register_custom_op


__all__ = [
    "safe_int_mm",
    "int_scaled_matmul",
    "choose_qparams_affine",
    "choose_qparams_affine_with_min_max",
    "quantize_affine",
    "dequantize_affine",
    "fake_quantize_affine",
    "fake_quantize_affine_cachemask",
    "quantize_affine_hqq",
]

class MappingType(Enum):
    """How floating point number is mapped to integer number

    symmetric mapping means floating point range is symetrically mapped to integer range
    let's say we have floating point range (-3.5, 10.2) and integer range (-8, 7) (int4)
    we'll use (-10.2, 10.2) as the range for floating point and map that to (-8, 7)
    e.g. scale = (10.2 - (-10.2)) / (7 - (-8))

    asymmetric mapping means we just directly map the floating point range to integer range,
    for the above example, we will map (-3.5, 10.2) to (-8, 7) and calculate quantization parameter
    based on this mapping
    e.g. scale = (10.2 - (-3.5)) / (7 - (-8))
    """
    SYMMETRIC = auto()
    ASYMMETRIC = auto()

class ZeroPointDomain(Enum):
    """Enum that indicate whether zero_point is in integer domain or floating point domain

    integer domain: quantized_val = (float_val / scale) (integer) + zero_point (integer)
    float domain: quantized_val = (float_val - (zero_point (float) - scale * mid_point)) / scale
    """
    INT = auto()
    FLOAT = auto()

if TORCH_VERSION_AT_LEAST_2_5:
    torch.serialization.add_safe_globals([MappingType, ZeroPointDomain])

"""
Map from dtype to the bound value of integers
TODO: maybe can replace this with call to torch.iinfo
"""
_DTYPE_TO_QVALUE_BOUNDS: Dict[torch.dtype, Tuple[int, int]] = {
    torch.uint8: (0, 255),
    torch.int8: (-128, 127),
    torch.int16: (-(2**15), 2**15 - 1),
    torch.int32: (-(2**31), 2**31 - 1),
}

if TORCH_VERSION_AT_LEAST_2_3:
    _DTYPE_TO_QVALUE_BOUNDS.update({
        torch.uint1: (0, 2**1-1),
        torch.uint2: (0, 2**2-1),
        torch.uint3: (0, 2**3-1),
        torch.uint4: (0, 2**4-1),
        torch.uint5: (0, 2**5-1),
        torch.uint6: (0, 2**6-1),
        torch.uint7: (0, 2**7-1),
    })


quant_lib = torch.library.Library("quant", "FRAGMENT")

register_custom_op = _register_custom_op(quant_lib)

# TODO: decide on if we want to allow custom quant_min/quant_max here
def _get_and_check_qmin_qmax(dtype, quant_min, quant_max):
    """Get quant_min and quant_max args based on dtype and also
    verify that they are within the range of possible quant_min/quant_max
    for dtype
    """
    if dtype not in _DTYPE_TO_QVALUE_BOUNDS:
        raise ValueError(f"Unsupported dtype: {dtype}")
    quant_min_lower_bound, quant_max_upper_bound = _DTYPE_TO_QVALUE_BOUNDS[dtype]
    if quant_min is None:
        quant_min = quant_min_lower_bound
    if quant_max is None:
        quant_max = quant_max_upper_bound

    assert quant_min >= quant_min_lower_bound, \
        "quant_min out of bound for dtype, " \
        f"quant_min_lower_bound: {quant_min_lower_bound} quant_min: {quant_min}"

    assert quant_max <= quant_max_upper_bound, \
        "quant_max out of bound for dtype, " \
        f"quant_max_upper_bound: {quant_max_upper_bound} quant_max: {quant_max}"
    return quant_min, quant_max

def _get_reduction_params(block_size, input_size):
    """Given block_size and input size find the parameters for reduction:

    Output:
        shape_for_reduction: the shape we use to `view` input to prepare it for reduction
        reduction_dims: the dims we'll do reduction over

    Example::
        Input:
          block_size: (3, 3, 2, 10)
          input_size: (3, 3, 10, 10)

        Output:
          shape_for_reduction: (3, 3, 5, 2, 10)
          reduction_dim: [0, 1, 3, 4]
    """
    assert len(block_size) == len(input_size)
    shape_for_reduction = []
    reduction_dims = []
    cur_dim = 0
    for i in range(len(block_size)):
        if block_size[i] != input_size[i] and block_size[i] > 1:
            assert input_size[i] % block_size[i] == 0, f"Expecting input size at {i} dimension: {input_size[i]} to be divisible by block_size at {i} dimension: {block_size[i]}"
            shape_for_reduction.append(input_size[i] // block_size[i])
            shape_for_reduction.append(block_size[i])
            # reduce over the block_size[i] dim
            reduction_dims.append(cur_dim + 1)
            cur_dim += 2
        else:
            # block_size[i] == input_size[i] or block_size[i] == 1
            shape_for_reduction.append(input_size[i])
            # we only need to reduce over the dimension if block_size is greater than 1
            # otherwise it's already the same as reduced dimension
            if block_size[i] != 1:
                reduction_dims.append(cur_dim)
            cur_dim += 1
    return shape_for_reduction, reduction_dims


def quantize_affine(
    input: torch.Tensor,
    block_size: Tuple[int, ...],
    scale: torch.Tensor,
    zero_point: Optional[torch.Tensor],
    output_dtype: torch.dtype,
    quant_min: Optional[int] = None,
    quant_max: Optional[int] = None,
    zero_point_domain: ZeroPointDomain = ZeroPointDomain.INT,
) -> torch.Tensor:
    """
    Args:
      input (torch.Tensor): original float32, float16 or bfloat16 Tensor
      block_size: (Tuple[int, ...]): granularity of quantization, this means the size of the tensor elements that's sharing the same qparam
           e.g. when size is the same as the input tensor dimension, we are using per tensor quantization
      scale (float): quantization parameter for affine quantization
      zero_point (int): quantization parameter for affine quantization
      output_dtype (torch.dtype): requested dtype (e.g. torch.uint8) for output Tensor
      quant_min (Optional[int]): minimum quantized value for output Tensor, if not specified, it will be derived from dtype
      quant_max (Optional[int]): maximum quantized value for output Tensor, if not specified, it will be derived from dtype
      zero_point_domain (ZeroPointDomain): the domain that zero_point is in, should be eitehr integer or float
        if zero_point is in integer domain, zero point is added to the quantized integer value during
        quantization
        if zero_point is in floating point domain, zero point is subtracted from the floating point (unquantized)
        value during quantization
        default is ZeroPointDomain.INT

    Note:
      How can block_size represent different granularities?
      let's say we have a Tensor of size: (3, 3, 10, 10), here is the table showing how block_size represents different
      granularities:

       granularity type       |     block_size
         per_tensor           |    (3, 3, 10, 10)
         per_axis (axis=0)    |    (1, 3, 10, 10)
         per_axis (axis=1)    |    (3, 1, 10, 10)
     per_group (groupsize=2)  |    (3, 3, 10, 2)
     per_group (groupsize=2) for axis = 3 | (3, 3, 2, 10)


    Output:
      quantized tensor with requested dtype
    """
    return _quantize_affine(
        input,
        block_size,
        scale,
        zero_point,
        output_dtype,
        quant_min,
        quant_max,
        zero_point_domain.name,
    )


@register_custom_op
def _quantize_affine(
    input: torch.Tensor,
    block_size: List[int],
    scale: torch.Tensor,
    zero_point: Optional[torch.Tensor],
    output_dtype: torch.dtype,
    quant_min: Optional[int] = None,
    quant_max: Optional[int] = None,
    zero_point_domain: str = ZeroPointDomain.INT.name,
) -> torch.Tensor:
    """op definition that has compatible signatures with custom op library
    """
    quant_min, quant_max = _get_and_check_qmin_qmax(output_dtype, quant_min, quant_max)
    return _quantize_affine_no_dtype_cast(
        input,
        block_size,
        scale,
        zero_point,
        quant_min,
        quant_max,
        zero_point_domain,
    ).to(output_dtype)


def _quantize_affine_no_dtype_cast(
    input: torch.Tensor,
    block_size: List[int],
    scale: torch.Tensor,
    zero_point: Optional[torch.Tensor],
    quant_min: int,
    quant_max: int,
    zero_point_domain: str = ZeroPointDomain.INT.name,
) -> torch.Tensor:
    # TODO: validations
    # TODO: validate scale/zero_point dimensions are compatible with block_size
    assert input.dtype in [torch.float32, torch.float16, torch.bfloat16], f"Unsupported input dtype: {input.dtype}"
    assert len(block_size) == input.dim(), f"Got input dim:{input.dim()}, block_size: {block_size}"
    shape_for_reduction, reduction_dims = _get_reduction_params(block_size, input.size())
    original_shape = input.shape
    input = input.view(shape_for_reduction)
    shape_after_reduction = shape_for_reduction
    for i in reduction_dims:
        shape_after_reduction[i] = 1
    scale = scale.view(shape_after_reduction)
    if zero_point is not None:
        zero_point = zero_point.view(shape_after_reduction)

    if zero_point_domain == ZeroPointDomain.INT.name:
        quant = torch.clamp(
            torch.round(input * (1.0 / scale)) + zero_point, quant_min, quant_max
        )
    else:
        assert zero_point_domain == ZeroPointDomain.FLOAT.name
        mid_point = (quant_max + quant_min + 1) / 2
        min_val = zero_point - scale * mid_point
        quant = (
            torch.clamp(
                torch.round((input - min_val) / scale),
                quant_min, quant_max)
        )
    quant = quant.view(original_shape)

    return quant


def dequantize_affine(
    input: torch.Tensor,
    block_size: Tuple[int, ...],
    scale: torch.Tensor,
    zero_point: Optional[torch.Tensor],
    input_dtype: torch.dtype,
    quant_min: Optional[int] = None,
    quant_max: Optional[int] = None,
    zero_point_domain: ZeroPointDomain = ZeroPointDomain.INT,
    *,
    output_dtype: torch.dtype = torch.float32,
) -> torch.Tensor:
    """
    Args:
      input (torch.Tensor): quantized tensor, should match the dtype `dtype` argument
      block_size: (List[int]): granularity of quantization, this means the size of the tensor elements that's sharing the same qparam
                               e.g. when size is the same as the input tensor dimension, we are using per tensor quantization
      scale (Tensor): quantization parameter for affine quantization
      zero_point (Tensor): quantization parameter for affine quantization
      dtype (torch.dtype): requested dtype (e.g. torch.uint8) for output Tensor
      quant_min (Optional[int]): minimum quantized value for input Tensor
      quant_max (Optional[int]): maximum quantized value for input Tensor
      output_dtype (torch.dtype): dtype for output Tensor, default is fp32
      zero_point_domain (ZeroPointDomain): the domain that zero_point is in, should be eitehr integer or float
        if zero_point is in integer domain, zero point is added to the quantized integer value during
        quantization
        if zero_point is in floating point domain, zero point is subtracted from the floating point (unquantized)
        value during quantization
        default is ZeroPointDomain.INT

    Output:
      dequantized Tensor, with requested dtype or fp32
    """
    return _dequantize_affine(
        input,
        block_size,
        scale,
        zero_point,
        input_dtype,
        quant_min,
        quant_max,
        zero_point_domain.name,
        output_dtype=output_dtype,
    )


@register_custom_op
def _dequantize_affine(
    input: torch.Tensor,
    block_size: List[int],
    scale: torch.Tensor,
    zero_point: Optional[torch.Tensor],
    input_dtype: torch.dtype,
    quant_min: Optional[int] = None,
    quant_max: Optional[int] = None,
    zero_point_domain: str = ZeroPointDomain.INT.name,
    output_dtype: torch.dtype = torch.float32,
) -> torch.Tensor:
    """op definition that has compatible signatures with custom op library
    """

    # TODO: validations
    # TODO: validate scale/zero_point dimensions are compatible with block_size
    assert input.dtype == input_dtype, f"Expected: {input_dtype}, got: {input.dtype}"
    assert output_dtype in [torch.float32, torch.float16, torch.bfloat16], f"Unsupported output dtype: {output_dtype}"
    quant_min, quant_max = _get_and_check_qmin_qmax(input_dtype, quant_min, quant_max)
    return _dequantize_affine_no_dtype_check(
        input,
        block_size,
        scale,
        zero_point,
        quant_min,
        quant_max,
        zero_point_domain,
        output_dtype,
    )


def _dequantize_affine_no_dtype_check(
    input: torch.Tensor,
    block_size: List[int],
    scale: torch.Tensor,
    zero_point: Optional[torch.Tensor],
    quant_min: int,
    quant_max: int,
    zero_point_domain: str = ZeroPointDomain.INT.name,
    output_dtype: torch.dtype = torch.float32,
) -> torch.Tensor:
    assert len(block_size) == input.dim(), f"Got input dim:{input.dim()}, block_size: {block_size}"
    shape_for_reduction, reduction_dims = _get_reduction_params(block_size, input.size())
    original_shape = input.shape
    input = input.view(shape_for_reduction)
    shape_after_reduction = shape_for_reduction
    for i in reduction_dims:
        shape_after_reduction[i] = 1
    scale = scale.view(shape_after_reduction)
    if zero_point is not None:
        zero_point = zero_point.view(shape_after_reduction)

    if zero_point_domain == ZeroPointDomain.INT.name:
        # Force a copy to avoid input modification due
        # to upcoming in-place operations.
        dequant = input.to(torch.int32, copy=True)
        if zero_point is not None:
            dequant = dequant - zero_point.to(torch.int32)
        dequant = dequant.to(output_dtype)
        dequant = dequant * scale
    else:
        assert zero_point_domain == ZeroPointDomain.FLOAT.name, f"Unexpected zero point domain: {zero_point_domain}"
        # TODO: this seems to be a detail for tinygemm (converting from uint to int, probably need to refactor this)
        mid_point = (quant_max + quant_min + 1) / 2
        # This should allocate new memory and avoid input modification
        dequant = input - mid_point
        dequant = dequant.to(output_dtype)
        dequant *= scale
        if zero_point is not None:
            dequant += zero_point

    return dequant.view(original_shape).to(output_dtype)


def fake_quantize_affine(
    input: torch.Tensor,
    block_size: Tuple[int, ...],
    scale: torch.Tensor,
    zero_point: Optional[torch.Tensor],
    quant_dtype: torch.dtype,
    quant_min: Optional[int] = None,
    quant_max: Optional[int] = None,
    zero_point_domain: ZeroPointDomain = ZeroPointDomain.INT,
) -> torch.Tensor:
    """
    General fake quantize op for quantization-aware training (QAT).
    This is equivalent to calling `quantize_affine` + `dequantize_affine`
    but without the dtype casts.

    Args:
      input (torch.Tensor): original float32, float16 or bfloat16 Tensor
      block_size: (Tuple[int, ...]): granularity of quantization, this means the size of the tensor elements that's sharing the same qparam
           e.g. when size is the same as the input tensor dimension, we are using per tensor quantization
      scale (float): quantization parameter for affine quantization
      zero_point (int): quantization parameter for affine quantization
      quant_dtype (torch.dtype): desired quantized dtype for determining and validating quant_min and quant_max values.
      quant_min (Optional[int]): minimum quantized value for output Tensor, if not specified, it will be derived from dtype
      quant_max (Optional[int]): maximum quantized value for output Tensor, if not specified, it will be derived from dtype
      zero_point_domain (ZeroPointDomain): the domain that zero_point is in, should be eitehr integer or float
        if zero_point is in integer domain, zero point is added to the quantized integer value during
        quantization
        if zero_point is in floating point domain, zero point is subtracted from the floating point (unquantized)
        value during quantization
        default is ZeroPointDomain.INT
    """
    (_, fq) = _do_fake_quantize_affine(
        input,
        block_size,
        scale,
        zero_point,
        quant_dtype,
        quant_min,
        quant_max,
        zero_point_domain,
    )
    return fq


def fake_quantize_affine_cachemask(
    input: torch.Tensor,
    block_size: Tuple[int, ...],
    scale: torch.Tensor,
    zero_point: Optional[torch.Tensor],
    quant_dtype: torch.dtype,
    quant_min: Optional[int] = None,
    quant_max: Optional[int] = None,
    zero_point_domain: ZeroPointDomain = ZeroPointDomain.INT,
) -> Tuple[torch.Tensor, torch.Tensor]:
    """
    General fake quantize op for quantization-aware training (QAT).
    This is equivalent to calling `quantize_affine` + `dequantize_affine`
    but without the dtype casts.

    Note: Compared to :func:`~torchao.quantization.quant_primitives.fake_quantize_affine`,
    this consumes more memory and returns an additional outlier mask for
    intermediate quantized values.

    Args:
      Same as :func:`~torchao.quantization.quant_primitives.fake_quantize_affine`.

    Returns:
      A 2-tuple of (
          final fake quantized values,
          outlier mask for intermediate quantized values
      )

    """
    (q, dq) = _do_fake_quantize_affine(
        input,
        block_size,
        scale,
        zero_point,
        quant_dtype,
        quant_min,
        quant_max,
        zero_point_domain,
    )
    mask = torch.logical_and((q >= quant_min), (q <= quant_max))
    return (dq, mask)


def _do_fake_quantize_affine(
    input: torch.Tensor,
    block_size: Tuple[int, ...],
    scale: torch.Tensor,
    zero_point: Optional[torch.Tensor],
    quant_dtype: torch.dtype,
    quant_min: Optional[int] = None,
    quant_max: Optional[int] = None,
    zero_point_domain: ZeroPointDomain = ZeroPointDomain.INT,
) -> Tuple[torch.Tensor, torch.Tensor]:
    """
    Helper function for `fake_quantize_affine` that returns both the
    intermediate quantized values and the final dequantized values.
    """
    input_dtype = input.dtype
    quant_min, quant_max = _get_and_check_qmin_qmax(quant_dtype, quant_min, quant_max)
    q = _quantize_affine_no_dtype_cast(
        input,
        block_size,
        scale,
        zero_point,
        quant_min,
        quant_max,
        zero_point_domain.name,
    )
    dq = _dequantize_affine_no_dtype_check(
        q,
        block_size,
        scale,
        zero_point,
        quant_min,
        quant_max,
        zero_point_domain.name,
        output_dtype=input_dtype,
    )
    return (q, dq)


def choose_qparams_affine(
   input: torch.Tensor,
   mapping_type: MappingType,
   block_size: Tuple[int, ...],
   target_dtype: torch.dtype,
   quant_min: Optional[int] = None,
   quant_max: Optional[int] = None,
   eps: Optional[float] = None,
   scale_dtype: Optional[torch.dtype] = None,
   zero_point_dtype: Optional[torch.dtype] = None,
   preserve_zero: bool = True,
   zero_point_domain = ZeroPointDomain.INT,
) -> Tuple[torch.Tensor, torch.Tensor]:
    """
    Args:
        input (torch.Tensor): fp32, bf16, fp16 input Tensor
        mapping_type (MappingType): determines how the qparams are calculated, symmetric or asymmetric
        block_size: (Tuple[int, ...]): granularity of quantization, this means the size of the tensor elements that's sharing the same qparam
          e.g. when size is the same as the input tensor dimension, we are using per tensor quantization
        target_dtype (torch.dtype): dtype for target quantized Tensor
        quant_min (Optional[int]): minimum quantized value for target quantized Tensor
        quant_max (Optioanl[int]): maximum quantized value for target quantized Tensor
        eps (Optional[float]): minimum scale, if not provided, default to eps of input.dtype
        scale_dtype (torch.dtype): dtype for scale Tensor
        zero_point_dtype (torch.dtype): dtype for zero_point Tensor
        preserve_zero (bool): a flag to indicate whether we need zero to be exactly
          representable or not, this is typically required for ops that needs zero padding, like convolution
          it's less important for ops that doesn't have zero padding in the op itself, like linear.

          For example, given a floating point Tensor [1.2, 0.1, 3.0, 4.0, 0.4, 0], if `preserve_zero` is True,
          we'll make sure there is a integer value corresponding to the floating point 0, e.g. [-3, -8, 3, 7, -7, -8], 0 will be mapped to `-8` without loss. But if `preserve_zero` is not True, there won't be such
          gurantee.

          If we don't need zero to be exactly representable, we won't do rounding and clamping for zero_point

        zero_point_domain (ZeroPointDomain): the domain that zero_point is in, should be eitehr integer or float
            if zero_point is in integer domain, zero point is added to the quantized integer value during
            quantization
            if zero_point is in floating point domain, zero point is subtracted from the floating point (unquantized)
            value during quantization
            default is ZeroPointDomain.INT

    Output:
        Tuple of scales and zero_points Tensor with requested dtype
    """
    return _choose_qparams_affine(
        input,
        mapping_type.name,
        block_size,
        target_dtype,
        quant_min,
        quant_max,
        eps,
        scale_dtype,
        zero_point_dtype,
        preserve_zero,
        zero_point_domain.name
    )


def choose_qparams_affine_with_min_max(
   min_val: torch.Tensor,
   max_val: torch.Tensor,
   mapping_type: MappingType,
   block_size: Tuple[int, ...],
   target_dtype: torch.dtype,
   quant_min: Optional[int] = None,
   quant_max: Optional[int] = None,
   eps: Optional[float] = None,
   scale_dtype: Optional[torch.dtype] = None,
   zero_point_dtype: Optional[torch.dtype] = None,
   preserve_zero: bool = True,
   zero_point_domain = ZeroPointDomain.INT,
) -> Tuple[torch.Tensor, torch.Tensor]:
    """A variant of :func:`~torchao.quantization.quant_primitives.choose_qparams_affine`
    operator that pass in min_val and max_val directly instead of deriving these from a single input.
    This is used for observers in static quantization where min_val and max_val may be obtained through
    tracking all the data in calibration data set.

    Args:
      Mostly same as :func:`~torchao.quantization.quant_primitives.choose_qparams_affine`. with one
      difference: instead of passing in `input` Tensor and use that to calculate min_val/max_val
      and then scale/zero_point, we pass in min_val/max_val directly
    """
    return _choose_qparams_affine(
        None,
        mapping_type.name,
        block_size,
        target_dtype,
        quant_min,
        quant_max,
        eps,
        scale_dtype,
        zero_point_dtype,
        preserve_zero,
        zero_point_domain.name,
        min_val,
        max_val,
    )


@register_custom_op
def _choose_qparams_affine(
   input: Optional[torch.Tensor],
   mapping_type: str,
   block_size: List[int],
   target_dtype: torch.dtype,
   quant_min: Optional[int] = None,
   quant_max: Optional[int] = None,
   eps: Optional[float] = None,
   scale_dtype: Optional[torch.dtype] = None,
   zero_point_dtype: Optional[torch.dtype] = None,
   preserve_zero: bool = True,
   zero_point_domain: str = "INT",
   min_val: Optional[torch.Tensor] = None,
   max_val: Optional[torch.Tensor] = None,
) -> Tuple[torch.Tensor, torch.Tensor]:
    """op definition that has compatible signatures with custom op library
    """
    quant_min, quant_max = _get_and_check_qmin_qmax(target_dtype, quant_min, quant_max)
    assert mapping_type in [MappingType.SYMMETRIC.name, MappingType.ASYMMETRIC.name], f"Unsupported mapping type: {mapping_type}"

    if input is not None:
        if scale_dtype is None:
            scale_dtype = input.dtype
        if zero_point_dtype is None:
            zero_point_dtype = input.dtype
        if eps is None:
            eps = torch.finfo(input.dtype).eps

        assert len(block_size) == input.dim(), f"Got input dim:{input.dim()}, block_size: {block_size}"
        shape_for_reduction, reduction_dims = _get_reduction_params(block_size, input.size())
        input = input.view(shape_for_reduction)

        min_val = torch.amin(input, dim=reduction_dims, keepdim=False)
        max_val = torch.amax(input, dim=reduction_dims, keepdim=False)
    else:
        assert min_val is not None and max_val is not None, "Need to provide `min_val` and `max_val` when `input` is None, got: {min_val, max_val}"
        assert min_val.dtype == max_val.dtype, "Expecting `min_val` and `max_val` to have the same dtype, got: {min_val.dtype, max_val.dtype}"

        if scale_dtype is None:
            scale_dtype = min_val.dtype
        if zero_point_dtype is None:
            zero_point_dtype = min_val.dtype
        if eps is None:
            eps = torch.finfo(min_val.dtype).eps

    if preserve_zero:
        min_val_neg = torch.min(min_val, torch.zeros_like(min_val))
        max_val_pos = torch.max(max_val, torch.zeros_like(max_val))
    else:
        min_val_neg = min_val
        max_val_pos = max_val

    if mapping_type == MappingType.SYMMETRIC.name:
        max_val_pos = torch.max(-min_val_neg, max_val_pos)
        scale = max_val_pos / (float(quant_max - quant_min) / 2)
        if not preserve_zero:
            raise ValueError("preserve_zero == False is not supported for symmetric quantization")
        if zero_point_domain != ZeroPointDomain.INT.name:
            raise ValueError("zero_point_domain != ZeroPointDomain.INT is not supported for symmetric quantization")
        scale = torch.clamp(scale, min=eps)
        zero_point = torch.full_like(scale, int((quant_max + quant_min + 1) / 2))
    else:
        assert mapping_type == MappingType.ASYMMETRIC.name
        scale = (max_val_pos - min_val_neg) / float(quant_max - quant_min)
        scale = torch.clamp(scale, min=eps)
        if preserve_zero:
            zero_point = quant_min - torch.round(min_val_neg / scale)
            zero_point = torch.clamp(zero_point, quant_min, quant_max)
        else:
            assert zero_point_domain == ZeroPointDomain.FLOAT.name, "if not preserve_zero, zero_point must be in FLOAT domain"
            mid_point = (quant_max + quant_min + 1) / 2
            zero_point = min_val_neg + scale * mid_point

<<<<<<< HEAD
    if eps is None:
        eps = torch.finfo(input.dtype).eps
    scale = torch.clamp(scale, min=eps)

    return scale.to(dtype=scale_dtype), zero_point.to(dtype=zero_point_dtype)


#HQQ
############################################################################
# Shrinking operator (proximal operator for the lp norm)
def _shrink_lp_op(x: torch.Tensor, beta: float, lp_norm: float) -> torch.Tensor:
    if lp_norm == 1:
        return torch.sign(x) * torch.nn.functional.relu(torch.abs(x) - 1.0 / beta)
    else:
        return torch.sign(x) * torch.nn.functional.relu(
            torch.abs(x) - (1.0 / beta) * torch.pow(torch.abs(x), lp_norm - 1)
        )

# Proximal solver || W - dequantize(quantize(W))||_p^p
@torch.inference_mode()
def optimize_weights_proximal_legacy(
    tensor: torch.Tensor,
    scale: torch.Tensor,
    zero: torch.Tensor,
    min_max: list,
    axis: int = 0,
    dtype: Union[torch.dtype, None] = None,
    device: Union[str, None] = None,
    verbose: bool = False,
    opt_params: dict = {
        "lp_norm": 0.7,
        "beta": 1e1,
        "kappa": 1.01,
        "iters": 20,
        "early_stop": True,
    },
) -> tuple:
    lp_norm, beta, kappa, iters, early_stop = (
        opt_params["lp_norm"],
        opt_params["beta"],
        opt_params["kappa"],
        opt_params["iters"],
        opt_params["early_stop"],
    )

    device = tensor.device if (device is None) else torch.device(device)

    if dtype is None:
        dtype = torch.float16 if (device.type == "cuda") else torch.float32

    W_f = tensor.to(dtype=dtype, device=device)
    scale = scale.to(dtype=dtype, device=device)
    zero = zero.to(dtype=dtype, device=device)

    best_error = 1e4
    for i in range(iters):
        W_q = torch.round(W_f * scale + zero).clamp(min_max[0], min_max[1])
        W_r = (W_q - zero) / scale
        W_e = _shrink_lp_op(W_f - W_r, beta, lp_norm)
        zero = torch.mean(W_q - (W_f - W_e) * scale, axis=axis, keepdim=True)
        beta *= kappa

        current_error = float(torch.abs(W_f - W_r).mean())
        if verbose:
            print("Iter " + str(i + 1), " | Error: " + str(current_error))
        if early_stop:
            if current_error < best_error:
                best_error = current_error
            else:
                break

    scale = scale.to(tensor.device)
    zero = zero.to(tensor.device)
    del W_f, W_q, W_r, W_e
    torch.cuda.empty_cache()

    W_q = torch.round(tensor * scale + zero).clamp(min_max[0], min_max[1])
    return W_q, scale, zero

# Mainly used to check if the group-size is divisible by numel()
def _is_divisible(val1: int, val2: int) -> bool:
    return int(val2 * math.ceil(val1 / val2)) == val1

# Converts hqq format W_dequant = (W_q - zero)*scale into affinequantized format: (W_q - mid_point)*scale_ao + zero_ao
def _convert_to_affinequantized_format(W_q: torch.Tensor, scale: torch.Tensor, zero: torch.Tensor, nbits: int, shape: Union[List, Tuple, torch.Size]) -> Tuple:
    quant_min = 0
    quant_max = 2**nbits - 1
    mid_point = (quant_max + quant_min + 1) / 2
    zero_ao = ((mid_point - zero.float()) * scale.float()).to(zero.dtype)
    scale_ao = scale
    W_q_ao = W_q.view(shape)
    return W_q_ao, scale_ao, zero_ao

#Main hqq quantizer function
def quantize_affine_hqq(
    tensor: torch.Tensor,
    nbits: float = 4,
    group_size: int = 64,
    optimize: bool = True,
    axis: int = 1,
    compute_dtype: torch.dtype = torch.float16,
    device: str = "cuda",
    verbose: bool = False,  # to check the optimizer error
    raw_output: bool = False,  # If True, it will return the quant params in hqq lib format
    optimize_weights: Callable = optimize_weights_proximal_legacy #weights proximal optimizer function
) -> tuple:
    assert axis in [0, 1], "axis should be either 0 or 1"
    if group_size is not None:
        assert _is_divisible(tensor.numel(), group_size), (
            "group_size should be divisble by the total tensor dimensions. shape: "
            + str(tensor.shape)
            + ", group_size: "
            + str(group_size)
        )

    #It's better to work with float32 here
    W = tensor.to(device=device, dtype=torch.float32)
    shape = W.shape

    # Reshape for grouping
    if group_size is not None:
        W = (
            W.reshape([-1, group_size])
            if (axis == 1)
            else W.reshape([group_size, -1])
        )

    # Get min/max values
    _min = W.min(axis=axis, keepdim=True)[0]
    _max = W.max(axis=axis, keepdim=True)[0]

    max_v = round(2**nbits - 1)
    min_v = 0
    min_max = [min_v, max_v]

    # Clamp to avoid fp16 issues
    scale = (max_v / (_max - _min)).clamp(max=2e4)
    zero = -_min * scale

    # Round zero as in: https://github.com/casper-hansen/AutoAWQ/blob/main/awq/quantize/quantizer.py#L42C9-L42C14
    if nbits in [4]:
        zero = torch.round(zero)

    # Fine-tune weights
    if optimize:
        W_q, scale, zero = optimize_weights(
            tensor=W,
            scale=scale,
            zero=zero,
            min_max=min_max,
            axis=axis,
            device=device,
            verbose=verbose,
        )
    else:
        W_q = torch.round(W * scale + zero).clamp(min_max[0], min_max[1])

    # Store meta-data (we invert the scale for dequantization)
    scale = 1.0 / scale

    # Convert to affienquantized format
    if raw_output is False:
        W_q, scale, zero = _convert_to_affinequantized_format(W_q, scale, zero, nbits, shape)

    # Make sure all the weights are in the right compute_dtype/device
    W_q = W_q.to(dtype=torch.uint8, device=device)
    scale = scale.to(dtype=compute_dtype, device=device)
    zero = zero.to(dtype=compute_dtype, device=device)

    # cleanup
    del W, _min, _max
    torch.cuda.empty_cache()

    return W_q, scale, zero, shape
=======
    return scale.to(dtype=scale_dtype), zero_point.to(dtype=zero_point_dtype)
>>>>>>> ffa88a40
<|MERGE_RESOLUTION|>--- conflicted
+++ resolved
@@ -689,11 +689,6 @@
             mid_point = (quant_max + quant_min + 1) / 2
             zero_point = min_val_neg + scale * mid_point
 
-<<<<<<< HEAD
-    if eps is None:
-        eps = torch.finfo(input.dtype).eps
-    scale = torch.clamp(scale, min=eps)
-
     return scale.to(dtype=scale_dtype), zero_point.to(dtype=zero_point_dtype)
 
 
@@ -863,7 +858,4 @@
     del W, _min, _max
     torch.cuda.empty_cache()
 
-    return W_q, scale, zero, shape
-=======
-    return scale.to(dtype=scale_dtype), zero_point.to(dtype=zero_point_dtype)
->>>>>>> ffa88a40
+    return W_q, scale, zero, shape