import math
<<<<<<< HEAD
from typing import Optional, Tuple, List
=======
from typing import List, Optional
>>>>>>> 0d440412

import torch
from torch import nn, Tensor
from torchao.prototype.mx_formats.custom_cast import f32_to_f6_e3m2_unpacked, f6_e3m2_unpacked_to_f32
from torchao.prototype.mx_formats.constants import F6_E3M2_MAX
from torchao.ops import fp16act_fp6weight_linear


def _pack_2bit(x: Tensor) -> Tensor:
    return (x[..., ::4] << 6) | (x[..., 1::4] << 4) | (x[..., 2::4] << 2) | x[..., 3::4]


def _unpack_2bit(x: Tensor) -> Tensor:
    return torch.stack([x >> 6, (x >> 4) & 0b11, (x >> 2) & 0b11, x & 0b11], dim=-1).flatten(-2)


def _pack_4bit(x: Tensor) -> Tensor:
    return (x[..., ::2] << 4) | x[..., 1::2]


def _unpack_4bit(x: Tensor) -> Tensor:
    return torch.stack([x >> 4, x & 0b1111], dim=-1).flatten(-2)


# this is a literal adaptation of FP6-LLM ahead-of-time bit-level pre-packing
# https://github.com/usyd-fsalab/fp6_llm/blob/ce76774bcfc26b325c1b558abcf1935026d9abbc/fp6_llm/csrc/utils/weight_prepacking.h
def _to_tc_float6_e3m2_ref(tensor: Tensor) -> Tensor:
    assert tensor.ndim == 2
    M, N = tensor.shape
    assert (M % 64 == 0) and (N % 64 == 0)

    tensor_fp6 = f32_to_f6_e3m2_unpacked(tensor.float())

    # Pass 1 from original code
    tensor_fp6 = tensor_fp6.view(M // 64, 4, 2, 8, N // 16, 2, 8)
    tensor_fp6 = tensor_fp6.permute(0, 4, 1, 5, 2, 3, 6)
    tensor_fp6 = tensor_fp6.reshape(-1, 32, 2)
    tensor_fp6 = tensor_fp6.permute(1, 0, 2)
    tensor_fp6 = tensor_fp6.flatten()

    tensor_2bit = _pack_2bit((tensor_fp6 >> 4) & 0b11)
    tensor_4bit = _pack_4bit(tensor_fp6 & 0b1111)

    # Pass 2 from original code
    tensor_2bit = tensor_2bit.view(32, -1, 4).permute(1, 0, 2).flip(2)
    tensor_4bit = tensor_4bit.view(32, -1, 4).permute(1, 0, 2).flip(2)

    # Pass 3 from original code
    # BitInterleaving_2bit
    # the 1st and 3rd permutations are needed because the author unpacks/packs the values from/to uint32
    # while we still unpack/pack the values from/to uint8
    tensor_2bit = _unpack_2bit(tensor_2bit).view(-1, 16)
    tensor_2bit = tensor_2bit[:, [12, 13, 14, 15, 8, 9, 10, 11, 4, 5, 6, 7, 0, 1, 2, 3]]
    tensor_2bit = tensor_2bit[:, [1, 5, 9, 13, 3, 7, 11, 15, 0, 4, 8, 12, 2, 6, 10, 14]]
    tensor_2bit = tensor_2bit[:, [12, 13, 14, 15, 8, 9, 10, 11, 4, 5, 6, 7, 0, 1, 2, 3]]
    tensor_2bit = _pack_2bit(tensor_2bit).view(-1)

    # BitInterleaving_4bit
    # the 1st and 3rd permutations are needed because the author unpacks/packs the values from/to uint32
    # while we still unpack/pack the values from/to uint8
    tensor_4bit = _unpack_4bit(tensor_4bit).view(-1, 8)
    tensor_4bit = tensor_4bit[:, [4, 5, 6, 7, 0, 1, 2, 3]]
    tensor_4bit = tensor_4bit[:, [1, 5, 3, 7, 0, 4, 2, 6]]
    tensor_4bit = tensor_4bit[:, [4, 5, 6, 7, 0, 1, 2, 3]]
    tensor_4bit = _pack_4bit(tensor_4bit).view(-1)

    return torch.cat([tensor_2bit, tensor_4bit], dim=0).view(M, -1)


# more optimized version of _to_tc_float6_e3m2_original() by merging ops
# https://github.com/usyd-fsalab/fp6_llm/blob/ce76774bcfc26b325c1b558abcf1935026d9abbc/fp6_llm/csrc/utils/weight_prepacking.h
def to_tc_float6_e3m2(tensor: Tensor) -> Tensor:
    assert tensor.ndim == 2
    M, N = tensor.shape
    assert (M % 64 == 0) and (N % 64 == 0)

    tensor_fp6 = f32_to_f6_e3m2_unpacked(tensor.float())
    tensor_fp6 = tensor_fp6.view(M // 64, 2, 2, 2, 8, N // 16, 2, 8)
    tensor_fp6 = tensor_fp6.flip(3)

    tensor_2bit = (tensor_fp6 >> 4) & 0b11
    tensor_2bit = tensor_2bit.permute(0, 5, 1, 4, 7, 3, 2, 6)
    tensor_2bit = _pack_2bit(tensor_2bit.flatten())

    tensor_4bit = tensor_fp6 & 0b1111
    tensor_4bit = tensor_4bit.permute(0, 5, 1, 2, 4, 7, 3, 6)
    tensor_4bit = _pack_4bit(tensor_4bit.flatten())

    return torch.cat([tensor_2bit, tensor_4bit], dim=0).view(M, -1)


def to_scaled_tc_float6_e3m2(tensor: Tensor) -> Tuple[Tensor, Tensor]:
    scale = F6_E3M2_MAX / tensor.abs().amax(1).clamp(min=1e-12)
    tc_fp6_tensor = to_tc_float6_e3m2(tensor * scale.view(-1, 1))
    return tc_fp6_tensor, scale.reciprocal().half()


def from_tc_float6_e3m2(tensor: Tensor, dtype: torch.dtype = torch.float32) -> Tensor:
    assert tensor.ndim == 2 and tensor.dtype == torch.uint8
    M = tensor.shape[0]
    N = tensor.shape[1] // 3 * 4
    assert (M % 64 == 0) and (N % 64 == 0)
    size_2bit = M * N // 4
    size_4bit = M * N // 2
    tensor = tensor.view(-1).view(torch.uint8)
    assert tensor.numel() == size_2bit + size_4bit

    tensor_2bit, tensor_4bit = tensor.split([size_2bit, size_4bit])

    tensor_2bit = _unpack_2bit(tensor_2bit)
    tensor_2bit = tensor_2bit.view(M // 64, N // 16, 2, 8, 8, 2, 2, 2)
    tensor_2bit = tensor_2bit.permute(0, 2, 6, 5, 3, 1, 7, 4)

    tensor_4bit = _unpack_4bit(tensor_4bit)
    tensor_4bit = tensor_4bit.view(M // 64, N // 16, 2, 2, 8, 8, 2, 2)
    tensor_4bit = tensor_4bit.permute(0, 2, 3, 6, 4, 1, 7, 5)

    tensor_fp6 = (tensor_2bit << 4) | tensor_4bit
    tensor_fp6 = tensor_fp6.flip(3).reshape(M, N)
    return f6_e3m2_unpacked_to_f32(tensor_fp6).to(dtype)


# https://github.com/microsoft/DeepSpeed/blob/3a3a6db3332e339cc9fd94efd4982f6d60635a3d/deepspeed/inference/v2/kernels/core_ops/cuda_linear/cuda_linear.py
_SPLIT_K_MAP = [
    {  # tokens: [1, 64]
        3072: 18,
        4096: 13,
        5120: 10,
        6144: 9,
        8192: 6,
        10240: 5,
        14336: 7,
        28672: 7,
        57344: 7
    },
    {  # tokens: [65:128]
        3072: 9,
        4096: 6,
        5120: 5,
        6144: 9,
        8192: 3,
        10240: 5,
        14336: 7,
        28672: 7,
        57344: 6
    },
    {  # tokens: [129:192]
        3072: 6,
        4096: 4,
        5120: 7,
        6144: 3,
        8192: 2,
        10240: 5,
        14336: 5,
        28672: 5,
        57344: 4
    },
    {  # tokens: [193:256]
        3072: 9,
        4096: 3,
        5120: 5,
        6144: 2,
        8192: 5,
        10240: 4,
        14336: 8,
        28672: 6,
        57344: 4
    },
    {  # tokens: [257:320]
        3072: 7,
        4096: 5,
        5120: 2,
        6144: 5,
        8192: 4,
        10240: 1,
        14336: 3,
        28672: 3,
        57344: 4
    },
    {  # tokens: [321:384]
        3072: 3,
        4096: 2,
        5120: 5,
        6144: 3,
        8192: 1,
        10240: 8,
        14336: 3,
        28672: 4,
        57344: 3
    },
    {  # tokens: [385:448]
        3072: 5,
        4096: 7,
        5120: 3,
        6144: 5,
        8192: 7,
        10240: 3,
        14336: 1,
        28672: 1,
        57344: 3
    },
    {  # tokens: [449:512]
        3072: 2,
        4096: 5,
        5120: 4,
        6144: 1,
        8192: 5,
        10240: 2,
        14336: 6,
        28672: 4,
        57344: 1
    },
    {  # tokens: [513:576]
        3072: 2,
        4096: 3,
        5120: 1,
        6144: 1,
        8192: 3,
        10240: 3,
        14336: 3,
        28672: 1,
        57344: 1
    },
    {  # tokens: [577:640]
        3072: 5,
        4096: 4,
        5120: 1,
        6144: 4,
        8192: 2,
        10240: 1,
        14336: 1,
        28672: 1,
        57344: 1
    },
    {  # tokens: [641:704]
        3072: 3,
        4096: 1,
        5120: 2,
        6144: 2,
        8192: 1,
        10240: 2,
        14336: 1,
        28672: 1,
        57344: 1
    },
    {  # tokens: [705:768]
        3072: 3,
        4096: 1,
        5120: 3,
        6144: 2,
        8192: 1,
        10240: 1,
        14336: 1,
        28672: 1,
        57344: 1
    }
]


class Fp6LlmLinear(nn.Module):
    """FP6-LLM Linear layer as described in https://arxiv.org/pdf/2401.14112.
    """

    def __init__(self, weight: Tensor, scales: Tensor, bias: Optional[Tensor] = None) -> None:
        super().__init__()
        self.register_buffer("weight", weight.view(torch.int32))
        self.register_buffer("scales", scales)
        self.register_buffer("bias", bias)
        self.out_features = weight.shape[0]
        self.in_features = weight.shape[1] // 3 * 4

    def forward(self, x: Tensor) -> Tensor:
        splitK = self.get_split_k(math.prod(x.shape[:-1]), self.out_features)
        out = fp16act_fp6weight_linear(x.view(-1, self.in_features).half(), self.weight, self.scales, splitK=splitK)
        if self.bias is not None:
            out = out + self.bias
        return out.view(*x.shape[:-1], self.out_features).to(x.dtype)

    @staticmethod
    def get_split_k(bsize: int, out_dim: int) -> int:
        # https://github.com/microsoft/DeepSpeed/blob/3a3a6db3332e339cc9fd94efd4982f6d60635a3d/deepspeed/inference/v2/kernels/core_ops/cuda_linear/cuda_linear.py
        return _SPLIT_K_MAP[(bsize - 1) // 64].get(out_dim, 1) if bsize <= 768 else 1

    @classmethod
    def from_float(cls, linear: nn.Linear):
        assert (linear.in_features % 64 == 0) and (linear.out_features % 256 == 0)

        fp6_weight, scale = to_scaled_tc_float6_e3m2(linear.weight.detach())
        bias = linear.bias.detach().half() if linear.bias is not None else None
        return cls(fp6_weight, scale, bias)

    def extra_repr(self) -> str:
        return f'in_features={self.in_features}, out_features={self.out_features}, bias={self.bias is not None}'


def convert_fp6_llm(model: nn.Module, skip_fqn_list: Optional[List[str]] = None, cur_fqn: str = "") -> None:
    for name, child in model.named_children():
        new_fqn = name if cur_fqn == "" else f"{cur_fqn}.{name}"

        if ((skip_fqn_list is None) or (new_fqn not in skip_fqn_list)) and (isinstance(child, nn.Linear)):
            if (child.in_features % 64 == 0) and (child.out_features % 256 == 0):
                new_child = Fp6LlmLinear.from_float(child)  
                setattr(model, name, new_child)
        else:
            convert_fp6_llm(child, skip_fqn_list, new_fqn)<|MERGE_RESOLUTION|>--- conflicted
+++ resolved
@@ -1,9 +1,5 @@
 import math
-<<<<<<< HEAD
-from typing import Optional, Tuple, List
-=======
-from typing import List, Optional
->>>>>>> 0d440412
+from typing import List, Optional, Tuple
 
 import torch
 from torch import nn, Tensor
