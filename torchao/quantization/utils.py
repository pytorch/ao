# Copyright (c) Meta Platforms, Inc. and affiliates.
# All rights reserved.

# This source code is licensed under the license found in the
# LICENSE file in the root directory of this source tree.
from typing import Dict, Optional

import torch
from torch.utils._python_dispatch import TorchDispatchMode
from packaging import version

__all__ = [
    "find_multiple",
    "compute_error",
    "_apply_logging_hook",
    "get_model_size_in_bytes",
    "TORCH_VERSION_AFTER_2_3",
]


def find_multiple(n: int, k: int) -> int:
    if n % k == 0:
        return n
    return n + k - (n % k)


# basic SQNR


def compute_error(x, y):
    Ps = torch.linalg.norm(x)
    Pn = torch.linalg.norm(x - y)
    return 20 * torch.log10(Ps / Pn)


# logger for fqn + op + shape
# note: not safe for any kind of multithreading
_cur_fqn: Optional[str] = None


def _get_logging_hook(fqn):

    def forward_hook(module, input):
        global _cur_fqn
        _cur_fqn = fqn

    return forward_hook


def _apply_logging_hook(model):
    for name, mod in model.named_modules():
        mod.register_forward_pre_hook(_get_logging_hook(name))


# collections.defaultdict printing is weird with lambdas, so hand writing for now
_fqn_to_op_to_shape_to_count: Dict[
    Optional[str], Dict[Optional[str], Dict[Optional[str], int]]
] = {}


class LoggingTensorMode(TorchDispatchMode):

    def __torch_dispatch__(self, func, types, args=(), kwargs=None):
        if kwargs is None:
            kwargs = {}
        rs = func(*args, **kwargs)
        global _cur_fqn
        op_name: str = f"{func.__module__}.{func.__name__}"
        shape_str = ""
        for arg in args:
            if isinstance(arg, torch.Tensor):
                shape_str += str(list(arg.shape)) + ", "
        if shape_str != "":
            shape_str = shape_str[:-2]

        if _cur_fqn not in _fqn_to_op_to_shape_to_count:
            _fqn_to_op_to_shape_to_count[_cur_fqn] = {}
        if op_name not in _fqn_to_op_to_shape_to_count[_cur_fqn]:
            _fqn_to_op_to_shape_to_count[_cur_fqn][op_name] = {}
        if shape_str not in _fqn_to_op_to_shape_to_count[_cur_fqn][op_name]:
            _fqn_to_op_to_shape_to_count[_cur_fqn][op_name][shape_str] = 0
        _fqn_to_op_to_shape_to_count[_cur_fqn][op_name][shape_str] += 1

        return rs


# https://discuss.pytorch.org/t/finding-model-size/130275


def get_model_size_in_bytes(model):
    s = 0
    for p in model.parameters():
        s += p.nelement() * p.element_size()
    for b in model.buffers():
        s += b.nelement() * b.element_size()
    return s


if version.parse(torch.__version__) >= version.parse("2.3.0.dev"):
    TORCH_VERSION_AFTER_2_3 = True
else:
<<<<<<< HEAD
    TORCH_VERSION_AFTER_2_4 = False

if version.parse(torch.__version__) >= version.parse("2.2.0.dev"):
    TORCH_VERSION_AFTER_2_2 = True
else:
    TORCH_VERSION_AFTER_2_2 = False
=======
    TORCH_VERSION_AFTER_2_3 = False
>>>>>>> ec08d718
<|MERGE_RESOLUTION|>--- conflicted
+++ resolved
@@ -99,13 +99,4 @@
 if version.parse(torch.__version__) >= version.parse("2.3.0.dev"):
     TORCH_VERSION_AFTER_2_3 = True
 else:
-<<<<<<< HEAD
-    TORCH_VERSION_AFTER_2_4 = False
-
-if version.parse(torch.__version__) >= version.parse("2.2.0.dev"):
-    TORCH_VERSION_AFTER_2_2 = True
-else:
-    TORCH_VERSION_AFTER_2_2 = False
-=======
-    TORCH_VERSION_AFTER_2_3 = False
->>>>>>> ec08d718
+    TORCH_VERSION_AFTER_2_3 = False