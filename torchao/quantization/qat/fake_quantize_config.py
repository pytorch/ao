--- conflicted
+++ resolved
@@ -11,14 +11,11 @@
 import torch
 
 from torchao.core.config import AOBaseConfig
-<<<<<<< HEAD
-=======
 from torchao.float8.config import e4m3_dtype
 from torchao.float8.inference import (
     FP8Granularity,
     _normalize_granularity,
 )
->>>>>>> e6b38bb0
 from torchao.quantization.granularity import (
     Granularity,
     PerAxis,
@@ -314,11 +311,6 @@
 
 
 # For BC
-<<<<<<< HEAD
-FakeQuantizeConfig = IntxFakeQuantizeConfig
-
-
-=======
 class FakeQuantizeConfig(IntxFakeQuantizeConfig):
     """
     (Deprecated) Please use :class:`~torchao.quantization.qat.IntxFakeQuantizeConfig` instead.
@@ -329,7 +321,6 @@
 
 
 # TODO: rewrite using registration API?
->>>>>>> e6b38bb0
 def _infer_fake_quantize_configs(
     base_config: AOBaseConfig,
 ) -> Tuple[Optional[FakeQuantizeConfigBase], Optional[FakeQuantizeConfigBase]]:
@@ -342,11 +333,8 @@
     """
     # avoid circular imports
     from torchao.quantization import (
-<<<<<<< HEAD
-=======
         Float8DynamicActivationFloat8WeightConfig,
         Float8DynamicActivationInt4WeightConfig,
->>>>>>> e6b38bb0
         Int4WeightOnlyConfig,
         Int8DynamicActivationInt4WeightConfig,
     )
@@ -358,23 +346,6 @@
             is_symmetric=base_config.act_mapping_type == MappingType.SYMMETRIC,
         )
         weight_config = IntxFakeQuantizeConfig(
-<<<<<<< HEAD
-            dtype=TorchAODType.INT4,
-            group_size=base_config.group_size,
-            is_symmetric=base_config.mapping_type == MappingType.SYMMETRIC,
-        )
-        return (act_config, weight_config)
-    elif isinstance(base_config, Int4WeightOnlyConfig):
-        weight_config = IntxFakeQuantizeConfig(
-            dtype=torch.uint4,
-            group_size=base_config.group_size,
-            is_symmetric=False,
-            zero_point_domain=base_config.zero_point_domain,
-        )
-        return (None, weight_config)
-    else:
-        raise ValueError("Unexpected base config: %s" % base_config)
-=======
             dtype=torch.int4,
             group_size=base_config.group_size,
             is_symmetric=base_config.mapping_type == MappingType.SYMMETRIC,
@@ -416,5 +387,4 @@
         )
     else:
         raise ValueError("Unexpected base config: %s" % base_config)
-    return (act_config, weight_config)
->>>>>>> e6b38bb0
+    return (act_config, weight_config)