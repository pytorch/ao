--- conflicted
+++ resolved
@@ -35,16 +35,11 @@
     "QATConfig",
     "QATStep",
     "FakeQuantizeConfigBase",
-<<<<<<< HEAD
-    "IntxFakeQuantizeConfig",
-    "FakeQuantizer",
-=======
     "FakeQuantizerBase",
     "Float8FakeQuantizeConfig",
     "Float8FakeQuantizer",
     "IntxFakeQuantizeConfig",
     "IntxFakeQuantizer",
->>>>>>> e6b38bb0
     "FakeQuantizedLinear",
     "FakeQuantizedEmbedding",
     # Prototype
