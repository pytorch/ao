# Copyright (c) Meta Platforms, Inc. and affiliates.
# All rights reserved.

# This source code is licensed under the license found in the
# LICENSE file in the root directory of this source tree.

from typing import Optional

import torch

from torchao.quantization.granularity import (
    PerAxis,
    PerGroup,
    PerToken,
)
from torchao.quantization.observer import get_block_size
from torchao.quantization.quant_primitives import (
    _DTYPE_TO_BIT_WIDTH,
    _DTYPE_TO_QVALUE_BOUNDS,
    MappingType,
    _choose_scale_float8,
    _dequantize_affine_float8,
    _quantize_affine_float8,
    _Round,
    choose_qparams_affine,
)
from torchao.quantization.utils import (
    _get_per_token_block_size,
    get_group_qparams_symmetric,
    get_groupwise_affine_qparams,
)

from .fake_quantize_config import (
    FakeQuantizeConfigBase,
    Float8FakeQuantizeConfig,
    IntxFakeQuantizeConfig,
    NVFP4FakeQuantizeConfig,
)
from .utils import (
    _fake_quantize_per_channel_group,
    _fake_quantize_per_token,
    _log_deprecation_warning,
)


class FakeQuantizerBase(torch.nn.Module):
    """
    Generic module for applying fake quantization to a tensor, as specified in the config.
    """

    config: FakeQuantizeConfigBase

    def __repr__(self) -> str:
        """
        Return a human readable representation of this `FakeQuantizer` with config details.
        """
        return "FakeQuantizer(%s)" % self.config

    @staticmethod
    def from_config(config: FakeQuantizeConfigBase) -> "FakeQuantizerBase":
        if isinstance(config, IntxFakeQuantizeConfig):
            return IntxFakeQuantizer(config)
        if isinstance(config, Float8FakeQuantizeConfig):
            return Float8FakeQuantizer(config)
        else:
            raise ValueError(f"Unknown config type: {config}")


class Float8FakeQuantizer(FakeQuantizerBase):
    """
    Generic module for applying float8 fake quantization to a tensor, as specified in the config.
    """

    def __init__(self, config: Float8FakeQuantizeConfig):
        super().__init__()
        self.config = config

    def forward(self, x: torch.Tensor) -> torch.Tensor:
        original_dtype = x.dtype
        block_size = get_block_size(x.shape, self.config.granularity)
        scale = _choose_scale_float8(
            x,
            block_size,
            self.config.dtype,
            hp_value_lb=self.config.hp_value_lb,
            hp_value_ub=self.config.hp_value_ub,
        )
        q = _quantize_affine_float8(
            x, scale, self.config.dtype, cast_to_float8_dtype=False
        )
        dq = _dequantize_affine_float8(q, scale, original_dtype)
        return dq


class IntxFakeQuantizer(FakeQuantizerBase):
    """
    Generic module for applying integer fake quantization to a tensor, as specified in the config.
    """

    def __init__(self, config: IntxFakeQuantizeConfig):
        super().__init__()
        torch._C._log_api_usage_once("torchao.quantization.qat.FakeQuantizer")
        self.config = config
        self.enabled = True

        if isinstance(self.config, IntxFakeQuantizeConfig):
            self.scale: Optional[torch.Tensor] = None
            self.zero_point: Optional[torch.Tensor] = None
            # For range learning only
            # TODO: make this configurable?
            self._scale_eps = 1e-9
            self._initialized = False

    def forward(self, x: torch.Tensor) -> torch.Tensor:
        """
        Apply fake quantization to the tensor based on the bit-width,
        granularity, symmetry, and other properties specified in the config.
        """
        if not self.enabled:
            return x

<<<<<<< HEAD
        if isinstance(self.config, NVFP4FakeQuantizeConfig):
            return self._nvfp4_forward(x)
        elif isinstance(self.config, IntxFakeQuantizeConfig):
            return self._intx_forward(x)
        else:
            raise ValueError(f"Unexpected config type {self.config}")

    def _nvfp4_forward(self, x: torch.Tensor):
        """
        Apply NVFP4 fake quantization to the tensor following `NVFP4Tensor`.
        """
        from torchao.prototype.mx_formats.nvfp4_tensor import (
            _nvfp4_quantize,
            per_tensor_amax_to_scale,
        )

        block_size = 16
        if self.config.use_per_tensor_scale:
            tensor_amax = torch.max(torch.abs(x))
            per_tensor_scale = per_tensor_amax_to_scale(tensor_amax)
        else:
            per_tensor_scale = None
        scale, q = _nvfp4_quantize(
            x,
            block_size=block_size,
            per_tensor_scale=per_tensor_scale,
            skip_dtype_cast_and_packing=True,
        )
        assert q.dtype == x.dtype
        assert scale.dtype == torch.float32
        M, K = q.shape[0], q.shape[1]
        q = q.view(M, K // block_size, block_size)
        scale = scale.view(M, K // block_size, 1)
        dq = q * scale
        return dq.view(x.shape)

    def _intx_forward(self, x: torch.Tensor) -> torch.Tensor:
        """
        Apply intx fake quantization to the tensor.
        """
=======
>>>>>>> 8f4953f1
        if (
            self.config.range_learning
            and not self._initialized
            and (self.scale is None or self.zero_point is None)
        ):
            raise ValueError(
                "Scales and zero points must be initialized for range learning. "
                "Please call `torchao.quantization.qat.initialize_fake_quantizers` "
                "before initializing the optimizer and beginning training."
            )

        if isinstance(self.config.granularity, PerToken):
            return self._intx_per_token_forward(x)
        elif isinstance(self.config.granularity, (PerAxis, PerGroup)):
            return self._intx_per_channel_or_group_forward(x)
        else:
            raise ValueError("Unknown granularity '%s'" % self.config.granularity)

    def _intx_per_token_forward(self, x: torch.Tensor) -> torch.Tensor:
        """
        Perform intx per token fake quantization on the tensor.
        """
        if self.config.is_symmetric:
            raise NotImplementedError("Symmetric per token is not supported yet")
        qmin, qmax = _DTYPE_TO_QVALUE_BOUNDS[self.config.dtype]
        if self._should_compute_qparams():
            self.scale, self.zero_point = choose_qparams_affine(
                x,
                mapping_type=MappingType.ASYMMETRIC,
                block_size=_get_per_token_block_size(x),
                target_dtype=self.config.dtype,
                quant_min=qmin,
                quant_max=qmax,
                eps=self.config.eps,
                scale_dtype=self.config.scale_precision,
                zero_point_dtype=self.config.zero_point_precision,
            )
            self._maybe_update_qparams_for_range_learning()
        return _fake_quantize_per_token(x, self.scale, self.zero_point, qmin, qmax)

    def _intx_per_channel_or_group_forward(self, x: torch.Tensor) -> torch.Tensor:
        """
        Perform intx per channel or per group fake quantization on the tensor.
        We express per channel using per group where the group size is the size
        of the last dimension of the tensor.
        """
        granularity = self.config.granularity
        scale_precision = self.config.scale_precision
        zero_point_precision = self.config.zero_point_precision
        zero_point_domain = self.config.zero_point_domain
        is_symmetric = self.config.is_symmetric

        # get group size
        if isinstance(granularity, PerAxis):
            assert granularity.axis == 0
            group_size = x.size()[-1]
        elif isinstance(granularity, PerGroup):
            group_size = granularity.group_size
        else:
            raise ValueError("Unexpected granularity '%s'" % granularity)

        # get scales and zero points
        # TODO: refactor this to use `choose_qparams_affine`
        if self._should_compute_qparams():
            bit_width = _DTYPE_TO_BIT_WIDTH[self.config.dtype]
            if is_symmetric:
                (self.scale, self.zero_point) = get_group_qparams_symmetric(
                    x,
                    bit_width,
                    group_size,
                    scale_precision,
                    eps=self.config.eps,
                )
            else:
                (self.scale, self.zero_point) = get_groupwise_affine_qparams(
                    x,
                    bit_width,
                    group_size,
                    scale_precision,
                    eps=self.config.eps,
                )
            self.zero_point = self.zero_point.to(zero_point_precision)
            self._maybe_update_qparams_for_range_learning()

        qmin, qmax = _DTYPE_TO_QVALUE_BOUNDS[self.config.dtype]
        return _fake_quantize_per_channel_group(
            x,
            self.scale,
            self.zero_point,
            qmin,
            qmax,
            group_size,
            zero_point_domain,
        )

    def _should_compute_qparams(self) -> bool:
        """
        Return whether we need to compute new scales and zero points.
        """
        return self.config.is_dynamic or self.scale is None or self.zero_point is None

    def _maybe_update_qparams_for_range_learning(self) -> None:
        """
        If range learning is enabled, turn scales and zero points into trainable parameters.
        This function is idempotent and should only be called once.
        """
        if (
            not self.config.range_learning
            or isinstance(self.scale, torch.nn.Parameter)
            or isinstance(self.zero_point, torch.nn.Parameter)
        ):
            return
        scale, zero_point = self.scale, self.zero_point
        qmin, qmax = _DTYPE_TO_QVALUE_BOUNDS[self.config.dtype]
        # Stabilize range learning
        scale = torch.clamp(scale, min=self._scale_eps)
        self.scale = torch.nn.Parameter(scale, requires_grad=True)
        if self.config.is_symmetric:
            self.zero_point.zero_()
        else:
            zero_point = _Round.apply(zero_point)
            zero_point = torch.clamp(zero_point, qmin, qmax)
            self.zero_point = torch.nn.Parameter(zero_point, requires_grad=True)


# For BC
class FakeQuantizer(IntxFakeQuantizer):
    """
    (Deprecated) Please use :class:`~torchao.quantization.qat.IntxFakeQuantizer` instead.
    """

    def __init__(self, config: FakeQuantizeConfigBase):
        super().__init__(config)
        _log_deprecation_warning(self)<|MERGE_RESOLUTION|>--- conflicted
+++ resolved
@@ -60,8 +60,10 @@
     def from_config(config: FakeQuantizeConfigBase) -> "FakeQuantizerBase":
         if isinstance(config, IntxFakeQuantizeConfig):
             return IntxFakeQuantizer(config)
-        if isinstance(config, Float8FakeQuantizeConfig):
+        elif isinstance(config, Float8FakeQuantizeConfig):
             return Float8FakeQuantizer(config)
+        elif isinstance(config, NVFP4FakeQuantizeConfig):
+            return NVFP4FakeQuantizer(config)
         else:
             raise ValueError(f"Unknown config type: {config}")
 
@@ -92,6 +94,42 @@
         return dq
 
 
+class NVFP4FakeQuantizer(FakeQuantizerBase):
+    """
+    Generic module for applying NVFP4 fake quantization to a tensor, as specified in the config.
+    """
+
+    def __init__(self, config: NVFP4FakeQuantizeConfig):
+        super().__init__()
+        self.config = config
+
+    def forward(self, x: torch.Tensor) -> torch.Tensor:
+        from torchao.prototype.mx_formats.nvfp4_tensor import (
+            _nvfp4_quantize,
+            per_tensor_amax_to_scale,
+        )
+
+        block_size = 16
+        if self.config.use_per_tensor_scale:
+            tensor_amax = torch.max(torch.abs(x))
+            per_tensor_scale = per_tensor_amax_to_scale(tensor_amax)
+        else:
+            per_tensor_scale = None
+        scale, q = _nvfp4_quantize(
+            x,
+            block_size=block_size,
+            per_tensor_scale=per_tensor_scale,
+            skip_dtype_cast_and_packing=True,
+        )
+        assert q.dtype == x.dtype
+        assert scale.dtype == torch.float32
+        M, K = q.shape[0], q.shape[1]
+        q = q.view(M, K // block_size, block_size)
+        scale = scale.view(M, K // block_size, 1)
+        dq = q * scale
+        return dq.view(x.shape)
+
+
 class IntxFakeQuantizer(FakeQuantizerBase):
     """
     Generic module for applying integer fake quantization to a tensor, as specified in the config.
@@ -99,7 +137,7 @@
 
     def __init__(self, config: IntxFakeQuantizeConfig):
         super().__init__()
-        torch._C._log_api_usage_once("torchao.quantization.qat.FakeQuantizer")
+        torch._C._log_api_usage_once("torchao.quantization.qat.IntxFakeQuantizer")
         self.config = config
         self.enabled = True
 
@@ -119,49 +157,6 @@
         if not self.enabled:
             return x
 
-<<<<<<< HEAD
-        if isinstance(self.config, NVFP4FakeQuantizeConfig):
-            return self._nvfp4_forward(x)
-        elif isinstance(self.config, IntxFakeQuantizeConfig):
-            return self._intx_forward(x)
-        else:
-            raise ValueError(f"Unexpected config type {self.config}")
-
-    def _nvfp4_forward(self, x: torch.Tensor):
-        """
-        Apply NVFP4 fake quantization to the tensor following `NVFP4Tensor`.
-        """
-        from torchao.prototype.mx_formats.nvfp4_tensor import (
-            _nvfp4_quantize,
-            per_tensor_amax_to_scale,
-        )
-
-        block_size = 16
-        if self.config.use_per_tensor_scale:
-            tensor_amax = torch.max(torch.abs(x))
-            per_tensor_scale = per_tensor_amax_to_scale(tensor_amax)
-        else:
-            per_tensor_scale = None
-        scale, q = _nvfp4_quantize(
-            x,
-            block_size=block_size,
-            per_tensor_scale=per_tensor_scale,
-            skip_dtype_cast_and_packing=True,
-        )
-        assert q.dtype == x.dtype
-        assert scale.dtype == torch.float32
-        M, K = q.shape[0], q.shape[1]
-        q = q.view(M, K // block_size, block_size)
-        scale = scale.view(M, K // block_size, 1)
-        dq = q * scale
-        return dq.view(x.shape)
-
-    def _intx_forward(self, x: torch.Tensor) -> torch.Tensor:
-        """
-        Apply intx fake quantization to the tensor.
-        """
-=======
->>>>>>> 8f4953f1
         if (
             self.config.range_learning
             and not self._initialized
@@ -174,15 +169,15 @@
             )
 
         if isinstance(self.config.granularity, PerToken):
-            return self._intx_per_token_forward(x)
+            return self._per_token_forward(x)
         elif isinstance(self.config.granularity, (PerAxis, PerGroup)):
-            return self._intx_per_channel_or_group_forward(x)
+            return self._per_channel_or_group_forward(x)
         else:
             raise ValueError("Unknown granularity '%s'" % self.config.granularity)
 
-    def _intx_per_token_forward(self, x: torch.Tensor) -> torch.Tensor:
-        """
-        Perform intx per token fake quantization on the tensor.
+    def _per_token_forward(self, x: torch.Tensor) -> torch.Tensor:
+        """
+        Perform per token fake quantization on the tensor.
         """
         if self.config.is_symmetric:
             raise NotImplementedError("Symmetric per token is not supported yet")
@@ -202,9 +197,9 @@
             self._maybe_update_qparams_for_range_learning()
         return _fake_quantize_per_token(x, self.scale, self.zero_point, qmin, qmax)
 
-    def _intx_per_channel_or_group_forward(self, x: torch.Tensor) -> torch.Tensor:
-        """
-        Perform intx per channel or per group fake quantization on the tensor.
+    def _per_channel_or_group_forward(self, x: torch.Tensor) -> torch.Tensor:
+        """
+        Perform per channel or per group fake quantization on the tensor.
         We express per channel using per group where the group size is the size
         of the last dimension of the tensor.
         """
