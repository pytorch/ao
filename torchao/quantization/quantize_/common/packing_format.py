--- conflicted
+++ resolved
@@ -42,14 +42,8 @@
     UNPACKED_TO_INT8 = "unpacked_to_int8"
 
     """
-<<<<<<< HEAD
-    int4_tinygemm_cpu is referring to the format used by int4 weight-only quantization on CPU, which is a groupwise quantization format.
-    """
-    INT4_TINYGEMM_CPU = "int4_tinygemm_cpu"
-=======
     Opaque packing format that's used for tensors that does not have a predefined packing format
     (that may be decided on hardware, tensor shape, library availability etc.) and it's not
     needed for the rest of the system to understand the specific format that's adopted.
     """
-    OPAQUE = "opaque"
->>>>>>> ba111b0e
+    OPAQUE = "opaque"