# Copyright (c) Meta Platforms, Inc. and affiliates.
# All rights reserved.
#
# This source code is licensed under the BSD 3-Clause license found in the
# LICENSE file in the root directory of this source tree.

from enum import Enum


# can switch to StrEnum (https://docs.python.org/3/library/enum.html#enum.StrEnum)
# after python 3.10 is end of life (https://devguide.python.org/versions/)
class PackingFormat(str, Enum):
    """Packing format for quantized data in Tensor subclasses in torchao, represents how
    the values are packed and laid out in the quantized data.
    """

    """
    plain means the format that quantized Tensor data lays out elements in Tensor sequentially,
    for example:                                                                                                                                                                                                          for a Tensor of shape (4, 6):
    a_0_0, a_0_1, ..., a_0_5,
    ...
    a_3_0, a_3_1, ..., a_3_5

    Note that it's different for different dtypes, for example for int4, we will
    pack two adjacent int4 elements into one uint8/int8 value for plain packing format
    """
    PLAIN = "plain"

    """
    preshuffled is referring to the preshuffled format used by fbgemm kernels
    """
    PRESHUFFLED = "preshuffled"

    """
    marlin_sparse is referring to the format used by marlin kernels, only supports symmetric quantization
    """
    MARLIN_SPARSE = "marlin_sparse"

    """
    Unpacked to int8 means the subbyte quantized data is stored as int8
    """
    UNPACKED_TO_INT8 = "unpacked_to_int8"

<<<<<<< HEAD
    "int4_xpu_int_zp is referring to the format used by int4 weight-only quantization on XPU with int zero point, which is a groupwise quantization format."
    INT4_XPU_INT_ZP = "int4_xpu_int_zp"
=======
    """
    Opaque packing format that's used for tensors that does not have a predefined packing format
    (that may be decided on hardware, tensor shape, library availability etc.) and it's not
    needed for the rest of the system to understand the specific format that's adopted.
    """
    OPAQUE = "opaque"
>>>>>>> ba111b0e
<|MERGE_RESOLUTION|>--- conflicted
+++ resolved
@@ -41,14 +41,12 @@
     """
     UNPACKED_TO_INT8 = "unpacked_to_int8"
 
-<<<<<<< HEAD
     "int4_xpu_int_zp is referring to the format used by int4 weight-only quantization on XPU with int zero point, which is a groupwise quantization format."
     INT4_XPU_INT_ZP = "int4_xpu_int_zp"
-=======
+    
     """
     Opaque packing format that's used for tensors that does not have a predefined packing format
     (that may be decided on hardware, tensor shape, library availability etc.) and it's not
     needed for the rest of the system to understand the specific format that's adopted.
     """
-    OPAQUE = "opaque"
->>>>>>> ba111b0e
+    OPAQUE = "opaque"