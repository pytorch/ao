# Copyright (c) Meta Platforms, Inc. and affiliates.
# All rights reserved.
#
# This source code is licensed under the BSD 3-Clause license found in the
# LICENSE file in the root directory of this source tree.


from typing import List

import torch
from torch.utils._python_dispatch import return_and_correct_aliasing

<<<<<<< HEAD
from torchao.utils import (
    TorchAOBaseTensor,
    fill_defaults,
)
=======
from torchao.utils import TORCH_VERSION_AT_LEAST_2_5, TorchAOBaseTensor, fill_defaults
>>>>>>> 9519bebb

__all__ = [
    "Int4Tensor",
]

aten = torch.ops.aten


try:
    from fbgemm_gpu.experimental.gen_ai.quantize import int4_row_quantize_zp, pack_int4
except:
    int4_row_quantize_zp = None
    pack_int4 = None


class Int4Tensor(TorchAOBaseTensor):
    """
    int4 quantization with plain (default) packing format (for all granularities)

    Tensor Attributes:
        qdata: packed int4 weight, either 2D (N, K/2) or 3D (B, N, K/2), last dimension is packed
        scale: (K/group_size, N) for 2D Tensor, (B, K/group_size, N) for 3D Tensor, where B is batch size,
               dtype is the same as the original Tensor dtype
        zero_point: (K/group_size, N) for 2D Tensor, (B, K/group_size, N) for 3D Tensor, where B is batch size,
               dtype is the same as the original Tensor dtype

    Non-Tensor Attributes:
        block_size: the block size for quantization, representing the granularity, for example groupwise quantization will have block_size (1, group_size)
        shape: the shape of the original Tensor
    """

    tensor_data_names = ["qdata", "scale", "zero_point"]
    tensor_attribute_names = ["block_size", "shape"]

    def __new__(cls, qdata, scale, zero_point, block_size, shape):
        kwargs = {}
        kwargs["device"] = qdata.device
        kwargs["dtype"] = scale.dtype
        kwargs["requires_grad"] = False
        return torch.Tensor._make_wrapper_subclass(cls, shape, **kwargs)  # type: ignore[attr-defined]

    def __init__(self, qdata, scale, zero_point, block_size, shape):
        self.qdata = qdata
        self.scale = scale
        self.zero_point = zero_point
        self.block_size = block_size

    def _quantization_type(self):
        return f"shape={self.shape}, block_size={self.block_size}, device={self.device}"

    @classmethod
    def from_hp(
        cls,
        w: torch.Tensor,
        block_size: List[int],
    ):
        assert len(block_size) == w.ndim, (
            f"Expecting the length of block_size to be equal to the dimension of the weight, got {block_size=} and {w.ndim=}"
        )
        if int4_row_quantize_zp is None:
            raise ImportError("Requires fbgemm-gpu-genai >= 1.2.0")

        assert all(x == 1 for x in block_size[:-1]) and block_size[-1] != 1, (
            "Only groupwise quant is supported right now"
        )

        group_size = block_size[-1]
        original_shape = w.shape

        if w.ndim >= 3:
            wq, scale, zero_point = zip(
                *[int4_row_quantize_zp(i, group_size) for i in w], strict=False
            )
            wq = torch.stack([pack_int4(i) for i in wq], dim=0)
            scale = torch.stack(scale, dim=0)
            zero_point = torch.stack(zero_point, dim=0)
        else:
            wq, scale, zero_point = int4_row_quantize_zp(w, group_size)
            wq = pack_int4(wq)

        scale = scale.to(w.dtype)
        zero_point = zero_point.to(w.dtype)

        return Int4Tensor(
            qdata=wq,
            scale=scale,
            zero_point=zero_point,
            block_size=block_size,
            shape=original_shape,
        )


implements = Int4Tensor.implements


@implements([torch.nn.functional.linear, aten.linear.default])
def _(func, types, args, kwargs):
    input_tensor, weight_tensor, bias = (
        args[0],
        args[1],
        args[2] if len(args) > 2 else None,
    )
    assert weight_tensor.qdata.is_contiguous(), "Expected qdata to be contiguous"
    assert weight_tensor.scale.is_contiguous(), "Expected scale to be contiguous"
    assert weight_tensor.zero_point.is_contiguous(), (
        "Expected zero_point to be contiguous"
    )

    orig_act_size = input_tensor.size()
    orig_out_features = weight_tensor.shape[-2]

    input_tensor = input_tensor.reshape(-1, input_tensor.shape[-1])
    res = torch.ops.fbgemm.bf16i4bf16_rowwise(
        input_tensor,
        weight_tensor.qdata,
        weight_tensor.scale,
        weight_tensor.zero_point,
    )
    res = res.reshape(*orig_act_size[:-1], orig_out_features)
    if bias is not None:
        res = res + bias
    return res


@implements(torch.bmm)
def _(func, types, args, kwargs):
    input_tensor, weight_tensor = (
        args[0],
        args[1],
    )
    assert weight_tensor.qdata.is_contiguous(), "Expected qdata to be contiguous"
    assert weight_tensor.scale.is_contiguous(), "Expected scale to be contiguous"
    assert weight_tensor.zero_point.is_contiguous(), (
        "Expected zero_point to be contiguous"
    )

    orig_act_size = input_tensor.size()
    orig_out_features = weight_tensor.shape[-2]
    res = torch.ops.fbgemm.bf16i4bf16_rowwise_batched(
        input_tensor,
        weight_tensor.qdata,
        weight_tensor.scale,
        weight_tensor.zero_point,
    )
    res = res.reshape(*orig_act_size[:-1], orig_out_features)
    return res


@implements(aten.slice.Tensor)
def _(func, types, args, kwargs):
    """Only supports slicing for dim == 1 and dim == 2
    qdata has dimension: (N, K/2)
    scale and zero_point has dimension: (K/groups, N)

    dim, start, end, step are args that's referring to the original tensor shape
    which is (N, K), and we need to map that to the transformed weight shape of qdata,
    scale and zero_point

    when dim == 0: we do a slice on qdata dim 0, and on dim 1 of scale and zero_point,
    also adjust the start and end indexes based on the ratio between original shape and the shape
    of qdata and scale/zero_point

    when dim == 1: we do a slice on qdata dim 1 and dim 0 of scale and zero_point and do the
    same adjustment based on ratio

    Note that we need to call slice on the qdata, scale and zero_point directly because slice
    is an operation that need to preserve aliasing, see `test_slice_preserves_aliasing` and
    `test_slice_and_copy_similar_to_vllm` in `test_int4_tensor` for more details
    """
    self, dim, start, end, step = fill_defaults(args, 5, [0, None, None, 1])
    assert step == 1
    assert dim == 0 or dim == 1, f"Only dim==0 or 1 are supported, got: {dim}"
    if end >= self.shape[dim]:
        end = self.shape[dim]

    assert self.qdata.ndim == 2, (
        f"Expected packed weight to have dim 2, got {self.qdata.dim}"
    )
    N, K_by_2 = self.qdata.shape
    sz_dim0, sz_dim1 = self.scale.shape

    data_len = self.shape[dim]

    if dim == 0:
        pw_len = N
        sz_len = sz_dim1
    else:
        pw_len = K_by_2
        sz_len = sz_dim0

    sz_dim = 1 - dim
    if pw_len == 0 or sz_len == 0:
        return return_and_correct_aliasing(
            func,
            args,
            kwargs,
            self.__class__(
                self.qdata,
                self.scale,
                self.zero_point,
                block_size=self.block_size,
                shape=self.shape,
            ),
        )

    pw_ratio = data_len / pw_len
    start_pw = int(start / pw_ratio)
    end_pw = int(end / pw_ratio)

    sz_ratio = data_len / sz_len
    start_sz = int(start / sz_ratio)
    end_sz = int(end / sz_ratio)

    qdata = aten.slice.Tensor(self.qdata, dim, start_pw, end_pw, step)
    scale = aten.slice.Tensor(self.scale, sz_dim, start_sz, end_sz, step)
    zero_point = aten.slice.Tensor(self.zero_point, sz_dim, start_sz, end_sz, step)
    packed_shape0, packed_shape1 = qdata.shape
    new_shape = (packed_shape0, packed_shape1 * 2)
    new = self.__class__(
        qdata, scale, zero_point, block_size=self.block_size, shape=new_shape
    )
    return return_and_correct_aliasing(func, args, kwargs, new)


@implements(aten.cat.default)
def _(func, types, args, kwargs):
    """Concatenate multiple Int4 quantized tensors

    For Int4Tensor, we need to concatenate qdata, scale, and zero_point tensors.
    The concatenation behavior depends on the dimension and block_size configuration.

    If the concatenation dimension is not the same as the packed dimension, then we can just concatenate the
    qdata, scale and zero_point directly, note that scale and zero_point has reversed dimension order in 2D
    If the concatention dimension is the same as block_size, we'll check that scales from all
    tensors are equal and use the first scale
    """
    tensors, dim = fill_defaults(args, 2, [[], 0])
    if not tensors:
        raise ValueError("Cannot concatenate empty list of tensors")

    tensor_0 = tensors[0]
    dim = dim % tensor_0.ndim

    # Validate that all tensors have compatible properties
    for i in range(1, len(tensors)):
        assert tensor_0.qdata.ndim == tensors[i].qdata.ndim
        assert tensor_0.scale.ndim == tensors[i].scale.ndim
        assert tensor_0.zero_point.ndim == tensors[i].zero_point.ndim
        assert tensor_0.block_size == tensors[i].block_size

    qdatas = [t.qdata for t in tensors]
    scales = [t.scale for t in tensors]
    zero_points = [t.zero_point for t in tensors]

    # Concatenate the quantized data along the specified dimension
    cat_qdata = aten.cat.default(qdatas, dim=dim)

    # if concatenation happens in the non-packed dimension, we need to concatenation
    # scale and zero_point
    if tensor_0.block_size[dim] == 1:
        # For scale and zero_point, the concatenation dimension depends on the dimension
        # Int4Tensor has scale and zero_point with shape (K/group_size, N) for 2D or (B, K/group_size, N) for 3D
        if cat_qdata.ndim == 2:  # 2D case
            sz_dim = (
                1 - dim
            )  # If concatenating dim 0 (N), use dim 1 for scale; if dim 1 (K), use dim 0
        else:  # 3D case
            assert cat_qdata.ndim == 3
            if dim in [1, 2]:
                sz_dim = 3 - dim
            else:
                sz_dim = dim

        cat_scale = aten.cat.default(scales, dim=sz_dim)
        cat_zero_point = aten.cat.default(zero_points, dim=sz_dim)

    else:
        # if concatenation happens in the packed dimension, we just need to verify
        # that all scale and zero_points match
        for i in range(1, len(tensors)):
            assert torch.equal(tensor_0.scale, tensors[i].scale)
            assert torch.equal(tensor_0.zero_point, tensors[i].zero_point)
        cat_scale = scales[0]
        cat_zero_point = zero_points[0]

    # Calculate new shape based on the concatenated qdata shape
    new_shape = list(cat_qdata.shape)
    new_shape[-1] *= 2
    new_shape = list(new_shape)

    new = Int4Tensor(
        cat_qdata,
        cat_scale,
        cat_zero_point,
        tensor_0.block_size,
        new_shape,
    )
    return return_and_correct_aliasing(func, args, kwargs, new)


@implements(aten.transpose.int)
def _(func, types, args, kwargs):
    self, dim0, dim1 = args

    # Transpose the quantized data
    qdata = self.qdata.transpose(dim0, dim1).contiguous()
    if self.scale.ndim == 3:
        # since scale/zero_point dimension order is different
        # (B, K/group_size, N), we'll need to remap the dim
        remapped_dim0 = dim0
        if dim0 in [1, 2]:
            remapped_dim0 = 3 - dim0

        remapped_dim1 = dim1
        if dim1 in [1, 2]:
            remapped_dim1 = 3 - dim1

        scale = self.scale.transpose(remapped_dim0, remapped_dim1)
        zero_point = self.zero_point.transpose(remapped_dim0, remapped_dim1)
    else:
        assert scale.ndim == 2, f"Only support ndim == 2 or 3, got: {scale.ndim}"
        remapped_dim0 = 1 - dim0
        remapped_dim1 = 1 - dim1
        scale = self.scale.transpose(remapped_dim0, remapped_dim1)
        zero_point = self.zero_point.transpose(remapped_dim0, remapped_dim1)

    # Update block_size by swapping the dimensions
    block_size = self.block_size.copy()
    block_size[dim0], block_size[dim1] = block_size[dim1], block_size[dim0]

    # Update shape by swapping the dimensions
    new_shape = list(self.shape)
    new_shape[dim0], new_shape[dim1] = new_shape[dim1], new_shape[dim0]

    new = Int4Tensor(
        qdata,
        scale,
        zero_point,
        block_size,
        new_shape,
    )
    return return_and_correct_aliasing(func, args, kwargs, new)


@implements(aten.view.default)
def _(func, types, args, kwargs):
    self, size = args
    original_shape = self.shape
    original_packing_dim = None
    for i in range(len(original_shape)):
        if original_shape[i] == (self.qdata.shape[i] * 2):
            original_packing_dim = i
    assert original_packing_dim is not None, "Didn't find a packing_dim"

    if len(original_shape) == 3 and len(size) == 2:
        # only support combining the dim 0 and dim1 together
        assert original_shape[-1] == size[-1], (
            f"Only support reshaping when last dimension matches, requested: reshaping from {original_shape} to {size}"
        )
        # the dim that int4 packing happens
        if original_packing_dim in [0, 1]:
            packing_dim = 0
        else:
            packing_dim = 1

        block_size = self.block_size.copy()
        block_size = [block_size[0] * block_size[1], block_size[2]]

        qdata_shape = size.copy()
        qdata_shape[packing_dim] //= 2
        qdata = self.qdata.reshape(*qdata_shape)
        sz_shape = []
        for i in range(len(size)):
            sz_shape.append(size[i] // block_size[i])
        # scale and zero_point have reversed dimensions
        sz_shape[0], sz_shape[1] = sz_shape[1], sz_shape[0]

        scale = self.scale.reshape(*sz_shape)
        zero_point = self.zero_point.reshape(*sz_shape)
    elif len(original_shape) == 2 and len(size) == 3:
        # only support extending the dim 0 to 2, `t.unflatten(0, (num_experts, -1))`
        assert original_shape[-1] == size[-1], (
            f"Only support reshaping when last dimension matches, requested: reshaping from {original_shape} to {size}"
        )
        if original_packing_dim == 0:
            packing_dim = 1
        else:
            # original_packing_dim is 1
            packing_dim = 2

        block_size = self.block_size.copy()
        block_size = [1, block_size[0], block_size[1]]

        qdata_shape = size.copy()
        qdata_shape[packing_dim] //= 2
        qdata = self.qdata.reshape(*qdata_shape)

        sz_shape = []
        for i in range(len(size)):
            sz_shape.append(size[i] // block_size[i])

        # scale and zero_point have reversed dimensions
        sz_shape[1], sz_shape[2] = sz_shape[2], sz_shape[1]

        scale = self.scale.reshape(*sz_shape)
        zero_point = self.zero_point.reshape(*sz_shape)
    elif len(original_shape) == len(size):
        assert all(x == y or y == -1 for x, y in zip(original_shape, size)), (
            f"Only support viewing with match dimensions or -1, got: {original_shape}, {size}"
        )
        packing_dim = original_packing_dim
        block_size = self.block_size
    else:
        assert len(original_shape) == 2 and len(size) == 3, (
            f"Only support reshaping from 2D to 3D or from 3D to 2D or between sam ranges, requested: reshaping from {original_shape} to {size}"
        )

    shape = list(qdata.shape)
    for i in range(len(shape)):
        if i == packing_dim:
            shape[i] *= 2

    new = Int4Tensor(
        qdata,
        scale,
        zero_point,
        block_size,
        shape,
    )
    return return_and_correct_aliasing(func, args, kwargs, new)


@implements(aten.squeeze.dim)
def _(func, types, args, kwargs):
    self, dim = args

    # Squeeze qdata
    qdata = self.qdata.squeeze(dim=dim)

    # For scale and zero_point, we need to squeeze based on the tensor layout
    # Int4Tensor has scale and zero_point with shape (K/group_size, N) for 2D or (B, N, K/group_size) for 3D
    if self.qdata.ndim == 2:  # 2D case
        # qdata is (N, K/2), scale/zero_point is (K/group_size, N)
        # When squeezing qdata dim, we need to squeeze scale/zero_point in reverse order
        sz_dim = 1 - dim
    else:  # 3D case
        # qdata is (B, N, K/2), scale/zero_point is (B, N, K/group_size)
        sz_dim = dim

    scale = self.scale.squeeze(dim=sz_dim)
    zero_point = self.zero_point.squeeze(dim=sz_dim)

    # Update block_size by removing the squeezed dimension
    new_block_size = list(self.block_size)
    if len(qdata.shape) < len(new_block_size):
        new_block_size.pop(dim)

    # Update shape by removing the squeezed dimension
    new_shape = list(self.shape)
    if len(qdata.shape) < len(new_shape):
        assert new_shape[dim] == 1
        new_shape.pop(dim)

    new = Int4Tensor(
        qdata,
        scale,
        zero_point,
        new_block_size,
        new_shape,
    )
    return return_and_correct_aliasing(func, args, kwargs, new)


Int4Tensor.__module__ = "torchao.quantization"

# Allow a model with Int4Tensor weights to be loaded with `weights_only=True`
torch.serialization.add_safe_globals([Int4Tensor])<|MERGE_RESOLUTION|>--- conflicted
+++ resolved
@@ -10,14 +10,7 @@
 import torch
 from torch.utils._python_dispatch import return_and_correct_aliasing
 
-<<<<<<< HEAD
-from torchao.utils import (
-    TorchAOBaseTensor,
-    fill_defaults,
-)
-=======
-from torchao.utils import TORCH_VERSION_AT_LEAST_2_5, TorchAOBaseTensor, fill_defaults
->>>>>>> 9519bebb
+from torchao.utils import TorchAOBaseTensor, fill_defaults
 
 __all__ = [
     "Int4Tensor",
