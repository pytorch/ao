--- conflicted
+++ resolved
@@ -141,17 +141,10 @@
         else:
             # Scale can be provided in the case of static quant
             assert scale.ndim == hp_tensor.ndim
-<<<<<<< HEAD
-            num_expected_values = math.prod(
-                [num_dim // bs for (bs, num_dim) in zip(block_size, hp_tensor.shape)]
-            )
-            assert scale.numel() == num_expected_values
-=======
             assert all(
                 (hp_tensor.shape[i] // block_size[i]) == scale.shape[i]
                 for i in range(hp_tensor.ndim)
             )
->>>>>>> b5309eb5
             zero_point = torch.zeros_like(scale, dtype=torch.int8)
 
         int_data = quantize_affine(
