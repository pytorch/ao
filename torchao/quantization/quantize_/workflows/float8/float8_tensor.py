--- conflicted
+++ resolved
@@ -510,12 +510,6 @@
 @implements(aten.transpose.int)
 def _(func, types, args, kwargs):
     self, dim0, dim1 = args
-<<<<<<< HEAD
-    # TODO(asap): remove contiguous from here
-    # qdata = self.qdata.transpose(dim0, dim1).contiguous()
-    # scale = self.scale.transpose(dim0, dim1).contiguous()
-=======
->>>>>>> 1dca6381
     qdata = self.qdata.transpose(dim0, dim1)
     scale = self.scale.transpose(dim0, dim1)
     block_size = self.block_size.copy()
