# Copyright (c) Meta Platforms, Inc. and affiliates.
# All rights reserved.
#
# This source code is licensed under the BSD 3-Clause license found in the
# LICENSE file in the root directory of this source tree.


from dataclasses import dataclass
from typing import List, Optional

import torch
from torch.utils._python_dispatch import return_and_correct_aliasing

from torchao.dtypes.utils import get_out_shape
from torchao.float8.inference import (
    Float8MMConfig,
    FP8Granularity,
    _is_1_128_scaled,
    _is_128_128_scaled,
    _is_rowwise_scaled,
    _is_tensorwise_scaled,
    _slice_scale_for_dimension,
    addmm_float8_unwrapped_inference,
    preprocess_data,
    preprocess_scale,
)
from torchao.kernel.blockwise_quantization import (
    blockwise_fp8_gemm,
)
from torchao.quantization.granularity import PerRow, PerTensor
from torchao.quantization.quant_primitives import (
    _choose_scale_float8,
    _dequantize_affine_float8,
    _quantize_affine_float8,
)
from torchao.quantization.quantize_.common import (
    KernelPreference,
    QuantizeTensorKwargs,
    _choose_quant_func_and_quantize_tensor,
)
from torchao.quantization.utils import get_block_size
from torchao.utils import (
    TorchAOBaseTensor,
    _is_fbgemm_gpu_genai_available,
    fill_defaults,
    is_sm_at_least_90,
    is_sm_at_least_100,
)

__all__ = [
    "Float8Tensor",
    "QuantizeTensorToFloat8Kwargs",
]

aten = torch.ops.aten


@dataclass
class QuantizeTensorToFloat8Kwargs(QuantizeTensorKwargs):
    """Tensor kwargs for creating float8 tensor (either activation or weight)

    Args:
       dtype (torch.dtype): the dtype for float8 Tensor
       granularity (FP8Granularity): the granularity for the Tensor, currently either PerRow() or PerTensor()
       mm_config (Float8MMConfig): Configuration for the scaled_mm in the forward and backward pass.
       hp_value_lb (Optional[float]): the lower bound for high precision floating point value for calculating scale
       hp_value_ub (Optional[float]): the upper bound for high precision floating point value for calculating scale
       kernel_preference (KernelPreference): kernel preference for ops like matmul, grouped matmul etc. by defalut (None) it will be chosen for user based on hardware or other information
    """

    float8_dtype: torch.dtype = torch.float8_e4m3fn
    granularity: FP8Granularity = PerRow()
    mm_config: Optional[Float8MMConfig] = None
    hp_value_lb: Optional[float] = None
    hp_value_ub: Optional[float] = None
    kernel_preference: KernelPreference = KernelPreference.AUTO


class Float8Tensor(TorchAOBaseTensor):
    """
    Float8 Quantized (weight) Tensor, with float8 dynamic quantization for activation or bfloat16 activation.

    TODO: needs padding for cutlass kernels

    Tensor Attributes:
        qdata: float8 raw data
        scale: the scale for float8 Tensor

    Non-Tensor Attributes:
        block_size (List[int]): the block size for float8 quantization, meaning the shape of the elements
        sharing the same set of quantization parameters (scale), have the same rank as qdata or
        is an empty list (representing per tensor quantization)
        mm_config (Float8MMConfig): Configuration for the matrix multiplication. Default uses fast accumulation.
        act_quant_kwargs (QuantizeTensorToFloat8Kwargs): the kwargs for Float8Tensor.from_hp
        kernel_preference (KernelPreference): the preference for quantize, mm etc. kernel to use,
        by default, this will be chosen for user based on hardware, library availabilities etc.
        dtype: Original Tensor dtype
    """

    tensor_data_names = ["qdata", "scale"]
    tensor_attribute_names = []
    optional_tensor_attribute_names = [
        "block_size",
        "mm_config",
        "act_quant_kwargs",
        "kernel_preference",
        "dtype",
    ]

    def __new__(
        cls,
        qdata: torch.Tensor,
        scale: torch.Tensor,
        block_size: Optional[List[int]] = None,
        mm_config: Optional[Float8MMConfig] = None,
        act_quant_kwargs: Optional[QuantizeTensorToFloat8Kwargs] = None,
        kernel_preference: KernelPreference = KernelPreference.AUTO,
        dtype: Optional[torch.dtype] = None,
    ):
        shape = qdata.shape
        kwargs = {}
        kwargs["device"] = qdata.device
        kwargs["dtype"] = dtype
        kwargs["requires_grad"] = False
        return torch.Tensor._make_wrapper_subclass(cls, shape, **kwargs)  # type: ignore[attr-defined]

    def __init__(
        self,
        qdata: torch.Tensor,
        scale: torch.Tensor,
        block_size: Optional[List[int]] = None,
        mm_config: Optional[Float8MMConfig] = None,
        act_quant_kwargs: Optional[QuantizeTensorToFloat8Kwargs] = None,
        kernel_preference: KernelPreference = KernelPreference.AUTO,
        dtype: Optional[torch.dtype] = None,
    ):
        super().__init__()
        self.qdata = qdata
        self.scale = scale
        self.block_size = block_size
        self.mm_config = mm_config
        self.act_quant_kwargs = act_quant_kwargs
        self.kernel_preference = kernel_preference

    def __repr__(self):
        return (
            f"{self.__class__.__name__}({self.act_quant_kwargs=}, {self.qdata=}, {self.scale=}, "
            f"{self.block_size=}, {self.mm_config=}, {self.kernel_preference=} "
            f"{self.shape=}, {self.device=}, {self.dtype=})"
        )

    def _quantization_type(self):
        return f"{self.act_quant_kwargs=}, {self.block_size=}, {self.mm_config=}, {self.scale.shape=}, {self.kernel_preference=}"

    def dequantize(self, output_dtype: Optional[torch.dtype] = None) -> torch.Tensor:
        if output_dtype is None:
            output_dtype = self.dtype

        qdata, scale = self.qdata, self.scale
        return _dequantize_affine_float8(qdata, scale, output_dtype)

    @classmethod
    def from_hp(
        cls,
        hp_tensor: torch.Tensor,
        float8_dtype: torch.dtype = torch.float8_e4m3fn,
        granularity: FP8Granularity = PerRow(),
        mm_config: Optional[Float8MMConfig] = None,
        hp_value_lb: Optional[float] = None,
        hp_value_ub: Optional[float] = None,
        kernel_preference: KernelPreference = KernelPreference.AUTO,
        act_quant_kwargs: Optional[QuantizeTensorToFloat8Kwargs] = None,
    ):
        block_size = get_block_size(hp_tensor.shape, granularity)
        block_size = list(block_size)

        kernel_choice = None
        if (
            kernel_preference == KernelPreference.AUTO
            and _is_fbgemm_gpu_genai_available()
            and is_sm_at_least_90()
            and isinstance(granularity, PerRow)
            and float8_dtype == torch.float8_e4m3fn
            and hp_value_lb is None
        ):
            # if kernel_preference is AUTO and per row quantization
            # we'll use fbgemm quantize kernel for best performance
            kernel_choice = "fbgemm"
        elif kernel_preference == KernelPreference.FBGEMM:
            # if user explicitly chose FBGEMM kernel preference, we'll also use fbgemm kernel
            assert _is_fbgemm_gpu_genai_available() and is_sm_at_least_90(), (
                "Specified fbgemm but fbgemm_gpu_genai is not installed or hardware is not >= SM 9.0 (>= H100)"
            )
            assert hp_value_lb is None, (
                "hp_value_lb should not be specified if with KerenelPreference.FBGEMM"
            )
            kernel_choice = "fbgemm"
        else:
            # fallback quantize kernel for everything else will be torch
            kernel_choice = "torch"

        if kernel_choice == "fbgemm":
            assert hp_value_lb is None, f"{hp_value_lb=} is not supported"
            if hp_value_ub is not None:
                maybe_hp_value_ub_tensor = torch.tensor(
                    hp_value_ub, dtype=torch.float, device=hp_tensor.device
                )
            else:
                maybe_hp_value_ub_tensor = None
            if isinstance(granularity, PerRow):
                data, scale = torch.ops.triton.quantize_fp8_row(
                    hp_tensor, scale_ub=maybe_hp_value_ub_tensor
                )
                scale_shape = []
                for i in range(hp_tensor.ndim):
                    scale_shape.append(hp_tensor.shape[i] // block_size[i])
                scale = scale.reshape(*scale_shape)
            else:
                assert isinstance(granularity, PerTensor), (
                    f"Expected per tensor, got {granularity}"
                )
                # current error: torch.AcceleratorError: CUDA error: an illegal memory access was encountered
                # TODO: enable after this is working
                # data, scale = torch.ops.fbgemm.quantize_fp8_per_tensor(
                #     hp_tensor, num_tokens, scale_ub=maybe_hp_value_ub_tensor
                # )
                raise NotImplementedError(
                    "Currently KernelPreference.FBGEMM does not work for per tensor float8 quant"
                )
        else:
            assert kernel_choice == "torch", f"Expected torch, got {kernel_choice}"
            scale = _choose_scale_float8(
                hp_tensor,
                float8_dtype=float8_dtype,
                block_size=block_size,
                hp_value_lb=hp_value_lb,
                hp_value_ub=hp_value_ub,
            )
            data = _quantize_affine_float8(hp_tensor, scale, float8_dtype)

        hp_dtype = hp_tensor.dtype
        return Float8Tensor(
            data,
            scale,
            block_size=block_size,
            mm_config=mm_config,
            act_quant_kwargs=act_quant_kwargs,
            kernel_preference=kernel_preference,
            dtype=hp_dtype,
        )


implements = Float8Tensor.implements
implements_torch_function = Float8Tensor.implements_torch_function


@implements([aten.linear.default])
@implements_torch_function([torch.nn.functional.linear])
def _(func, types, args, kwargs):
    input_tensor, weight_tensor, bias = (
        args[0],
        args[1],
        args[2] if len(args) > 2 else None,
    )
    assert isinstance(weight_tensor, Float8Tensor), (
        f"Don't expect to reach here with an override other than weight currently, {type(input_tensor)} {type(weight_tensor)}"
    )

    act_quant_kwargs = weight_tensor.act_quant_kwargs
    # quantize activation, if `act_quant_kwargs` is specified
    if act_quant_kwargs is not None:
        input_tensor = _choose_quant_func_and_quantize_tensor(
            input_tensor, act_quant_kwargs
        )

    if isinstance(input_tensor, Float8Tensor):
        kernel_choice = None

        if weight_tensor.kernel_preference == KernelPreference.AUTO:
            kernel_choice = "torch"
            if (
                _is_fbgemm_gpu_genai_available()
                and is_sm_at_least_90()
                and (not _is_128_128_scaled(weight_tensor))
            ):
                kernel_choice = "fbgemm"
        elif weight_tensor.kernel_preference == KernelPreference.FBGEMM:
            kernel_choice = "fbgemm"
        else:
            assert weight_tensor.kernel_preference == KernelPreference.TORCH, (
                f"{weight_tensor.kernel_preference=} not handled"
            )
            kernel_choice = "torch"

        if kernel_choice == "fbgemm":
            assert _is_fbgemm_gpu_genai_available(), (
                "Expected fbgemm_gpu_genai package to be installed"
            )
            assert is_sm_at_least_90(), "Expected SM90+ for fbgemm_gpu_genai"
            mm_config = weight_tensor.mm_config
            assert mm_config is not None
            assert not _is_128_128_scaled(weight_tensor), "unimplemented"

            out_shape = get_out_shape(input_tensor.shape, weight_tensor.shape)
            xq = input_tensor.qdata.reshape(-1, input_tensor.qdata.shape[-1])
            wq = weight_tensor.qdata
            x_scale = input_tensor.scale
            w_scale = weight_tensor.scale
            if _is_rowwise_scaled(weight_tensor):
                assert _is_rowwise_scaled(input_tensor), (
                    "Input tensor must be rowwise block size"
                )
                res = torch.ops.fbgemm.f8f8bf16_rowwise(
                    xq,
                    wq,
                    x_scale,
                    w_scale,
                    bias=bias,
                    use_fast_accum=mm_config.use_fast_accum,
                ).reshape(out_shape)
            else:
                assert _is_tensorwise_scaled(weight_tensor)
                assert _is_tensorwise_scaled(input_tensor)
                res = torch.ops.fbgemm.f8f8bf16(
                    xq,
                    wq,
                    x_scale * w_scale,
                    use_fast_accum=mm_config.use_fast_accum,
                ).reshape(out_shape)
                if bias is not None:
                    res = res + bias
            return res
        else:
            assert kernel_choice == "torch"
            scaled_mm_config = weight_tensor.mm_config
            assert scaled_mm_config is not None
            out_shape = get_out_shape(input_tensor.shape, weight_tensor.shape)

            # Extract tensor data and scales
            inpt_data = input_tensor.qdata.reshape(-1, input_tensor.qdata.shape[-1])
            w_data = weight_tensor.qdata
            input_scale = input_tensor.scale
            w_scale = weight_tensor.scale

            # Handle rowwise scaling
            if _is_rowwise_scaled(weight_tensor):
                assert _is_rowwise_scaled(input_tensor), (
                    "Input tensor must be rowwise block size"
                )
                w_scale = w_scale.transpose(-1, -2)
            elif _is_128_128_scaled(weight_tensor):
                assert _is_1_128_scaled(input_tensor), (
                    "input_tensor must be 1x128 scaled"
                )
                w_scale = w_scale.transpose(-1, -2)

            input_scale = preprocess_scale(input_scale, input_tensor.shape)
            inpt_data, w_data = preprocess_data(inpt_data, w_data.T, scaled_mm_config)

            if _is_128_128_scaled(weight_tensor):
                # TODO(future PR): add testing for torch._scaled_mm with
                # blockwise scaling on CUDA 12.9
                # TODO(future PR): add fbgemm_gpu_genai path if available
                # TODO(future PR): proper out_dtype handling
                assert _is_1_128_scaled(input_tensor), "unsupported"
                res = blockwise_fp8_gemm(
                    inpt_data,
                    input_scale,
                    w_data.t(),
                    w_scale.t(),
                    block_size=128,
                )
<<<<<<< HEAD
                if bias is not None:
                    res = res + bias
=======
>>>>>>> b49178c6
            else:
                res = addmm_float8_unwrapped_inference(
                    inpt_data,
                    input_scale,
                    w_data,
                    w_scale,
                    output_dtype=input_tensor.dtype,
                    bias=bias,
                    use_fast_accum=scaled_mm_config.use_fast_accum,
                )
            return res.reshape(out_shape)
    else:
        assert not isinstance(input_tensor, TorchAOBaseTensor), (
            "Expecting input_tensor to be unquantized"
        )
        # when input is not `Float8Tensor`, we expect that it is not quantized
        # so this is float8 weight only quantization
        return torch.nn.functional.linear(
            input_tensor, weight_tensor.dequantize(), bias
        )


@implements_torch_function(torch.bmm)
def _(func, types, args, kwargs):
    input_tensor, weight_tensor = (
        args[0],
        args[1],
    )
    assert isinstance(weight_tensor, Float8Tensor), (
        f"Don't expect to reach here with an override other than weight currently, {type(input_tensor)} {type(weight_tensor)}"
    )

    kernel_preference = weight_tensor.kernel_preference
    assert kernel_preference != KernelPreference.TORCH, "bmm is not supported for TORCH"
    assert _is_fbgemm_gpu_genai_available(), (
        "bmm is not supported when fbgemm_gpu_genai is not installed"
    )

    orig_act_size = input_tensor.size()
    act_quant_kwargs = weight_tensor.act_quant_kwargs
    if act_quant_kwargs is not None:
        input_tensor = _choose_quant_func_and_quantize_tensor(
            input_tensor, act_quant_kwargs
        )

    if isinstance(input_tensor, Float8Tensor):
        a_data = input_tensor.qdata
        a_scale = input_tensor.scale

        b_data = weight_tensor.qdata
        b_scale = weight_tensor.scale.squeeze(-1)
        assert b_data.is_contiguous(), "weight for bmm must be contiguous"

        assert (
            all(x == 1 for x in weight_tensor.block_size[:-1])
            and weight_tensor.block_size[-1] == weight_tensor.shape[-1]
        ), "bmm only works for per row weight quantization"
        assert (
            all(x == 1 for x in input_tensor.block_size[:-1])
            and input_tensor.block_size[-1] == input_tensor.shape[-1]
        ), "bmm only works for per row activation quantization"

        orig_out_features = b_data.shape[-2]

        res = torch.ops.fbgemm.f8f8bf16_rowwise_batched(
            a_data,
            b_data,
            a_scale,
            b_scale,
        )
        res = res.reshape(*orig_act_size[:-1], orig_out_features)
    else:
        raise NotImplementedError(
            "bmm only support float8 dynamic activation + float8 weight"
        )

    return res


def _quantize_and_scaled_conv3d(
    input_tensor,
    weight_tensor,
    bias,
    stride,
    padding,
    dilation,
):
    assert isinstance(weight_tensor, Float8Tensor), (
        f"Don't expect to reach here with an override other than weight currently, {type(input_tensor)} {type(weight_tensor)}"
    )

    assert input_tensor.dim() == 5 and weight_tensor.dim() == 5, (
        "Only support 3D conv currently"
    )
    assert _is_fbgemm_gpu_genai_available(), (
        "quantized fp8 conv3d requires fbgemm_gpu_genai to be available"
    )
    act_quant_kwargs = weight_tensor.act_quant_kwargs
    # quantize activation, if `act_quant_kwargs` is specified
    if act_quant_kwargs is not None:
        input_tensor = _choose_quant_func_and_quantize_tensor(
            input_tensor, act_quant_kwargs
        )

    if isinstance(input_tensor, Float8Tensor):
        kernel_choice = None
        if weight_tensor.kernel_preference == KernelPreference.AUTO:
            if _is_fbgemm_gpu_genai_available() and is_sm_at_least_100():
                kernel_choice = "fbgemm"
            else:
                raise NotImplementedError(
                    f"No available kernel choice for {weight_tensor.kernel_preference}"
                )
        elif weight_tensor.kernel_preference == KernelPreference.FBGEMM:
            kernel_choice = "fbgemm"
        else:
            raise NotImplementedError(
                f"No available kernel choice for {weight_tensor.kernel_preference}"
            )

    assert kernel_choice == "fbgemm", "Only fbgemm kernel choice is supported currently"
    # move C_in to last dim
    # after permute: (N, D, H, W, C_in)
    act_qdata = input_tensor.qdata.permute([0, 2, 3, 4, 1])

    # move C_in to last dim
    # after permute: (C_out, K1, K2, K3, C_in)
    weight_qdata = weight_tensor.qdata.permute([0, 2, 3, 4, 1])

    assert act_qdata.is_contiguous() and weight_qdata.is_contiguous(), (
        "Please make sure both activation and weights are in the `channels_last_3d` memory_format"
    )

    act_scale = input_tensor.scale
    weight_scale = weight_tensor.scale
    output = torch.ops.fbgemm.f8f8bf16_conv(
        act_qdata,
        weight_qdata,
        act_scale * weight_scale,
        padding,
        stride,
        dilation,
    )
    # output shape after permute: N, C_out, D_out, H_out, W_out
    output = output.permute([0, 4, 1, 2, 3])
    return output


@implements(aten.convolution.default)
def _(func, types, args, kwargs):
    (
        input_tensor,
        weight_tensor,
        bias,
        stride,
        padding,
        dilation,
        transposed,
        output_padding,
        groups,
    ) = args
    assert not transposed, "transposed conv is not supported currently"
    assert tuple(output_padding) == (0, 0, 0), (
        f"Only (0, 0, 0) is supported for `output_padding`, got: f{output_padding}"
    )
    assert groups == 1, f"Only 1 is supported for `groups`, got: {groups}"
    return _quantize_and_scaled_conv3d(
        input_tensor,
        weight_tensor,
        bias,
        stride,
        padding,
        dilation,
    )


@implements(aten.conv3d.default)
def _(func, types, args, kwargs):
    (
        input_tensor,
        weight_tensor,
        bias,
        stride,
        padding,
        dilation,
        groups,
    ) = fill_defaults(args, 7, [None, [1, 1, 1], [0, 0, 0], [1, 1, 1], 1])
    assert groups == 1, f"Only 1 is supported for `groups`, got: {groups}"
    return _quantize_and_scaled_conv3d(
        input_tensor,
        weight_tensor,
        bias,
        stride,
        padding,
        dilation,
    )


@implements(aten.slice.Tensor)
def _(func, types, args, kwargs):
    """Supports slicing for 1d, 2d, and 3d tensors
    original tensor shape has dimension (N, K), or (E, N, K)
    qdata has dimension (N, K) or (E, N, K)
    scale (per row quantization) has dimension: (N,) or (E, N)

    since qdata has the same dimension as original tensor, we can directly slice that
    for scale, we'll do a slice when dim is 0, and don't need to do anything for dim 1

    Note that we need to call slice on the qdata and scale directly because slice
    is an operation that need to preserve aliasing
    """
    self, dim, start, end, step = fill_defaults(args, 5, [0, None, None, 1])
    assert step == 1
    assert dim == 0 or dim == 1 or dim == 2, (
        f"Only dim==0,1,2 are supported, got: dim={dim}"
    )
    if end >= self.shape[dim]:
        end = self.shape[dim]

    assert self.qdata.ndim == 2 or self.qdata.ndim == 3, (
        f"Expected packed weight to have dim==2,3 got: dim={self.qdata.ndim}"
    )

    # Always slice the qdata
    sliced_data = aten.slice.Tensor(self.qdata, dim, start, end, step)

    if self.scale.numel() == 1:
        # Per-tensor quantization - scale doesn't change
        sliced_scale = self.scale
    else:
        # Block-wise quantization - need to slice the scale appropriately
        sliced_scale = _slice_scale_for_dimension(
            self.scale, self.qdata.shape, dim, start, end, step
        )

    # adjust block_size since the shape has changed, block_size[i] should not be greater than shape[i]
    block_size = self.block_size.copy()
    for i in range(len(self.block_size)):
        block_size[i] = min(block_size[i], sliced_data.shape[i])

    return return_and_correct_aliasing(
        func,
        args,
        kwargs,
        Float8Tensor(
            sliced_data,
            sliced_scale,
            block_size,
            self.mm_config,
            self.act_quant_kwargs,
            self.kernel_preference,
            dtype=self.dtype,
        ),
    )


@implements(aten.cat.default)
def _(func, types, args, kwargs):
    """Concatenate multiple float8 quantized tensors
    (scale and qdata has the same rank)
    If the concatenation dimension is not the same as block_size, then we can just concatenate the
    qdata and scale directly
    If the concatention dimension is the same as block_size, theoretically we should either
      (1) check that scales from all tensors are equal and use the first scale
      (2) dequantize and requantize
    but for now we just use the first scale directly, which might have slight implication on accuaracy
    we can improve upon this a bit later
    """

    tensors, dim = fill_defaults(args, 2, [[], 0])
    tensor_0 = tensors[0]
    dim = dim % tensor_0.ndim

    for i in range(1, len(tensors)):
        assert tensor_0.qdata.ndim == tensors[i].qdata.ndim
        assert tensor_0.scale.ndim == tensors[i].scale.ndim
        assert tensor_0.block_size == tensors[i].block_size
        assert tensor_0.mm_config == tensors[i].mm_config
        assert tensor_0.act_quant_kwargs == tensors[i].act_quant_kwargs
        assert tensor_0.kernel_preference == tensors[i].kernel_preference

    qdatas = [t.qdata for t in tensors]
    scales = [t.scale for t in tensors]

    cat_qdata = aten.cat.default(qdatas, dim=dim)
    if tensor_0.block_size[dim] == 1:
        cat_scale = aten.cat.default(scales, dim=dim)
    else:
        for i in range(1, len(tensors)):
            assert torch.equal(tensor_0.scale, tensors[i].scale)
        cat_scale = scales[0]

    block_size = []
    for i in range(cat_qdata.ndim):
        block_size.append(cat_qdata.shape[i] // cat_scale.shape[i])

    new = tensor_0.__class__(
        cat_qdata,
        cat_scale,
        block_size,
        tensor_0.mm_config,
        tensor_0.act_quant_kwargs,
        tensor_0.kernel_preference,
        tensor_0.dtype,
    )
    return return_and_correct_aliasing(func, args, kwargs, new)


@implements(aten.transpose.int)
def _(func, types, args, kwargs):
    self, dim0, dim1 = args
    qdata = self.qdata.transpose(dim0, dim1)
    scale = self.scale.transpose(dim0, dim1)
    block_size = self.block_size.copy()

    block_size[dim0], block_size[dim1] = block_size[dim1], block_size[dim0]

    new = self.__class__(
        qdata,
        scale,
        block_size,
        self.mm_config,
        self.act_quant_kwargs,
        self.kernel_preference,
        self.dtype,
    )
    return return_and_correct_aliasing(func, args, kwargs, new)


@implements(aten.view.default)
def _(func, types, args, kwargs):
    self, size = args
    original_shape = self.shape
    if len(original_shape) == 3 and len(size) == 2:
        assert original_shape[-1] == size[-1], (
            f"Only support reshaping when last dimension matches, requested: reshaping from {original_shape} to {size}"
        )
        qdata = self.qdata.reshape(*size)
        scale = self.scale.reshape(*size)
        block_size = self.block_size.copy()
        block_size = [block_size[0] * block_size[1], block_size[2]]
    elif len(original_shape) == 2 and len(size) == 3:
        assert original_shape[-1] == size[-1], (
            f"Only support reshaping when last dimension matches, requested: reshaping from {original_shape} to {size}"
        )
        qdata = self.qdata.reshape(*size)
        block_size = self.block_size.copy()
        block_size = [1, block_size[0], block_size[1]]
        scale_shape = []
        for i in range(3):
            scale_shape.append(qdata.shape[i] // block_size[i])
        scale = self.scale.reshape(*scale_shape)
    elif len(original_shape) == len(size):
        assert all(x == y or y == -1 for x, y in zip(original_shape, size)), (
            f"Only support viewing with match dimensions or -1, got: {original_shape}, {size}"
        )
        qdata = self.qdata.reshape(*size)
        scale_shape = []
        for i in range(3):
            scale_shape.append(qdata.shape[i] // self.block_size[i])
        scale = self.scale.reshape(*scale_shape)
        block_size = self.block_size
    else:
        assert len(original_shape) == 2 and len(size) == 3, (
            f"Only support reshaping from 2D to 3D or from 3D to 2D, requested: reshaping from {original_shape} to {size}"
        )

    new = self.__class__(
        qdata,
        scale,
        block_size,
        self.mm_config,
        self.act_quant_kwargs,
        self.kernel_preference,
        self.dtype,
    )
    return return_and_correct_aliasing(func, args, kwargs, new)


@implements(aten.squeeze.dim)
def _(func, types, args, kwargs):
    self, dim = args
    assert dim == 0, f"Only dim == 0 is supported, got: {dim}"
    qdata = self.qdata.squeeze(dim=dim)
    scale = self.scale.squeeze(dim=dim)
    block_size = []
    for i in range(len(qdata.shape)):
        block_size.append(qdata.shape[i] // scale.shape[i])

    new = self.__class__(
        qdata,
        scale,
        block_size,
        self.mm_config,
        self.act_quant_kwargs,
        self.kernel_preference,
        self.dtype,
    )
    return return_and_correct_aliasing(func, args, kwargs, new)


@implements(aten.select.int)
def _(func, types, args, kwargs):
    old_float8_tensor, dim, index = args
    assert dim == 0, f"Float8Tensor aten.select.int with {dim=} is not yet supported"
    assert len(old_float8_tensor.qdata.shape) == len(old_float8_tensor.scale.shape), (
        "unsupported"
    )
    assert len(old_float8_tensor.qdata.shape) == len(old_float8_tensor.block_size), (
        "unsupported"
    )
    new_float8_tensor = old_float8_tensor.__class__(
        old_float8_tensor.qdata[index],
        old_float8_tensor.scale[index],
        old_float8_tensor.block_size[1:],
        old_float8_tensor.mm_config,
        old_float8_tensor.act_quant_kwargs,
        old_float8_tensor.kernel_preference,
        old_float8_tensor.dtype,
    )
    return return_and_correct_aliasing(func, args, kwargs, new_float8_tensor)


@implements(aten.unsqueeze.default)
def _(func, types, args, kwargs):
    self, dim = args
    assert dim == 0, f"Only dim == 0 is supported, got: {dim}"
    qdata = self.qdata.unsqueeze(dim=dim)
    scale = self.scale.unsqueeze(dim=dim)
    block_size = []
    for i in range(len(qdata.shape)):
        block_size.append(qdata.shape[i] // scale.shape[i])

    new = self.__class__(
        qdata,
        scale,
        block_size,
        self.mm_config,
        self.act_quant_kwargs,
        self.kernel_preference,
        self.dtype,
    )
    return return_and_correct_aliasing(func, args, kwargs, new)


Float8Tensor.__module__ = "torchao.quantization"

# Allow a model with Float8Tensor weights to be loaded with `weights_only=True`
torch.serialization.add_safe_globals([Float8Tensor, QuantizeTensorToFloat8Kwargs])<|MERGE_RESOLUTION|>--- conflicted
+++ resolved
@@ -370,11 +370,8 @@
                     w_scale.t(),
                     block_size=128,
                 )
-<<<<<<< HEAD
                 if bias is not None:
                     res = res + bias
-=======
->>>>>>> b49178c6
             else:
                 res = addmm_float8_unwrapped_inference(
                     inpt_data,
