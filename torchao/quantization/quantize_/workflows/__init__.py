--- conflicted
+++ resolved
@@ -38,12 +38,9 @@
     "Int4MarlinSparseTensor",
     "Int4PlainInt32Tensor",
     "Int4TilePackedTo4dTensor",
-<<<<<<< HEAD
     "Float8OpaqueTensor",
     "Int8Tensor",
     "QuantizeTensorToInt8Kwargs",
-=======
->>>>>>> 1cfd3b5c
     "Float8Tensor",
     "QuantizeTensorToFloat8Kwargs",
     "Int4ChooseQParamsAlgorithm",
