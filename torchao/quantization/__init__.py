--- conflicted
+++ resolved
@@ -94,13 +94,9 @@
     Int4OpaqueTensor,
     Int4PreshuffledTensor,
     Int4Tensor,
-<<<<<<< HEAD
     Int4XPUTensorIntZP,
-    IntxUnpackedTensor,
-=======
     IntxOpaqueTensor,
     IntxUnpackedToInt8Tensor,
->>>>>>> 3bf21d09
 )
 from .smoothquant import (
     SmoothFakeDynamicallyQuantizedLinear,
@@ -169,13 +165,9 @@
     "Int4Tensor",
     "Int4PreshuffledTensor",
     "Int4MarlinSparseTensor",
-<<<<<<< HEAD
     "Int4XPUTensorIntZP",
-    "IntxUnpackedTensor",
-=======
     "IntxOpaqueTensor",
     "IntxUnpackedToInt8Tensor",
->>>>>>> 3bf21d09
     "Float8Tensor",
     "Int4OpaqueTensor",
     # smooth quant - subject to change
