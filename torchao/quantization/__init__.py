--- conflicted
+++ resolved
@@ -65,8 +65,6 @@
     PlainLayout,
     TensorCoreTiledLayout,
     UIntXWeightOnlyConfig,
-<<<<<<< HEAD
-=======
     float8_dynamic_activation_float8_weight,
     float8_static_activation_float8_weight,
     float8_weight_only,
@@ -80,7 +78,6 @@
     int8_dynamic_activation_int8_weight,
     int8_weight_only,
     intx_quantization_aware_training,
->>>>>>> 799dbd6d
     quantize_,
     swap_conv2d_1x1_to_linear,
     uintx_weight_only,
@@ -134,8 +131,6 @@
     "ALL_AUTOQUANT_CLASS_LIST",
     # top level API - manual
     "quantize_",
-<<<<<<< HEAD
-=======
     "int4_dynamic_activation_int4_weight",
     "int8_dynamic_activation_int4_weight",
     "int8_dynamic_activation_int8_weight",
@@ -150,7 +145,6 @@
     "fpx_weight_only",
     "fqn_matches_fqn_config",
     "gemlite_uintx_weight_only",
->>>>>>> 799dbd6d
     "swap_conv2d_1x1_to_linear",
     "Int4DynamicActivationInt4WeightConfig",
     "Int8DynamicActivationInt4WeightConfig",
