from torchao.kernel import (
    int_scaled_matmul,
    safe_int_mm,
)

from .autoquant import (
    ALL_AUTOQUANT_CLASS_LIST,
    DEFAULT_AUTOQUANT_CLASS_LIST,
    DEFAULT_FLOAT_AUTOQUANT_CLASS_LIST,
    DEFAULT_INT4_AUTOQUANT_CLASS_LIST,
    DEFAULT_SPARSE_AUTOQUANT_CLASS_LIST,
    GEMLITE_INT4_AUTOQUANT_CLASS_LIST,
    OTHER_AUTOQUANT_CLASS_LIST,
    autoquant,
)
from .GPTQ import (
    Int4WeightOnlyGPTQQuantizer,
    MultiTensor,
    MultiTensorInputRecorder,
)
from .granularity import (
    PerAxis,
    PerGroup,
    PerRow,
    PerTensor,
    PerToken,
)
from .linear_activation_quantized_tensor import (
    LinearActivationQuantizedTensor,
    to_linear_activation_quantized,
)
from .linear_activation_scale import (
    to_weight_tensor_with_linear_activation_scale_metadata,
)
from .linear_quant_modules import (
    Int4WeightOnlyQuantizer,
    Int8DynActInt4WeightLinear,
    Int8DynActInt4WeightQuantizer,
)
from .observer import (
    AffineQuantizedMinMaxObserver,
    AffineQuantizedObserverBase,
)
from .quant_api import (
    CutlassInt4PackedLayout,
    FbgemmConfig,
    Float8DynamicActivationFloat8SemiSparseWeightConfig,
    Float8DynamicActivationFloat8WeightConfig,
    Float8DynamicActivationInt4WeightConfig,
    Float8MMConfig,
    Float8StaticActivationFloat8WeightConfig,
    Float8WeightOnlyConfig,
    FPXWeightOnlyConfig,
    GemliteUIntXWeightOnlyConfig,
    Int4DynamicActivationInt4WeightConfig,
    Int4WeightOnlyConfig,
    Int8DynamicActivationInt4WeightConfig,
    Int8DynamicActivationInt8WeightConfig,
    Int8DynamicActivationIntxWeightConfig,
    Int8WeightOnlyConfig,
    IntxWeightOnlyConfig,
    ModuleFqnToConfig,
    PlainLayout,
    TensorCoreTiledLayout,
    UIntXWeightOnlyConfig,
    float8_dynamic_activation_float8_weight,
    float8_static_activation_float8_weight,
    float8_weight_only,
    fpx_weight_only,
    gemlite_uintx_weight_only,
    int4_dynamic_activation_int4_weight,
    int4_weight_only,
    int8_dynamic_activation_int4_weight,
    int8_dynamic_activation_int8_semi_sparse_weight,
    int8_dynamic_activation_int8_weight,
    int8_weight_only,
    intx_quantization_aware_training,
    quantize_,
    swap_conv2d_1x1_to_linear,
    uintx_weight_only,
)
from .quant_primitives import (
    MappingType,
    TorchAODType,
    ZeroPointDomain,
    choose_qparams_affine,
    choose_qparams_affine_with_min_max,
    dequantize_affine,
    quantize_affine,
)
from .quantize_.workflows import (
    Float8Tensor,
    Int4MarlinSparseTensor,
    Int4PreshuffledTensor,
    Int4Tensor,
<<<<<<< HEAD
    Int4WoqCpuTensor,
=======
    IntxUnpackedTensor,
>>>>>>> 72b35bf5
)
from .smoothquant import (
    SmoothFakeDynamicallyQuantizedLinear,
    SmoothFakeDynQuantMixin,
    get_scale,
    set_smooth_fq_attribute,
    smooth_fq_linear_to_inference,
    swap_linear_with_smooth_fq_linear,
)
from .subclass import *  # noqa: F403
from .transform_module import register_quantize_module_handler
from .unified import Quantizer, TwoStepQuantizer
from .utils import (
    compute_error,
)
from .weight_only import WeightOnlyInt8QuantLinear

# TODO: remove after migration of APIs are done
AOPerModuleConfig = ModuleFqnToConfig

__all__ = [
    # top level API - auto
    "autoquant",
    "DEFAULT_AUTOQUANT_CLASS_LIST",
    "DEFAULT_INT4_AUTOQUANT_CLASS_LIST",
    "GEMLITE_INT4_AUTOQUANT_CLASS_LIST",
    "DEFAULT_FLOAT_AUTOQUANT_CLASS_LIST",
    "DEFAULT_SPARSE_AUTOQUANT_CLASS_LIST",
    "OTHER_AUTOQUANT_CLASS_LIST",
    "ALL_AUTOQUANT_CLASS_LIST",
    # top level API - manual
    "quantize_",
    "int4_dynamic_activation_int4_weight",
    "int8_dynamic_activation_int4_weight",
    "int8_dynamic_activation_int8_weight",
    "int8_dynamic_activation_int8_semi_sparse_weight",
    "int4_weight_only",
    "int8_weight_only",
    "intx_quantization_aware_training",
    "float8_weight_only",
    "float8_dynamic_activation_float8_weight",
    "float8_static_activation_float8_weight",
    "uintx_weight_only",
    "fpx_weight_only",
    "gemlite_uintx_weight_only",
    "swap_conv2d_1x1_to_linear",
    "Int4DynamicActivationInt4WeightConfig",
    "Int8DynamicActivationInt4WeightConfig",
    "Int8DynamicActivationInt8WeightConfig",
    "Int8DynamicActivationIntxWeightConfig",
    "Int4WeightOnlyConfig",
    "Float8DynamicActivationInt4WeightConfig",
    "Int8WeightOnlyConfig",
    "Float8WeightOnlyConfig",
    "Float8DynamicActivationFloat8WeightConfig",
    "Float8StaticActivationFloat8WeightConfig",
    "Float8DynamicActivationFloat8SemiSparseWeightConfig",
    "UIntXWeightOnlyConfig",
    "IntxWeightOnlyConfig",
    "FPXWeightOnlyConfig",
    "GemliteUIntXWeightOnlyConfig",
    "AOPerModuleConfig",
    "ModuleFqnToConfig",
    "FbgemmConfig",
    # tensor subclasses
    "Int4Tensor",
    "Int4PreshuffledTensor",
    "Int4MarlinSparseTensor",
    "IntxUnpackedTensor",
    "Float8Tensor",
    "Int4WoqCpuTensor",
    # smooth quant - subject to change
    "get_scale",
    "SmoothFakeDynQuantMixin",
    "SmoothFakeDynamicallyQuantizedLinear",
    "swap_linear_with_smooth_fq_linear",
    "smooth_fq_linear_to_inference",
    "set_smooth_fq_attribute",
    "compute_error",
    # building blocks
    "to_linear_activation_quantized",
    "to_weight_tensor_with_linear_activation_scale_metadata",
    "AffineQuantizedMinMaxObserver",
    "AffineQuantizedObserverBase",
    # quant primitive ops
    "choose_qparams_affine",
    "choose_qparams_affine_with_min_max",
    "quantize_affine",
    "dequantize_affine",
    # operators/kernels
    "safe_int_mm",
    "int_scaled_matmul",
    # registration of module transforms for quantize_
    "register_quantize_module_handler",
    # dataclasses and types
    "MappingType",
    "ZeroPointDomain",
    "TorchAODType",
    "PerTensor",
    "PerAxis",
    "PerGroup",
    "PerRow",
    "PerToken",
    "LinearActivationQuantizedTensor",
    "Int4WeightOnlyQuantizer",
    "Int8DynActInt4WeightQuantizer",
    "Int8DynActInt4WeightLinear",
    "WeightOnlyInt8QuantLinear",
    "TwoStepQuantizer",
    "Quantizer",
    # Layouts for quant_api
    "PlainLayout",
    "TensorCoreTiledLayout",
    "CutlassInt4PackedLayout",
    "Float8MMConfig",
    # GPTQ
    "Int4WeightOnlyGPTQQuantizer",
    "MultiTensor",
    "MultiTensorInputRecorder",
]<|MERGE_RESOLUTION|>--- conflicted
+++ resolved
@@ -93,11 +93,8 @@
     Int4MarlinSparseTensor,
     Int4PreshuffledTensor,
     Int4Tensor,
-<<<<<<< HEAD
     Int4WoqCpuTensor,
-=======
     IntxUnpackedTensor,
->>>>>>> 72b35bf5
 )
 from .smoothquant import (
     SmoothFakeDynamicallyQuantizedLinear,
