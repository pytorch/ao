--- conflicted
+++ resolved
@@ -93,12 +93,8 @@
     to_weight_tensor_with_linear_activation_quantization_metadata,
 )
 from torchao.utils import (
-<<<<<<< HEAD
-    _is_fbgemm_genai_gpu_available,
+    _ConfigDeprecationWrapper,
     check_cpu_version,
-=======
-    _ConfigDeprecationWrapper,
->>>>>>> a9516434
     is_MI300,
     is_sm_at_least_89,
     is_sm_at_least_90,
