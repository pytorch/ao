# Copyright (c) Meta Platforms, Inc. and affiliates.
# All rights reserved.

# This source code is licensed under the license found in the
# LICENSE file in the root directory of this source tree.

"""
Quantization APIs

Generally these APIs can be applied directly to any model
with Linear modules to obtain quantized linear ops. The intended
usage involves applying torch.compile to the model afterwards
both because primitives were designed based on the fusions that
come along with it and because that is how we access the intended quantized
and mixed GEMM kernels
"""
from functools import partial
import torch
import torchao
import torch.nn as nn
import torch.nn.functional as F
from typing import Any, Callable, Union, Dict, Optional

from torchao.dtypes.uintx.Uintx import UintxLayoutType
from torchao.dtypes import (
    to_affine_quantized, 
    TensorCoreTiledLayoutType, 
    PlainLayoutType,
    AffineQuantizedTensor,
    SemiSparseLayoutType
)
from torchao.utils import (
    TORCH_VERSION_AT_LEAST_2_4,
    unwrap_tensor_subclass,
)
from .subclass import (
    QuantizedLinearWeightBase,
)

from .linear_activation_quantized_tensor import (
    LinearActivationQuantizedTensor,
    to_linear_activation_quantized,
)

from .quant_primitives import (
    MappingType,
    ZeroPointDomain,
)
from .weight_only import WeightOnlyInt8QuantLinear
from .unified import Quantizer, TwoStepQuantizer
from .GPTQ import (
    Int4WeightOnlyGPTQQuantizer,
    Int4WeightOnlyQuantizer,
)
from .utils import _get_per_token_block_size
import logging
from .autoquant import autoquant, AutoQuantizableLinearWeight
from torchao.utils import TORCH_VERSION_AT_LEAST_2_5


__all__ = [
    "swap_conv2d_1x1_to_linear",
    "Quantizer",
    "TwoStepQuantizer",
    "Int4WeightOnlyGPTQQuantizer",
    "Int4WeightOnlyQuantizer",
    "autoquant",
    "_get_subclass_inserter",
    "quantize_",
    "int8_dynamic_activation_int4_weight",
    "int8_dynamic_activation_int8_weight",
    "int8_dynamic_activation_int8_semi_sparse_weight",
    "int4_weight_only",
    "int8_weight_only",
]

from .GPTQ import (
    Int8DynActInt4WeightQuantizer,
    Int8DynActInt4WeightGPTQQuantizer,

)
__all__ += [
    "Int8DynActInt4WeightQuantizer",
    "Int8DynActInt4WeightGPTQQuantizer",
]

### TO BE DEPRECATED START
from .subclass import (
    Int4WeightOnlyQuantizedLinearWeight,
    Int8DynamicallyQuantizedLinearWeight,
    Int8WeightOnlyQuantizedLinearWeight,
)

def _in_features_greater_than_16(mod, *args):
    return hasattr(mod, "in_features") and mod.in_features > 16

def change_linear_weights_to_int8_dqtensors(model, filter_fn=None, **kwargs):
    """
    Converts all linear weight tensors to the `Int8DynamicallyQuantizedLinearWeight`
    Tensor subclass, effectively applying the same form of quantization
    as apply_dynamic_quant while not modifying the linear modules.
    """
    if TORCH_VERSION_AT_LEAST_2_4:
        raise ImportError("This API is deprecated for pytorch 2.4+, please checkout quantization/README.md for most up to date APIs")

    if filter_fn is None:
        filter_fn = lambda *args: _is_linear(*args) and _in_features_greater_than_16(
            *args
        )

    _replace_with_custom_fn_if_matches_filter(
        model, _get_subclass_inserter(Int8DynamicallyQuantizedLinearWeight, enable_parametrization=False, **kwargs), filter_fn
    )


def change_linear_weights_to_int8_woqtensors(model, filter_fn=None, **kwargs):
    """
    Converts all linear weight tensors to the
    `Int8WeightOnlyQuantizedLinearWeight` tensor subclass,
    effectively applying the same form of quantization
    as apply_weight_only_int8_quant while not modifying the linear modules.
    """
    if TORCH_VERSION_AT_LEAST_2_4:
        raise ImportError("This API is deprecated for pytorch 2.4+, please checkout quantization/README.md for most up to date APIs")

    _replace_with_custom_fn_if_matches_filter(
        model,
        _get_subclass_inserter(Int8WeightOnlyQuantizedLinearWeight, enable_parametrization=False, **kwargs),
        _is_linear if filter_fn is None else filter_fn,
    )

def change_linear_weights_to_int4_woqtensors(model, groupsize=128, inner_k_tiles=8, filter_fn=None):
    """
    Converts all linear weight tensors to the
    `Int4WeightOnlyQuantizedLinearWeight` tensor subclass,
    effectively applying the same form of quantization
    as apply_dynamic_quant while not modifying the linear modules.
    Args:
        `groupsize`: parameter for quantization, controls the granularity of quantization, smaller
         size is more fine grained, choices are [256, 128, 64, 32]
        `inner_k_tiles`: parameter for int4 mm kernel, choices are [8, 4, 2]
    """
    if TORCH_VERSION_AT_LEAST_2_4:
        raise ImportError("This API is deprecated for pytorch 2.4+, please checkout quantization/README.md for most up to date APIs")

    if filter_fn is None:
        filter_fn = _is_linear

    _replace_with_custom_fn_if_matches_filter(
        model,
        _get_subclass_inserter(Int4WeightOnlyQuantizedLinearWeight, enable_parametrization=False, groupsize=groupsize, inner_k_tiles=inner_k_tiles),
        filter_fn,
    )

### TO BE DEPRECATED END



def _replace_with_custom_fn_if_matches_filter(
    model,
    replacement_fn,
    filter_fn,
    cur_fqn="",
) -> None:
    """
    Recursively replaces each child module in `model` with the result of `replacement_fn(child)`
    if `filter_fn(child)` returns `True`.

    Args:
        model (torch.nn.Module): The model containing modules to be replaced.
        replacement_fn (Callable[[torch.nn.Module], torch.nn.Module]): The function to replace matching modules.
        filter_fn (Callable[[torch.nn.Module], bool]): The filter function to determine which modules to replace.
        cur_fqn (str, optional): The current fully qualified name of the module being processed. Defaults to "".

    Returns:
        None
    """
    if filter_fn(model, cur_fqn[:-1]):
        model = replacement_fn(model)
        return model
    else:
        for name, child in model.named_children():
            new_child = _replace_with_custom_fn_if_matches_filter(
                child, replacement_fn, filter_fn, f"{cur_fqn}{name}."
            )
            if new_child is not child:
                setattr(model, name, new_child)
        return model


def _is_linear(mod, *args):
    # adding weight tensor subclass isinstance check to make sure the weight is only quantized once
    # when it is shared by multiple linear modules
    return (
        isinstance(mod, torch.nn.Linear)
        and hasattr(mod, "weight")
        and not isinstance(mod.weight, QuantizedLinearWeightBase)
        and not isinstance(mod.weight, AutoQuantizableLinearWeight)
        and not isinstance(mod.weight, AffineQuantizedTensor)
        and not isinstance(mod.weight, LinearActivationQuantizedTensor)
    )

import torch.nn.utils.parametrize as parametrize

def _get_subclass_inserter(cls, enable_parametrization=False, **kwargs):
    """
    Returns a function which inserts the given subclass into all linear modules
    in the model. The inserted module will have its weight set to the result of
    `cls(mod.weight, **kwargs)`. If parametrization is enabled then this will be done using
    torch.nn.utils.parametrize instead of directly setting the attribute on the module.

    Args:
        cls (torch.Tensor): The class to insert as a child module.
        kwargs (Any): Any additional arguments for the constructor.
    """
    constructor = kwargs.pop("constructor", "subclass_constructor")
    from_float = kwargs.pop("method", "from_float")
    def insert_subclass(lin):
        if enable_parametrization:
            lin.weight = torch.nn.Parameter(cls.from_float(lin.weight, **kwargs), requires_grad=False)
            _, args = lin.weight.__tensor_flatten__()
            parametrize.register_parametrization(lin, "weight", getattr(cls, constructor)(*args))
        else:
            lin.weight = torch.nn.Parameter(
                # cls.from_float(...)
                getattr(cls, from_float)(lin.weight, **kwargs), requires_grad=False
            )
        return lin

    return insert_subclass


def swap_conv2d_1x1_to_linear(model, filter_fn=None):
    """
    Changes all conv2d 1x1 modules to equivalent linear modules so that they can then be quantized.
    """

    class PermuteSandwich(torch.nn.Module):
        def __init__(self, mod):
            super().__init__()
            self.mod = mod

        def forward(self, *args):
            return self.mod(args[0].permute(0, 2, 3, 1)).permute(-0, 3, 1, 2)

    def replace_conv2d_1x1(conv):
        assert conv.kernel_size == (1, 1)
        lin = torch.nn.Linear(
            conv.in_channels, conv.out_channels, bias=(conv.bias is None)
        )
        lin.weight = torch.nn.Parameter(conv.weight.squeeze(-1, -2))
        lin.bias = conv.bias
        return PermuteSandwich(lin)

    if filter_fn is None:
        filter_fn = lambda mod, *args: isinstance(
            mod, torch.nn.Conv2d
        ) and mod.kernel_size == (1, 1)

    _replace_with_custom_fn_if_matches_filter(
        model, replace_conv2d_1x1, filter_fn=filter_fn
    )


def _get_linear_subclass_inserter(constructor):
    def insert_subclass(lin):
        lin.weight = torch.nn.Parameter(constructor(lin.weight), requires_grad=False)
        return lin

    return insert_subclass

def quantize_(model: torch.nn.Module, apply_tensor_subclass: Callable[[torch.nn.Module], torch.nn.Module], filter_fn: Optional[Callable[[torch.nn.Module, str], bool]]=None, set_inductor_config: bool=True):
    """Convert the weight of linear modules in the model with `apply_tensor_subclass`, model is modified inplace

    Args:
        model (torch.nn.Module): input model
        apply_tensor_subclass (Callable[[torch.nn.Module], torch.nn.Module]): function that applies tensor subclass conversion to the weight of a module and return the module (e.g. convert the weight tensor of linear to affine quantized tensor)
        filter_fn (Optional[Callable[[torch.nn.Module, str], bool]]): function that takes a nn.Module instance and fully qualified name of the module, returns True if we want to run `apply_tensor_subclass` on
        the weight of the module
        set_inductor_config (bool, optional): Whether to automatically use recommended inductor config settings (defaults to True)

    Example::

        import torch
        import torch.nn as nn
        from torchao import quantize_

        # 1. quantize with some predefined `apply_tensor_subclass` method that corresponds to
        # optimized execution paths or kernels (e.g. int4 tinygemm kernel)
        # also customizable with arguments
        # currently options are
        # int8_dynamic_activation_int4_weight (for executorch)
        # int8_dynamic_activation_int8_weight (optimized with int8 mm op and torch.compile)
        # int4_weight_only (optimized with int4 tinygemm kernel and torch.compile)
        # int8_weight_only (optimized with int8 mm op and torch.compile
        from torchao.quantization.quant_api import int4_weight_only

        m = nn.Sequential(nn.Linear(32, 1024), nn.Linear(1024, 32))
        quantize_(m, int4_weight_only(group_size=32))

        # 2. write your own new apply_tensor_subclass
        # You can also add your own apply_tensor_subclass by manually calling tensor subclass constructor
        # on weight

        from torchao.dtypes import to_affine_quantized

        # weight only uint4 asymmetric groupwise quantization
        groupsize = 32
        apply_weight_quant = lambda x: to_affine_quantized(
          x, "asymmetric", (1, groupsize), torch.int32, 0, 15, 1e-6,
          zero_point_dtype=torch.bfloat16, preserve_zero=False, zero_point_domain="float")

        def apply_weight_quant_to_linear(linear):
            linear.weight = torch.nn.Parameter(apply_weight_quant(linear.weight), requires_grad=False)
            return linear

        # apply to modules under block0 submodule
        def filter_fn(module: nn.Module, fqn: str) -> bool:
            return isinstance(module, nn.Linear)

        m = nn.Sequential(nn.Linear(32, 1024), nn.Linear(1024, 32))
        quantize_(m, apply_weight_quant_to_linear, filter_fn)

    """
    if set_inductor_config:
        torchao.quantization.utils.recommended_inductor_config_setter()

    _replace_with_custom_fn_if_matches_filter(
        model,
        apply_tensor_subclass,
        _is_linear if filter_fn is None else filter_fn,
    )

def _int8_asymm_per_token_quant(x: torch.Tensor) -> torch.Tensor:
    mapping_type = MappingType.ASYMMETRIC
    target_dtype = torch.int8
    return to_affine_quantized(x, mapping_type, _get_per_token_block_size(x), target_dtype)

def apply_int8_dynamic_activation_int4_weight_quant(weight, group_size=32):
    if weight.shape[-1] % group_size != 0:
        return weight

    # weight settings
    mapping_type = MappingType.SYMMETRIC
    block_size = (1, group_size)
    target_dtype = torch.int8
    eps = torch.finfo(torch.float32).eps
    quant_min = -8
    quant_max = 7

    # input settings
    input_quant_func = _int8_asymm_per_token_quant

    weight = to_affine_quantized(weight, mapping_type, block_size, target_dtype, quant_min, quant_max, eps)
    weight = to_linear_activation_quantized(weight, input_quant_func)
    return weight

def int8_dynamic_activation_int4_weight(group_size=32):
    """Applies int8 dynamic per token asymmetric activation quantization and int4 per group weight symmetric quantization to linear
    This is used to produce a model for executorch backend, but currently executorch did not
    support lowering for the quantized model from this flow yet

    Args:
        `group_size`: parameter for quantization, controls the granularity of quantization, smaller
         size is more fine grained
    """
    def insert_subclass(lin):
        lin.weight = torch.nn.Parameter(apply_int8_dynamic_activation_int4_weight_quant(lin.weight, group_size), requires_grad=False)
        return lin

    return insert_subclass


def int4_weight_only(group_size=128, layout_type=TensorCoreTiledLayoutType(inner_k_tiles=8)):
    """
    Applies uint4 weight-only asymmetric per-group quantization to linear layers, using
    "tensor_core_tiled" layout for speedup with tinygemm kernel

    Note:
        This is targeting `tinygemm` int4mm kernel (`torch.ops.aten._weight_int4pack_mm`), the main difference
        of quantization algorithm compared to the more traditional type of integer quantization is the following:
        1). zero_point is in floating point domain instead of integer domain (`zero_point_domain`=`ZeroPointDomain.FLOAT`)
        2). floating point zero does not have to be exactly representable (`preserve_zero`=False in `choose_qparams_affine`)
        please follow the relevant code in `choose_qparams_affine`, `quantize_affine` and `dequantize_affine`
        to learn about how the quantization parameters are chosen and how the Tensor is quantized/dequantized for tinygemm

    Args:
        `group_size`: parameter for quantization, controls the granularity of quantization, smaller
         size is more fine grained, choices are [256, 128, 64, 32]
        `layout_type`: layout type for quantized tensor, default is `TensorCoreTiledLayoutType(inner_k_tiles=8)`
    """
    def apply_int4_weight_only_quant(weight, use_hqq=False):
        if weight.shape[-1] % group_size != 0:
            return weight

        mapping_type = MappingType.ASYMMETRIC
        block_size = (1, group_size)
        target_dtype = torch.int32
        quant_min = 0
        quant_max = 15
        eps = 1e-6
        preserve_zero = False
        zero_point_dtype = torch.bfloat16
        zero_point_domain = ZeroPointDomain.FLOAT
<<<<<<< HEAD
        layout_type = TensorCoreTiledLayoutType(inner_k_tiles=inner_k_tiles)

        return to_affine_quantized(weight, mapping_type, block_size, target_dtype, quant_min, quant_max, eps, zero_point_dtype=zero_point_dtype, preserve_zero=preserve_zero, zero_point_domain=zero_point_domain, layout_type=layout_type, use_hqq=use_hqq)
=======
        return to_affine_quantized(weight, mapping_type, block_size, target_dtype, quant_min, quant_max, eps, zero_point_dtype=zero_point_dtype, preserve_zero=preserve_zero, zero_point_domain=zero_point_domain, layout_type=layout_type)
>>>>>>> ffa88a40

    return _get_linear_subclass_inserter(apply_int4_weight_only_quant)


def int8_weight_only():
    """
    Applies int8 weight-only symmetric per-channel quantization to linear layers.
    """
    def apply_int8wo_quant(weight):
        mapping_type = MappingType.SYMMETRIC
        target_dtype = torch.int8
        eps = torch.finfo(torch.float32).eps
        zero_point_dtype = torch.int64
        block_size = (1, weight.shape[1])
        return to_affine_quantized(weight, mapping_type, block_size, target_dtype, eps=eps, zero_point_dtype=zero_point_dtype)

    return _get_linear_subclass_inserter(apply_int8wo_quant)

def _int8_symm_per_token_reduced_range_quant(x: torch.Tensor) -> torch.Tensor:
    mapping_type = MappingType.SYMMETRIC
    target_dtype = torch.int8
    eps = 1e-5
    quant_min = -127
    quant_max = 127
    return to_affine_quantized(x, mapping_type, _get_per_token_block_size(x), target_dtype, eps=eps, quant_min=quant_min, quant_max=quant_max, scale_dtype=torch.float32 if x.dtype == torch.float16 else None)


def int8_dynamic_activation_int8_weight(layout_type=PlainLayoutType()):
    """
    Applies int8 dynamic symmetric per-token activation and int8 per-channel weight
    quantization to linear layers
    """
    def apply_int8_dynamic_activation_int8_weight_quant(weight):
        in_features = weight.shape[1]
        # int8 dynamic quantization only has benefit when in_feature > 16
        if in_features <= 16:
            return weight

        # weight settings
        mapping_type = MappingType.SYMMETRIC
        def get_weight_block_size(x):
            return (1, x.shape[1])
        target_dtype = torch.int8
        eps = torch.finfo(torch.float32).eps
        zero_point_dtype = torch.int64

        # input settings
        input_quant_func = _int8_symm_per_token_reduced_range_quant

        block_size = get_weight_block_size(weight)
        weight = to_affine_quantized(weight, mapping_type, block_size, target_dtype, eps=eps, zero_point_dtype=zero_point_dtype, layout_type=layout_type)
        weight = to_linear_activation_quantized(weight, input_quant_func)
        return weight

    return _get_linear_subclass_inserter(apply_int8_dynamic_activation_int8_weight_quant)


def int8_dynamic_activation_int8_semi_sparse_weight():
    """
    Applies int8 dnynamic symmetric per-token activation and int8 per-channel weight
    quantization + 2:4 sparsity to linear layers.
    """
    return int8_dynamic_activation_int8_weight(layout_type=SemiSparseLayoutType())


def uintx_weight_only(bit_width, group_size=64, pack_dim=-1):
    """
    Applies uintx weight-only asymmetric per-group quantization to linear layers, using uintx quantization where
    x is the number of bits specified by the `bit_width` argument
    """
    from torchao.quantization.quant_primitives import (
        MappingType,
        ZeroPointDomain,
        choose_qparams_affine,
        quantize_affine,
        dequantize_affine,
    )
    from torchao.quantization.quant_api import _get_linear_subclass_inserter
    def apply_uintx_weight_only_quant(weight):

        layout_type = UintxLayoutType(bit_width=bit_width, pack_dim=pack_dim)
        mapping_type = MappingType.ASYMMETRIC
        block_size = (1, group_size)
        quant_min = 0
        quant_max = 2**bit_width - 1
        eps = torch.finfo(torch.float32).eps
        zero_point_dtype = torch.int32
        zero_point_domain = ZeroPointDomain.INT

        return to_affine_quantized(
            weight, mapping_type, block_size, torch.uint8,
            quant_min = quant_min, quant_max = quant_max,
            eps = eps, zero_point_dtype=zero_point_dtype,
            zero_point_domain=zero_point_domain,
            layout_type=layout_type,
        )

    return _get_linear_subclass_inserter(apply_uintx_weight_only_quant)


if TORCH_VERSION_AT_LEAST_2_5:
    torch.serialization.add_safe_globals([_int8_asymm_per_token_quant, _int8_symm_per_token_reduced_range_quant])<|MERGE_RESOLUTION|>--- conflicted
+++ resolved
@@ -402,13 +402,7 @@
         preserve_zero = False
         zero_point_dtype = torch.bfloat16
         zero_point_domain = ZeroPointDomain.FLOAT
-<<<<<<< HEAD
-        layout_type = TensorCoreTiledLayoutType(inner_k_tiles=inner_k_tiles)
-
-        return to_affine_quantized(weight, mapping_type, block_size, target_dtype, quant_min, quant_max, eps, zero_point_dtype=zero_point_dtype, preserve_zero=preserve_zero, zero_point_domain=zero_point_domain, layout_type=layout_type, use_hqq=use_hqq)
-=======
         return to_affine_quantized(weight, mapping_type, block_size, target_dtype, quant_min, quant_max, eps, zero_point_dtype=zero_point_dtype, preserve_zero=preserve_zero, zero_point_domain=zero_point_domain, layout_type=layout_type)
->>>>>>> ffa88a40
 
     return _get_linear_subclass_inserter(apply_int4_weight_only_quant)
 
