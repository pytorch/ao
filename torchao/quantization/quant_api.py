# Copyright (c) Meta Platforms, Inc. and affiliates.
# Copyright 2024-2025 Arm Limited and affiliates.
# All rights reserved.
# This source code is licensed under the license found in the
# LICENSE file in the root directory of this source tree.

"""
Quantization APIs

Generally these APIs can be applied directly to any model
with Linear modules to obtain quantized linear ops. The intended
usage involves applying torch.compile to the model afterwards
both because primitives were designed based on the fusions that
come along with it and because that is how we access the intended quantized
and mixed GEMM kernels
"""

import logging
import re
import types
import warnings
from collections import OrderedDict
from dataclasses import dataclass, field
from typing import Any, Callable, List, Optional, Tuple, Union
from typing import OrderedDict as OrderedDictType

import torch
import torch.nn as nn
import torch.nn.utils.parametrize as parametrize

import torchao
from torchao.core.config import AOBaseConfig
from torchao.dtypes import (
    AffineQuantizedTensor,
    CutlassInt4PackedLayout,
    CutlassSemiSparseLayout,
    Float8Layout,
    Int4CPULayout,
    Int4XPULayout,
    Int8DynamicActInt4WeightCPULayout,
    MarlinQQQLayout,
    MarlinSparseLayout,
    PackedLinearInt8DynamicActivationIntxWeightLayout,
    PlainLayout,
    QDQLayout,
    SemiSparseLayout,
    TensorCoreTiledLayout,
    UintxLayout,
    to_affine_quantized_floatx,
    to_affine_quantized_floatx_static,
    to_affine_quantized_intx,
    to_marlinqqq_quantized_intx,
)
from torchao.dtypes.uintx.packed_linear_int8_dynamic_activation_intx_weight_layout import (
    Target,
    make_packed_linear_int8_dynamic_activation_intx_weight_tensor,
)
from torchao.dtypes.utils import Layout
from torchao.float8.config import e4m3_dtype, e5m2_dtype
from torchao.float8.float8_linear import Float8Linear
from torchao.float8.inference import (
    Float8MMConfig,
    FP8Granularity,
    _check_hardware_support,
    _normalize_granularity,
)
from torchao.quantization.linear_activation_weight_observed_tensor import (
    LinearActivationWeightObservedTensor,
)
from torchao.quantization.observer import AffineQuantizedObserverBase
from torchao.quantization.quantize_.common import (
    KernelPreference,
)
from torchao.quantization.quantize_.workflows import (
    Float8Tensor,
    Int4ChooseQParamsAlgorithm,
    Int4MarlinSparseTensor,
    Int4OpaqueTensor,
    Int4PackingFormat,
    Int4PlainInt32Tensor,
    Int4PreshuffledTensor,
    Int4Tensor,
    Int4TilePackedTo4dTensor,
    IntxChooseQParamsAlgorithm,
    IntxOpaqueTensor,
    IntxPackingFormat,
    IntxUnpackedToInt8Tensor,
    QuantizeTensorToFloat8Kwargs,
)
from torchao.quantization.transform_module import (
    _QUANTIZE_CONFIG_HANDLER,
    register_quantize_module_handler,
)
from torchao.quantization.utils import get_block_size
from torchao.quantization.weight_tensor_linear_activation_quantization import (
    to_weight_tensor_with_linear_activation_quantization_metadata,
)
from torchao.utils import (
<<<<<<< HEAD
    TorchAOBaseTensor,
=======
    _ConfigDeprecationWrapper,
>>>>>>> 35fbac95
    is_MI300,
    is_sm_at_least_89,
    is_sm_at_least_90,
)

from .autoquant import AutoQuantizableLinearWeight, autoquant
from .GPTQ import (
    Int4WeightOnlyGPTQQuantizer,
)
from .granularity import (
    Granularity,
    PerAxis,
    PerGroup,
    PerRow,
    PerTensor,
)
from .linear_activation_quantized_tensor import (
    LinearActivationQuantizedTensor,
    to_linear_activation_quantized,
)
from .linear_quant_modules import (
    Int4WeightOnlyQuantizer,
    Int8DynActInt4WeightQuantizer,
)
from .qat import (
    intx_quantization_aware_training,
)
from .quant_primitives import (
    _DTYPE_TO_QVALUE_BOUNDS,
    MappingType,
    ZeroPointDomain,
    quantize_affine,
)
from .unified import Quantizer, TwoStepQuantizer
from .utils import _get_per_token_block_size

logger = logging.getLogger(__name__)

# TODO: revisit this list?
__all__ = [
    "swap_conv2d_1x1_to_linear",
    "Quantizer",
    "TwoStepQuantizer",
    "Int4WeightOnlyGPTQQuantizer",
    "Int4WeightOnlyQuantizer",
    "autoquant",
    "_get_subclass_inserter",
    "quantize_",
    "int8_dynamic_activation_int4_weight",
    "int8_dynamic_activation_int8_weight",
    "int8_dynamic_activation_int8_semi_sparse_weight",
    "int4_weight_only",
    "int8_weight_only",
    "intx_quantization_aware_training",
    "float8_weight_only",
    "uintx_weight_only",
    "fpx_weight_only",
    "gemlite_uintx_weight_only",
    "float8_dynamic_activation_float8_weight",
    "float8_static_activation_float8_weight",
    "Int8DynActInt4WeightQuantizer",
    "Float8DynamicActivationFloat8SemiSparseWeightConfig",
    "ModuleFqnToConfig",
]

LAYOUT_TO_ZERO_POINT_DOMAIN = {
    TensorCoreTiledLayout: [ZeroPointDomain.FLOAT],
    MarlinSparseLayout: [ZeroPointDomain.INT],
    Int4CPULayout: [ZeroPointDomain.FLOAT],
    Int4XPULayout: [ZeroPointDomain.FLOAT, ZeroPointDomain.INT],
}

LAYOUT_TO_PRESERVE_ZEROS = {
    TensorCoreTiledLayout: False,
    MarlinSparseLayout: True,
    Int4CPULayout: False,
    Int4XPULayout: False,
}


def _replace_with_custom_fn_if_matches_filter(
    model,
    replacement_fn,
    filter_fn,
    cur_fqn="",
    device=None,
    extra_args: Optional[Tuple[Any, ...]] = (),
) -> None:
    """
    Recursively replaces each child module in `model` with the result of `replacement_fn(child)`
    if `filter_fn(child)` returns `True`.

    Args:
        model (torch.nn.Module): The model containing modules to be replaced.
        replacement_fn (Callable[[torch.nn.Module], torch.nn.Module]): The function to replace matching modules.
        filter_fn (Callable[[torch.nn.Module], bool]): The filter function to determine which modules to replace.
        cur_fqn (str, optional): The current fully qualified name of the module being processed. Defaults to "".
        device (device, optional): Device to move the model to before applying `filter_fn`. Defaults to None.
        extra_args (Tuple[Any, ...], optional): optional extra args to pass to `replacement_fn`.

    Returns:
        None
    """
    if filter_fn(model, cur_fqn[:-1]):
        if device is not None:
            model.to(device=device)  # move to device before quantization
        model = replacement_fn(model, *extra_args)
        return model
    else:
        named_children_list = list(model.named_children())
        for name, child in named_children_list:
            new_child = _replace_with_custom_fn_if_matches_filter(
                child,
                replacement_fn,
                filter_fn,
                f"{cur_fqn}{name}.",
                device,
                extra_args,
            )
            if new_child is not child and new_child is not None:
                setattr(model, name, new_child)
        if device is not None:
            model.to(device=device)  # move parent module to device
        return model


def _replace_with_custom_fn_if_matches_filter_with_name(
    model,
    replacement_fn,
    filter_fn,
    cur_fqn="",
    device=None,
    extra_args: Optional[Tuple[Any, ...]] = (),
) -> None:
    """
    A variant of _replace_with_custom_fn_if_matches_filter where replacement_fn takes module name as well
        ...
        replacement_fn (Callable[[torch.nn.Module, str], torch.nn.Module]): The function to replace matching modules.
        ...

    Returns:
        None
    """
    if filter_fn(model, cur_fqn[:-1]):
        if device is not None:
            model.to(device=device)  # move to device before quantization
        model = replacement_fn(model, cur_fqn[:-1], *extra_args)
    # For parameter quantization, filter_fn(model, cur_fqn) no longer is terminal, as a module may contain both a parameter we want to quantize and subsequent submodules.
    named_children_list = list(model.named_children())
    for name, child in named_children_list:
        new_child = _replace_with_custom_fn_if_matches_filter_with_name(
            child,
            replacement_fn,
            filter_fn,
            f"{cur_fqn}{name}.",
            device,
            extra_args,
        )
        if new_child is not child:
            setattr(model, name, new_child)
    if device is not None:
        model.to(device=device)  # move parent module to device
    return model


def _is_linear(mod, *args):
    # avoid circular dependencies
    from torchao.quantization.qat.affine_fake_quantized_tensor import (
        _AffineFakeQuantizedTensor,
    )

    # adding weight tensor subclass isinstance check to make sure the weight is only quantized once
    # when it is shared by multiple linear modules
    return (
        isinstance(mod, torch.nn.Linear)
        and hasattr(mod, "weight")
        and not isinstance(mod.weight, AutoQuantizableLinearWeight)
        and not isinstance(mod.weight, AffineQuantizedTensor)
        and not isinstance(mod.weight, LinearActivationQuantizedTensor)
        and not isinstance(mod.weight, _AffineFakeQuantizedTensor)
        and not isinstance(mod, nn.modules.linear.NonDynamicallyQuantizableLinear)
    )


def _get_subclass_inserter(cls, enable_parametrization=False, **kwargs):
    """
    Returns a function which inserts the given subclass into all linear modules
    in the model. The inserted module will have its weight set to the result of
    `cls(mod.weight, **kwargs)`. If parametrization is enabled then this will be done using
    torch.nn.utils.parametrize instead of directly setting the attribute on the module.

    Args:
        cls (torch.Tensor): The class to insert as a child module.
        kwargs (Any): Any additional arguments for the constructor.
    """
    constructor = kwargs.pop("constructor", "subclass_constructor")
    from_float = kwargs.pop("method", "from_float")

    def insert_subclass(lin):
        if enable_parametrization:
            lin.weight = torch.nn.Parameter(
                cls.from_float(lin.weight, **kwargs), requires_grad=False
            )
            _, args = lin.weight.__tensor_flatten__()
            parametrize.register_parametrization(
                lin, "weight", getattr(cls, constructor)(*args)
            )
        else:
            lin.weight = torch.nn.Parameter(
                # cls.from_float(...)
                getattr(cls, from_float)(lin.weight, **kwargs),
                requires_grad=False,
            )
        return lin

    return insert_subclass


def swap_conv2d_1x1_to_linear(model, filter_fn=None):
    """
    Changes all conv2d 1x1 modules to equivalent linear modules so that they can then be quantized.
    """

    class PermuteSandwich(torch.nn.Module):
        def __init__(self, mod):
            super().__init__()
            self.mod = mod

        def forward(self, *args):
            return self.mod(args[0].permute(0, 2, 3, 1)).permute(-0, 3, 1, 2)

    def replace_conv2d_1x1(conv):
        assert conv.kernel_size == (1, 1)
        lin = torch.nn.Linear(
            conv.in_channels, conv.out_channels, bias=(conv.bias is None)
        )
        lin.weight = torch.nn.Parameter(conv.weight.squeeze(-1, -2))
        lin.bias = conv.bias
        return PermuteSandwich(lin)

    if filter_fn is None:
        filter_fn = lambda mod, *args: isinstance(
            mod, torch.nn.Conv2d
        ) and mod.kernel_size == (1, 1)

    _replace_with_custom_fn_if_matches_filter(
        model, replace_conv2d_1x1, filter_fn=filter_fn
    )


def insert_observers_(
    model: nn.Module,
    input_observer: Optional[AffineQuantizedObserverBase],
    weight_observer: Optional[AffineQuantizedObserverBase],
    *,
    filter_fn: Optional[Callable[[torch.nn.Module, str], bool]] = None,
):
    """
    Converts the weight of a linear module to a LinearActivationWeightObservedTensor.

    This function wraps the weight of the given linear module with a LinearActivationWeightObservedTensor,
    which enables observation of both input and weight tensors during forward passes.
    The wrapped weight is then re-wrapped as a nn.Parameter to maintain compatibility
    with PyTorch's module system.

    Example::

    ```
        import torch
        import torch.nn as nn
        from torchao.quantization.linear_observer_tensor import insert_observers_
        from torchao.quantization.observer import (
            AffineQuantizedMinMaxObserver,
            PerTensor,
            MappingType
        )

        # Create observers
        input_observer = AffineQuantizedMinMaxObserver(
            MappingType.SYMMETRIC,
            torch.float8_e4m3fn,
            granularity_type=PerTensor(),
            eps=torch.finfo(torch.float32).eps,
            scale_dtype=torch.float,
            zero_point_dtype=torch.int,
            zero_point_domain=ZeroPointDomain.NONE,
        )

        # Create a linear module
        linear_module = nn.Linear(10, 20)

        # Convert the linear module's weight to an observed tensor
        insert_observers_(linear_module, input_observer, weight_observer=None)

        # The linear_module can now be used as usual, with observers calculating statistics
        output = linear_module(torch.randn(10, 10))

        # Get the scale and zero point of the input observer
        scale, zero_point = linear_module.weight.input_observer.calculate_qparams()
    ```

    Args:
        model (nn.Module): The nn.Module to convert.
        input_observer (Optional[AffineQuantizedObserverBase]): Observer for input tensor.
        weight_observer (Optional[AffineQuantizedObserverBase]): Observer for weight tensor.
        filter_fn (Optional[Callable[[torch.nn.Module, str], bool]]): Filter function to select which modules to convert.
            If not provided, all linear modules will be converted. This function should take a module and its fully qualified name.

    Returns:
        nn.Linear: The modified linear module with its weight wrapped in a LinearActivationWeightObservedTensor.
    """

    def convert_to_linear_observer(linear_module: nn.Linear):
        # Wrap the weight with LinearActivationWeightObservedTensor and then with nn.Parameter
        linear_module.weight = nn.Parameter(
            LinearActivationWeightObservedTensor.from_float(
                linear_module.weight,
                input_observer=input_observer,
                weight_observer=weight_observer,
            ),
            requires_grad=linear_module.weight.requires_grad,
        )
        return linear_module

    _replace_with_custom_fn_if_matches_filter(
        model,
        convert_to_linear_observer,
        _is_linear if filter_fn is None else filter_fn,
    )


def _quantization_type(weight: torch.Tensor):
    if isinstance(weight, AffineQuantizedTensor):
        return f"{weight.__class__.__name__}({weight._quantization_type()})"

    if isinstance(weight, LinearActivationQuantizedTensor):
        return f"{weight.__class__.__name__}(activation={weight.input_quant_func}, weight={_quantization_type(weight.original_weight_tensor)})"

    if hasattr(weight, "_quantization_type"):
        return f"{weight.__class__.__name__}({weight._quantization_type()})"

    if type(weight) is torch.Tensor or isinstance(weight, torch.nn.Parameter):
        return f"Tensor: {type(weight)}"

    return f"not recognized: {type(weight)}"


def _linear_extra_repr(self):
    return f"in_features={self.weight.shape[1]}, out_features={self.weight.shape[0]}, weight={_quantization_type(self.weight)}"


def _embedding_extra_repr(self):
    return f"num_embeddings={self.weight.shape[0]}, embedding_dim={self.weight.shape[1]}, weight={_quantization_type(self.weight)}"


def _get_linear_subclass_inserter(
    constructor, *, allow_requires_grad=False, propagate_bias=False, **kwargs
):
    """Helper function to apply the constructor that quantizes the weight Tensor (with additional kwargs)
    to the weight of linear module
    """

    def insert_subclass(lin):
        requires_grad = allow_requires_grad and lin.weight.requires_grad
        if propagate_bias == True:
            kwargs["bias"] = lin.bias
        lin.weight = torch.nn.Parameter(
            constructor(lin.weight, **kwargs), requires_grad=requires_grad
        )
        lin.extra_repr = types.MethodType(_linear_extra_repr, lin)
        return lin

    return insert_subclass


def quantize_(
    model: torch.nn.Module,
    config: AOBaseConfig,
    filter_fn: Optional[Callable[[torch.nn.Module, str], bool]] = _is_linear,
    device: Optional[torch.types.Device] = None,
):
    """Convert the weight of linear modules in the model with `config`, model is modified inplace

    Args:
        model (torch.nn.Module): input model
        config (AOBaseConfig): a workflow configuration object.
        filter_fn (Optional[Callable[[torch.nn.Module, str], bool]]): function that takes a nn.Module instance and fully qualified name of the module, returns True if we want to run `config` on
        the weight of the module
        device (device, optional): Device to move module to before applying `filter_fn`. This can be set to `"cuda"` to speed up quantization. The final model will be on the specified `device`.
            Defaults to None (do not change device).

    Example::

        import torch
        import torch.nn as nn
        from torchao import quantize_

        # quantize with some predefined `config` method that corresponds to
        # optimized execution paths or kernels (e.g. int4 tinygemm kernel)
        # also customizable with arguments
        # currently options are
        # Int8DynamicActivationInt4WeightConfig (for executorch)
        # Int8DynamicActivationInt8WeightConfig (optimized with int8 mm op and torch.compile)
        # Int4WeightOnlyConfig (optimized with int4 tinygemm kernel and torch.compile)
        # Int8WeightOnlyConfig (optimized with int8 mm op and torch.compile
        from torchao.quantization.quant_api import int4_weight_only

        m = nn.Sequential(nn.Linear(32, 1024), nn.Linear(1024, 32))
        quantize_(m, Int4WeightOnlyConfig(group_size=32, version=1))

    """
    torch._C._log_api_usage_once("torchao.quantization.quantize_")

    if isinstance(config, FqnToConfig):
        if filter_fn is not None:
            raise ValueError(
                "Custom filter_fn and FqnToConfig were both specified. Only filter_fn=None is supported when FqnToConfig is specified."
            )

        # if filter_fn is None and "_default" in config.fqn_to_config:
        #     raise ValueError(
        #         "Cannot use _default as a key in FqnToConfig when filter_fn=None. Please specify a filter_fn or remove _default from FqnToConfig"
        #     )

        _replace_with_custom_fn_if_matches_filter_with_name(
            model,
            _fqn_to_config_handler,
            lambda mod, fqn: _filter_fn_and_param_in_fqn_config(
                mod, fqn, config, filter_fn
            ),
            device=device,
            extra_args=(config,),
        )
        return
    if isinstance(config, AOBaseConfig):
        handler = _QUANTIZE_CONFIG_HANDLER[type(config)]
        # for each linear in the model, apply the transform if filtering passes
        _replace_with_custom_fn_if_matches_filter(
            model,
            handler,
            filter_fn,
            device=device,
            extra_args=(config,),
        )
    else:
        raise AssertionError(
            """Passing a generic Callable to `quantize_` is no longer recommended and will be deprecated at a later release. Please see https://github.com/pytorch/ao/issues/1690 for instructions on how to pass in workflow configuration instead."""
        )


def _int8_asymm_per_token_quant(x: torch.Tensor) -> torch.Tensor:
    """This is defined here instead of local function to support serialization"""
    mapping_type = MappingType.ASYMMETRIC
    target_dtype = torch.int8
    scale_dtype = torch.float32
    eps = torch.finfo(torch.float32).eps
    zero_point_dtype = torch.int8
    return to_affine_quantized_intx(
        x,
        mapping_type,
        _get_per_token_block_size(x),
        target_dtype,
        eps=eps,
        scale_dtype=scale_dtype,
        zero_point_dtype=zero_point_dtype,
    )


def _uint8_asymm_per_token_quant(x: torch.Tensor) -> torch.Tensor:
    mapping_type = MappingType.ASYMMETRIC
    target_dtype = torch.uint8
    scale_dtype = torch.float32
    eps = torch.finfo(torch.float32).eps
    zero_point_dtype = torch.int32
    quant_min = 0
    quant_max = 255
    out = to_affine_quantized_intx(
        x,
        mapping_type,
        _get_per_token_block_size(x),
        target_dtype,
        quant_min=quant_min,
        quant_max=quant_max,
        eps=eps,
        scale_dtype=scale_dtype,
        zero_point_dtype=zero_point_dtype,
    )
    return out


def _int8_symm_per_token_quant(x: torch.Tensor) -> torch.Tensor:
    mapping_type = MappingType.SYMMETRIC
    target_dtype = torch.int8
    eps = 1e-5
    quant_min = -127
    quant_max = 127

    return to_affine_quantized_intx(
        x,
        mapping_type,
        _get_per_token_block_size(x),
        target_dtype,
        eps=eps,
        quant_min=quant_min,
        quant_max=quant_max,
        scale_dtype=torch.float32,
    )


@dataclass
class Int8DynamicActivationInt4WeightConfig(AOBaseConfig):
    """Configuration for applying int8 dynamic per token asymmetric activation quantization and int4 per group weight symmetric quantization to linear
    This is used to produce a model for executorch backend, but currently executorch did not
    support lowering for the quantized model from this flow yet

    Args:
        `group_size`: parameter for quantization, controls the granularity of quantization, smaller
         size is more fine grained
        `layout`: layout type for quantized weight tensor, only supports `MarlinQQQLayout()` and `CutlassInt4PackedLayout()` for now
        `mapping_type`: quantization type for weight, controls the weight quantization is symmetric or asymmetric
        `act_mapping_type`: quantization type for activation, controls the activation quantization is symmetric or asymmetric
        `set_inductor_config`: if True, adjusts `torchinductor` settings to recommended values.
    """

    group_size: int = 32
    layout: Layout = PlainLayout()
    mapping_type: MappingType = MappingType.SYMMETRIC
    act_mapping_type: MappingType = MappingType.ASYMMETRIC
    set_inductor_config: bool = True

    def __post_init__(self):
        torch._C._log_api_usage_once(
            "torchao.quantization.Int8DynamicActivationInt4WeightConfig"
        )


# for BC
int8_dynamic_activation_int4_weight = _ConfigDeprecationWrapper(
    "int8_dynamic_activation_int4_weight", Int8DynamicActivationInt4WeightConfig
)


@register_quantize_module_handler(Int8DynamicActivationInt4WeightConfig)
def _int8_dynamic_activation_int4_weight_transform(
    module: torch.nn.Module,
    config: Int8DynamicActivationInt4WeightConfig,
    *,
    custom_scale: Optional[torch.Tensor] = None,
    custom_zero_point: Optional[torch.Tensor] = None,
):
    group_size = config.group_size
    layout = config.layout
    mapping_type = config.mapping_type
    act_mapping_type = config.act_mapping_type
    if config.set_inductor_config:
        torchao.quantization.utils.recommended_inductor_config_setter()

    weight = module.weight

    if group_size is None or group_size == -1:
        group_size = weight.shape[-1]
    if weight.shape[-1] % group_size != 0:
        return module

    # weight settings
    block_size = (1, group_size)
    target_dtype = torch.int8
    quant_min = -8
    quant_max = 7

    # input settings
    if act_mapping_type == MappingType.ASYMMETRIC:
        if isinstance(layout, Int8DynamicActInt4WeightCPULayout):
            input_quant_func = _uint8_asymm_per_token_quant
        else:
            input_quant_func = _int8_asymm_per_token_quant
    elif act_mapping_type == MappingType.SYMMETRIC:
        if isinstance(layout, MarlinQQQLayout):
            input_quant_func = _int8_symm_per_token_quant
        elif isinstance(layout, CutlassInt4PackedLayout):
            input_quant_func = _int8_symm_cutlass_quant
        else:
            input_quant_func = _int8_symm_per_token_quant
    else:
        assert False, f"Unsupported activation mapping type: {act_mapping_type}"

    if isinstance(layout, MarlinQQQLayout):
        weight = to_marlinqqq_quantized_intx(
            weight, block_size, quant_min, quant_max, _layout=layout
        )
    elif isinstance(layout, CutlassInt4PackedLayout):
        weight = _int4_symm_cutlass_quant(weight)
    elif isinstance(layout, Int8DynamicActInt4WeightCPULayout):
        weight = to_affine_quantized_intx(
            weight,
            mapping_type,
            block_size,
            target_dtype=torch.uint8,
            quant_min=0,
            quant_max=15,
            _layout=layout,
            custom_scale=custom_scale,
            custom_zero_point=custom_zero_point,
        )
    else:
        weight = to_affine_quantized_intx(
            weight,
            mapping_type,
            block_size,
            target_dtype,
            quant_min,
            quant_max,
            _layout=layout,
            custom_scale=custom_scale,
            custom_zero_point=custom_zero_point,
        )
    weight = to_linear_activation_quantized(weight, input_quant_func)
    module.weight = torch.nn.Parameter(weight, requires_grad=False)
    module.extra_repr = types.MethodType(_linear_extra_repr, module)
    return module


@dataclass
class Int8DynamicActivationIntxWeightConfig(AOBaseConfig):
    """
    Configuration for dynamically quantizing activations to torch.int8 and weights to torch.intx, with 1 <= x <= 8.
    More specifically, activations are dynamically quantized to 8-bits at a per-token granularity with scales/zeros.
    Weights are quantized with scales/zeros in a groupwise or channelwise manner using the number of bits specified by weight_dtype.

    This layout is identical to Int8DynamicActivationInt4WeightConfig when weight_dtype is torch.int4 and other args
    are the same.  However, this layout is more general and supports other weight dtypes.

    args:
        `weight_dtype`: The dtype to use for weight quantization.  Must be torch.intx, where 1 <= x <= 8.
       ` weight_granularity`: The granularity to use for weight quantization.  Must be PerGroup or PerAxis(axis=0).
        `weight_mapping_type`: The type of mapping to use for the weight quantization.
            Must be one of MappingType.ASYMMETRIC or MappingType.SYMMETRIC.  MappingType.SYMMETRIC requires ZeroPointDomain.NONE
        `weight_scale_dtype`: The dtype to use for the weight scale.
        `act_mapping_type`: The type of mapping to use for the activation quantization.
            Must be one of MappingType.ASYMMETRIC or MappingType.SYMMETRIC.
        `layout`: The layout to use for the packed weight tensor:
            - PackedLinearInt8DynamicActivationIntxWeightLayout: this layout is optimized for CPU performance.
            - QDQLayout: this layout represents the quantization with Q/DQ quant primitives, and is intended for
                export applications like ExecuTorch.
        `intx_packing_format`: The format to use for the packed weight tensor (version 2 only).
            - unpacked_to_int8: this format is the default and is intended for export applications like ExecuTorch.
            - opaque_torchao_auto: this format is optimized for CPU performance.
        `intx_choose_qparams_algorithm`: The algorithm to use for choosing the quantization parameters.
        `version`: version of the config to use, only subset of above args are valid based on version, see note for more details.

        Note:

        Current state for Int8DynamicActivationIntxWeightConfig is that it supports both v1 (legacy) and v2.

        * `intx_packing_format` is used for version 2.
        * `layout` is only used for version 1.
    """

    weight_dtype: torch.dtype = torch.int8
    weight_granularity: Granularity = PerGroup(32)
    weight_mapping_type: MappingType = MappingType.SYMMETRIC
    # TODO: add weight_scale_dtype to Int8DynamicActivationInt4WeightConfig
    weight_scale_dtype: Optional[torch.dtype] = None
    act_mapping_type: MappingType = MappingType.ASYMMETRIC
    layout: Layout = QDQLayout()
    intx_packing_format: IntxPackingFormat = IntxPackingFormat.UNPACKED_TO_INT8
    intx_choose_qparams_algorithm: IntxChooseQParamsAlgorithm = (
        IntxChooseQParamsAlgorithm.AFFINE
    )

    version: int = 2

    def __post_init__(self):
        torch._C._log_api_usage_once(
            "torchao.quantization.Int8DynamicActivationIntxWeightConfig"
        )
        assert self.weight_dtype in [getattr(torch, f"int{b}") for b in range(1, 9)], (
            f"weight_dtype must be torch.intx, where 1 <= x <= 8, but got {self.weight_dtype}"
        )
        assert isinstance(self.weight_granularity, (PerAxis, PerGroup)), (
            f"weight_granularity must be PerAxis or PerGroup, but got {self.weight_granularity}"
        )
        if isinstance(self.weight_granularity, PerAxis):
            assert self.weight_granularity.axis == 0, (
                f"axis must be 0, but got {self.weight_granularity.axis}"
            )
        assert self.weight_mapping_type in [
            MappingType.ASYMMETRIC,
            MappingType.SYMMETRIC,
            MappingType.SYMMETRIC_NO_CLIPPING_ERR,
        ], (
            f"weight_mapping_type must be MappingType.ASYMMETRIC or MappingType.SYMMETRIC or MappingType.SYMMETRIC_NO_CLIPPING_ERR, but got {self.weight_mapping_type}"
        )
        assert self.act_mapping_type in [
            MappingType.ASYMMETRIC,
            MappingType.SYMMETRIC,
        ], (
            f"act_mapping_type must be MappingType.ASYMMETRIC or MappingType.SYMMETRIC, but got {self.act_mapping_type}"
        )
        assert isinstance(
            self.layout, (PackedLinearInt8DynamicActivationIntxWeightLayout, QDQLayout)
        ), (
            f"layout must be PackedLinearInt8DynamicActivationIntxWeightLayout or QDQLayout, but got {self.layout}"
        )

        if isinstance(self.layout, PackedLinearInt8DynamicActivationIntxWeightLayout):
            if self.layout.target in [Target.AUTO, Target.KLEIDIAI, Target.ATEN]:
                if (self.weight_scale_dtype) is None or (
                    self.weight_scale_dtype != torch.bfloat16
                ):
                    logging.warning(
                        f"When using layout PackedLinearInt8DynamicActivationIntxWeightLayout with target {self.layout.target}, "
                        f"the weight scale may be cast to bfloat16 by the kernel, but weight_scale_dtype is set to {self.weight_scale_dtype}. "
                        "Explicitly set weight_scale_dtype to torch.bfloat16 to suppress this warning. "
                        "If you need weight_scale_dtype = torch.float32, use target=Target.UNIVERSAL instead."
                    )


def _int8_dynamic_activation_intx_weight_quantize_tensor(
    weight,
    bias,
    config,
    *,
    custom_scale: Optional[torch.Tensor] = None,
    custom_zero_point: Optional[torch.Tensor] = None,
):
    weight_dtype = config.weight_dtype
    weight_granularity = config.weight_granularity
    weight_mapping_type = config.weight_mapping_type
    weight_scale_dtype = config.weight_scale_dtype
    act_mapping_type = config.act_mapping_type
    layout = config.layout
    intx_packing_format = config.intx_packing_format
    intx_choose_qparams_algorithm = config.intx_choose_qparams_algorithm

    assert weight.dim() == 2, (
        f"Int8DynamicActivationIntxWeightConfig only works for 2-d Tensor, got: {weight.dim()}"
    )
    if isinstance(weight_granularity, PerGroup):
        group_size = weight_granularity.group_size
    elif isinstance(weight_granularity, PerAxis):
        assert weight_granularity.axis == 0, (
            f"axis must be 0 with PerAxis, but got {weight_granularity.axis}"
        )
        group_size = weight.shape[-1]
    else:
        raise ValueError(
            f"weight_granularity must be PerGroup or PerAxis, got {weight_granularity}"
        )

    block_size = (1, group_size)

    if config.version == 2:
        assert act_mapping_type == MappingType.ASYMMETRIC
        opaque_formats = [
            IntxPackingFormat.OPAQUE_ATEN_KLEIDIAI,
            IntxPackingFormat.OPAQUE_TORCHAO_AUTO,
            IntxPackingFormat.OPAQUE_TORCHAO_KLEIDIAI,
            IntxPackingFormat.OPAQUE_TORCHAO_LOWBIT,
        ]
        assert (
            intx_packing_format == IntxPackingFormat.UNPACKED_TO_INT8
            or intx_packing_format in opaque_formats
        ), f"Unsupported packing format: {intx_packing_format}"
        if custom_zero_point is not None and custom_zero_point.dtype == torch.int32:
            custom_zero_point = custom_zero_point.to(torch.int8)
        new_weight = IntxUnpackedToInt8Tensor.from_hp(
            weight,
            block_size,
            weight_dtype,
            mapping_type=weight_mapping_type,
            activation_quantization="int8_asym_per_token",
            intx_choose_qparams_algorithm=intx_choose_qparams_algorithm,
            custom_scale=custom_scale,
            custom_zero_point=custom_zero_point,
        )
        if weight_scale_dtype is not None and weight_scale_dtype != weight.dtype:
            _adjust_scale_dtype_in_intx_unpacked_tensor(
                new_weight, weight, weight_scale_dtype
            )

        new_bias = bias

        # Create packed tensor
        if intx_packing_format in opaque_formats:
            new_weight = IntxOpaqueTensor.from_intx_unpacked_to_int8_tensor(
                new_weight, bias=new_bias, intx_packing_format=intx_packing_format
            )
            new_bias = None  # bias is packed with weights

        return new_weight, new_bias

    # Version 1
    assert config.version == 1
    assert intx_choose_qparams_algorithm == IntxChooseQParamsAlgorithm.AFFINE, (
        "IntxChooseQParamsAlgorithm.AFFINE is the only supported algorithm for version 1"
    )
    warnings.warn(
        "Config Deprecation: version 1 of Int8DynamicActivationIntxWeightConfig is deprecated and will no longer be supported in a future release, please use version 2, see https://github.com/pytorch/ao/issues/2967 for more details"
    )
    quant_min, quant_max = _DTYPE_TO_QVALUE_BOUNDS[weight_dtype]

    # We quantize with QDQLayout, and then construct the packed weight tensor later
    # set preserve_zero based on weight mapping type
    preserve_zero = weight_mapping_type in [
        MappingType.SYMMETRIC,
        MappingType.SYMMETRIC_NO_CLIPPING_ERR,
    ]

    weight = to_affine_quantized_intx(
        input_float=weight,
        mapping_type=weight_mapping_type,
        block_size=(1, group_size),
        target_dtype=torch.int8,
        quant_min=quant_min,
        quant_max=quant_max,
        scale_dtype=weight_scale_dtype,
        zero_point_dtype=torch.int8,
        preserve_zero=preserve_zero,
        zero_point_domain=ZeroPointDomain.INT,
        _layout=QDQLayout(),
    )
    if isinstance(layout, QDQLayout):
        # TODO: _int8_asymm_per_token_quant uses scale_dtype=torch.float64, zero_point_dtype=torch.int64,
        # which is not great for export with QDQLayout.  It is also not consistent with _int8_symm_per_token_quant,
        # which uses scale_dtype=torch.float32, zero_point_dtype=torch.int32.
        # Maybe introduce new fp32/int32 versions of _int8_asymm_per_token_quant?
        if act_mapping_type == MappingType.ASYMMETRIC:
            activation_quant_func = _int8_asymm_per_token_quant
        elif act_mapping_type == MappingType.SYMMETRIC:
            activation_quant_func = _int8_symm_per_token_quant
        else:
            assert False, f"Unsupported activation mapping type: {act_mapping_type}"
        weight = to_linear_activation_quantized(weight, activation_quant_func)
    elif isinstance(layout, PackedLinearInt8DynamicActivationIntxWeightLayout):
        # PackedLinearInt8DynamicActivationIntxWeightLayout has dynamic activation quantization
        # fused with the kernel and it should not be applied separately
        assert act_mapping_type == MappingType.ASYMMETRIC, (
            "PackedLinearInt8DynamicActivationIntxWeightLayout requires act_mapping_type=MappingType.ASYMMETRIC"
        )
        data, scale, zero_point = weight.tensor_impl.get_plain()
        groups_per_row = weight.shape[-1] // group_size
        scale = scale.reshape(-1, groups_per_row)

        assert zero_point is not None
        zero_point = zero_point.reshape(-1, groups_per_row)
        has_weight_zeros = (zero_point != 0).any()
        weight = make_packed_linear_int8_dynamic_activation_intx_weight_tensor(
            data,
            scale,
            zero_point if has_weight_zeros else None,
            bias,
            weight_dtype,
            layout.target,
            validate_inputs=False,
        )
        # bias is packed with weights if present
        bias = None

    return weight, bias


@register_quantize_module_handler(Int8DynamicActivationIntxWeightConfig)
def _int8_dynamic_activation_intx_weight_transform(
    module: torch.nn.Module,
    config: Int8DynamicActivationIntxWeightConfig,
    *,
    custom_scale: Optional[torch.Tensor] = None,
    custom_zero_point: Optional[torch.Tensor] = None,
) -> torch.nn.Module:
    new_weight, new_bias = _int8_dynamic_activation_intx_weight_quantize_tensor(
        module.weight,
        module.bias,
        config,
        custom_scale=custom_scale,
        custom_zero_point=custom_zero_point,
    )
    module.weight = torch.nn.Parameter(new_weight, requires_grad=False)
    if new_bias is None:
        module.bias = None
    if isinstance(module, nn.Linear):
        module.extra_repr = types.MethodType(_linear_extra_repr, module)
    return module


@dataclass
class Int4DynamicActivationInt4WeightConfig(AOBaseConfig):
    """Applies int4 dynamic per token symmetric activation quantization and int4 per row weight symmetric quantization to linear

    Args:
        `layout`: layout type for quantized weight tensor, only supports `MarlinQQQLayout()` and `CutlassInt4PackedLayout()` for now
        `mapping_type`: quantization type for weight, controls the weight quantization is symmetric or asymmetric
        `act_mapping_type`: quantization type for activation, controls the activation quantization is symmetric or asymmetric
        `set_inductor_config`: if True, adjusts `torchinductor` settings to recommended values.
    """

    layout: Layout = CutlassInt4PackedLayout()
    mapping_type: MappingType = MappingType.SYMMETRIC
    act_mapping_type: MappingType = MappingType.SYMMETRIC
    set_inductor_config: bool = True

    def __post_init__(self):
        torch._C._log_api_usage_once(
            "torchao.quantization.Int4DynamicActivationInt4WeightConfig"
        )


# for bc
int4_dynamic_activation_int4_weight = _ConfigDeprecationWrapper(
    "int4_dynamic_activation_int4_weight", Int4DynamicActivationInt4WeightConfig
)


@register_quantize_module_handler(Int4DynamicActivationInt4WeightConfig)
def _int4_dynamic_activation_int4_weight_transform(
    module: torch.nn.Module, config: Int4DynamicActivationInt4WeightConfig
) -> torch.nn.Module:
    weight = module.weight
    layout = config.layout
    mapping_type = config.mapping_type
    act_mapping_type = config.act_mapping_type
    if config.set_inductor_config:
        torchao.quantization.utils.recommended_inductor_config_setter()

    if not isinstance(layout, CutlassInt4PackedLayout):
        raise NotImplementedError(
            f"Only CutlassInt4PackedLayout layout is supported. Received {layout}."
        )
    if mapping_type != MappingType.SYMMETRIC:
        raise NotImplementedError("Only mapping_type=SYMMETRIC is supported.")
    if act_mapping_type != MappingType.SYMMETRIC:
        raise NotImplementedError("Only act_mapping_type=SYMMETRIC is supported.")

    weight = _int4_symm_cutlass_quant(weight)
    weight = to_linear_activation_quantized(
        weight,
        _int4_symm_cutlass_quant,
    )
    module.weight = torch.nn.Parameter(weight, requires_grad=False)
    module.extra_repr = types.MethodType(_linear_extra_repr, module)
    return module


@dataclass
class GemliteUIntXWeightOnlyConfig(AOBaseConfig):
    """
    applies weight only 4 or 8 bit integer quantization and utilizes the gemlite triton kernel and its associated weight packing format.
    This only works for fp16 models. 8 bit quantization is symmetric, 4 bit quantization is asymmetric.

    Args:
        `group_size`: parameter for quantization, controls the granularity of quantization, smaller
         size is more fine grained
        `bit_width`: bit width of the quantized weight.
        `packing_bitwidth`: bit width of the packed weight, should be 8 or 32. Can have performance impacts depending on hardware.
        `mode`: if set to "dynamic", activations are quantized at runtime; default is "weight_only" (weight-only quantization).
        `set_inductor_config`: if True, adjusts `torchinductor` settings to recommended values.
    """

    group_size: Optional[int] = 128
    bit_width: int = 4
    packing_bitwidth: Optional[int] = None
    mode: Optional[str] = "weight_only"
    set_inductor_config: bool = True

    def __post_init__(self):
        torch._C._log_api_usage_once(
            "torchao.quantization.GemliteUIntXWeightOnlyConfig"
        )


# for BC
gemlite_uintx_weight_only = _ConfigDeprecationWrapper(
    "gemlite_uintx_weight_only", GemliteUIntXWeightOnlyConfig
)


@register_quantize_module_handler(GemliteUIntXWeightOnlyConfig)
def _gemlite_uintx_weight_only_transform(
    module: torch.nn.Module, config: GemliteUIntXWeightOnlyConfig
):
    group_size = config.group_size
    bit_width = config.bit_width
    packing_bitwidth = config.packing_bitwidth
    mode = config.mode
    if config.set_inductor_config:
        torchao.quantization.utils.recommended_inductor_config_setter()

    weight = module.weight

    from torchao.dtypes.uintx.gemlite_layout import get_gemlite_aqt_kwargs

    use_hqq = True if bit_width == 4 else False
    new_weight = to_affine_quantized_intx(
        weight,
        **get_gemlite_aqt_kwargs(
            weight,
            group_size=group_size,
            bit_width=bit_width,
            packing_bitwidth=packing_bitwidth,
            mode=mode,
            use_hqq=use_hqq,
        ),
    )
    module.weight = torch.nn.Parameter(new_weight, requires_grad=False)
    module.extra_repr = types.MethodType(_linear_extra_repr, module)
    return module


@dataclass
class Int4WeightOnlyConfig(AOBaseConfig):
    """
    Configuration for int4 weight only quantization, only groupwise quantization is supported
    right now, and we support version 1 and version 2, that are implemented differently although with
    same support. In version 2, different target are mainly distinguished by `packing_format` arg, and in version 1, mainly by `layout`.

    Args:
        `group_size`: parameter for quantization, controls the granularity of quantization, smaller
         size is more fine grained, choices are [256, 128, 64, 32], used in both version 1 and 2
        `int4_packing_format`: the packing format for int4 tensor, used in version 2 only
         `int4_choose_qparams_algorithm`: variants of choose qparams algorithm to use for int4,
         currently support TINYGEMM ("tinygemm") and HQQ ("hqq"), used in version 2 only
        `layout`: layout type for quantized tensor, default is `TensorCoreTiledLayout(inner_k_tiles=8)`, used in version 1 only
        `use_hqq`: whether to use hqq or default quantization mode, default is False, used in version 1 only
        `zero_point_domain`: data type of zeros points, choices are [ZeroPointDomain.FLOAT, ZeroPointDomain.INT, ZeroPointDomain.NONE], used in version 1 only
        `set_inductor_config`: if True, adjusts `torchinductor` settings to recommended values. used in both version 1 and 2
        `preserve_zero`: whether to preserve zero, default is None. Will be set to True if zero_point_domain is ZeroPointDomain.INT, used in version 1 only
        `version`: version of the config to use, only subset of above args are valid for version 1, and subset of above args are valid for version 2, default is 2, see note for more details

    Note:
        Current state for Int4WeightOnlyConfig is that it supports both v1 (legacy) and v2

        For v2 (version = 2), only `group_size`, `int4_packing_format`, `int4_choose_qparams_algorithm` and `set_inductor_config` are valid, all other args will be ignored
        For v1 (version = 1), only `group_size`, `layout`, `use_hqq`, `zero_point_domain`, `preserve_zero` and `set_inductor_config` are valid, we plan to deprecate v1 in torchao 0.15 to make this config
        less confusing
    """

    group_size: int = 128
    layout: Optional[TensorCoreTiledLayout] = TensorCoreTiledLayout(inner_k_tiles=8)
    use_hqq: bool = False
    zero_point_domain: Optional[ZeroPointDomain] = ZeroPointDomain.NONE
    set_inductor_config: bool = True
    preserve_zero: Optional[bool] = None
    # only used in version >= 2
    int4_packing_format: Int4PackingFormat = Int4PackingFormat.PLAIN
    int4_choose_qparams_algorithm: Int4ChooseQParamsAlgorithm = (
        Int4ChooseQParamsAlgorithm.TINYGEMM
    )
    version: int = 2

    def __post_init__(self):
        torch._C._log_api_usage_once("torchao.quantization.Int4WeightOnlyConfig")


# for BC
# TODO maybe change other callsites
int4_weight_only = _ConfigDeprecationWrapper("int4_weight_only", Int4WeightOnlyConfig)


def _int4_weight_only_quantize_tensor(weight, config):
    # TODO(future PR): perhaps move this logic to a different file, to keep the API
    # file clean of implementation details

    # for now, make these local variables to allow the rest of the function
    # to be a direct copy-paste
    group_size = config.group_size
    layout = config.layout
    use_hqq = config.use_hqq
    int4_choose_qparams_algorithm = config.int4_choose_qparams_algorithm
    zero_point_domain = config.zero_point_domain
    int4_packing_format = config.int4_packing_format

    if weight.shape[-1] % group_size != 0:
        logger.info(
            f"Skipping quantizing weight with int4 weight only quantization because the shape of weight {weight.shape} is not compatible with group_size {group_size}"
        )
        return weight

    block_size = tuple([1 for _ in range(weight.ndim - 1)] + [group_size])

    if config.version == 2:
        block_size = list(block_size)

        if int4_choose_qparams_algorithm == Int4ChooseQParamsAlgorithm.HQQ:
            assert int4_packing_format in [
                Int4PackingFormat.TILE_PACKED_TO_4D,
                Int4PackingFormat.OPAQUE,
            ], (
                f"Int4ChooseQParamsAlgorithm.HQQ is not supported by packing format {int4_packing_format}, "
                f"it's only supported by Int4PackingFormat.TILE_PACKED_TO_4D and Int4PackingFormat.OPAQUE currently"
            )

        if int4_packing_format == Int4PackingFormat.PRESHUFFLED:
            new_weight = Int4PreshuffledTensor.from_hp(
                weight,
                block_size,
                activation_dtype=torch.bfloat16,
            )
            return new_weight
        elif int4_packing_format == Int4PackingFormat.PLAIN:
            new_weight = Int4Tensor.from_hp(
                weight,
                block_size,
            )
            return new_weight
        elif int4_packing_format == Int4PackingFormat.PLAIN_INT32:
            new_weight = Int4PlainInt32Tensor.from_hp(
                weight,
                block_size,
            )
            return new_weight
        elif int4_packing_format == Int4PackingFormat.MARLIN_SPARSE:
            new_weight = Int4MarlinSparseTensor.from_hp(
                weight,
                block_size,
            )
            return new_weight
        elif int4_packing_format == Int4PackingFormat.OPAQUE:
            new_weight = Int4OpaqueTensor.from_hp(
                weight,
                block_size,
                int4_choose_qparams_algorithm=int4_choose_qparams_algorithm,
            )
            return new_weight
        elif int4_packing_format == Int4PackingFormat.TILE_PACKED_TO_4D:
            new_weight = Int4TilePackedTo4dTensor.from_hp(
                weight,
                block_size,
                int4_choose_qparams_algorithm=int4_choose_qparams_algorithm,
            )
            return new_weight
        else:
            raise ValueError(f"Unsupported int4 packing format: {int4_packing_format}")

    assert config.version == 1

    warnings.warn(
        "Config Deprecation: version 1 of Int4WeightOnlyConfig is deprecated and will no longer be supported in a future release, please use version 2, see https://github.com/pytorch/ao/issues/2948 for more details"
    )
    mapping_type = MappingType.ASYMMETRIC
    target_dtype = torch.int32
    quant_min = 0
    quant_max = 15
    eps = 1e-6
    zero_point_dtype = (
        weight.dtype if isinstance(layout, Int4CPULayout) else torch.bfloat16
    )

    # nonlocal zero_point_domain
    assert type(layout) in LAYOUT_TO_ZERO_POINT_DOMAIN.keys(), (
        f"Only support layout: {LAYOUT_TO_ZERO_POINT_DOMAIN.keys()}"
    )
    if zero_point_domain == ZeroPointDomain.NONE:
        # the first value is the default one
        zero_point_domain = LAYOUT_TO_ZERO_POINT_DOMAIN[type(layout)][0]
    else:
        assert zero_point_domain in LAYOUT_TO_ZERO_POINT_DOMAIN[type(layout)], (
            f"Layout only support {LAYOUT_TO_ZERO_POINT_DOMAIN[layout]}"
        )

    if zero_point_domain == ZeroPointDomain.INT and isinstance(layout, Int4XPULayout):
        zero_point_dtype = torch.int32

    preserve_zero = (
        config.preserve_zero
        if config.preserve_zero is not None
        else LAYOUT_TO_PRESERVE_ZEROS[type(layout)]
    )
    # Sparse Marlin only supports symmetric quantization.
    # NOTE: If we start having lots of layouts that require different configurations,
    # we should consider moving this logic somewhere else.
    if isinstance(layout, MarlinSparseLayout):
        mapping_type = MappingType.SYMMETRIC
        assert group_size == 128 or group_size == weight.shape[-1], (
            f"MarlinSparseLayout only supports 128 group size or per channel quantization, got {group_size}"
        )

    new_weight = to_affine_quantized_intx(
        weight,
        mapping_type,
        block_size,
        target_dtype,
        quant_min,
        quant_max,
        eps,
        zero_point_dtype=zero_point_dtype,
        preserve_zero=preserve_zero,
        zero_point_domain=zero_point_domain,
        _layout=layout,
        use_hqq=use_hqq,
    )
    return new_weight


@register_quantize_module_handler(Int4WeightOnlyConfig)
def _int4_weight_only_transform(
    module: torch.nn.Module, config: Int4WeightOnlyConfig
) -> torch.nn.Module:
    if config.set_inductor_config:
        torchao.quantization.utils.recommended_inductor_config_setter()

    assert hasattr(module, "weight"), (
        "applying int8 weight only quant requires module to have weight attribute"
        + " but {module} does not have one"
    )
    new_weight = _int4_weight_only_quantize_tensor(module.weight, config)
    module.weight = torch.nn.Parameter(new_weight, requires_grad=False)
    module.extra_repr = types.MethodType(_linear_extra_repr, module)
    return module


@dataclass
class Float8DynamicActivationInt4WeightConfig(AOBaseConfig):
    """Configuration for apply float8 dynamic per row quantization and int4
    per group weight quantization to linear
    (only group_size 128 is supported right now since underlying kernel used only supports 128
    and above and no benefits of making it bigger)

    Args:
        `int4_packing_format`: how the weight is packed, only preshuffled is supported
    """

    int4_packing_format: Int4PackingFormat = "preshuffled"


@register_quantize_module_handler(Float8DynamicActivationInt4WeightConfig)
def _float8_dynamic_activation_int4_weight_transform(
    module: torch.nn.Module, config: Float8DynamicActivationInt4WeightConfig
) -> torch.nn.Module:
    assert hasattr(module, "weight"), (
        "applying int8 weight only quant requires module to have weight attribute"
        + " but {module} does not have one"
    )
    int4_packing_format = config.int4_packing_format

    assert int4_packing_format == "preshuffled", (
        f"only preshuffled int4_packing_format supported right now, got: {int4_packing_format}"
    )
    weight = module.weight
    group_size = 128
    block_size = tuple([1 for _ in range(weight.ndim - 1)] + [group_size])
    new_weight = Int4PreshuffledTensor.from_hp(
        module.weight,
        block_size,
        activation_dtype=torch.float8_e4m3fn,
    )
    module.weight = torch.nn.Parameter(new_weight, requires_grad=False)
    module.extra_repr = types.MethodType(_linear_extra_repr, module)
    return module


@dataclass
class Int8WeightOnlyConfig(AOBaseConfig):
    """
    Configuration for applying int8 weight-only symmetric per-channel quantization to linear layers.

    Args:
        group_size: Optional[int] = None - Controls the granularity of quantization. If None, applies per-channel quantization.
            Otherwise, applies per-group quantization with the specified group size.
        set_inductor_config: bool = True - If True, adjusts `torchinductor` settings to recommended values
            for better performance with this quantization scheme.
    """

    group_size: Optional[int] = None
    set_inductor_config: bool = True

    def __post_init__(self):
        torch._C._log_api_usage_once("torchao.quantization.Int8WeightOnlyConfig")


# for BC
int8_weight_only = _ConfigDeprecationWrapper("int8_weight_only", Int8WeightOnlyConfig)


def _int8_weight_only_quantize_tensor(weight, config):
    mapping_type = MappingType.SYMMETRIC
    target_dtype = torch.int8
    eps = torch.finfo(torch.float32).eps
    zero_point_dtype = torch.int64
    group_size = config.group_size
    if group_size is None:
        group_size = weight.shape[-1]
    block_size = tuple([1 for x in range(weight.dim() - 1)] + [group_size])
    new_weight = to_affine_quantized_intx(
        weight,
        mapping_type,
        block_size,
        target_dtype,
        eps=eps,
        zero_point_dtype=zero_point_dtype,
    )
    return new_weight


@register_quantize_module_handler(Int8WeightOnlyConfig)
def _int8_weight_only_transform(module: torch.nn.Module, config: Int8WeightOnlyConfig):
    if config.set_inductor_config:
        torchao.quantization.utils.recommended_inductor_config_setter()

    assert hasattr(module, "weight"), (
        "applying int8 weight only quant requires module to have weight attribute"
        + " but {module} does not have one"
    )
    new_weight = _int8_weight_only_quantize_tensor(module.weight, config)
    module.weight = torch.nn.Parameter(new_weight, requires_grad=False)
    module.extra_repr = types.MethodType(_linear_extra_repr, module)
    return module


def _int8_symm_per_token_reduced_range_quant(x: torch.Tensor) -> torch.Tensor:
    mapping_type = MappingType.SYMMETRIC
    target_dtype = torch.int8
    eps = 1e-5
    quant_min = -127
    quant_max = 127
    return to_affine_quantized_intx(
        x,
        mapping_type,
        _get_per_token_block_size(x),
        target_dtype,
        eps=eps,
        quant_min=quant_min,
        quant_max=quant_max,
        scale_dtype=torch.float32 if x.dtype == torch.float16 else None,
    )


def _int8_symm_per_token_reduced_range_quant_noop_decode(
    x: torch.Tensor,
) -> torch.Tensor:
    mapping_type = MappingType.SYMMETRIC
    target_dtype = torch.int8
    eps = 1e-5
    quant_min = -127
    quant_max = 127
    if x.shape[1] == 1:
        return x
    else:
        return to_affine_quantized_intx(
            x,
            mapping_type,
            _get_per_token_block_size(x),
            target_dtype,
            eps=eps,
            quant_min=quant_min,
            quant_max=quant_max,
            scale_dtype=torch.float32 if x.dtype == torch.float16 else None,
        )


def _int8_symm_cutlass_quant(x: torch.Tensor) -> torch.Tensor:
    return to_affine_quantized_intx(
        x,
        mapping_type=MappingType.SYMMETRIC,
        block_size=_get_per_token_block_size(x),
        target_dtype=torch.int8,
        scale_dtype=torch.float32,
        eps=torch.finfo(torch.float32).eps,
        zero_point_domain=ZeroPointDomain.NONE,
    )


def _int4_symm_cutlass_quant(x: torch.Tensor) -> torch.Tensor:
    return to_affine_quantized_intx(
        x,
        mapping_type=MappingType.SYMMETRIC,
        block_size=_get_per_token_block_size(x),
        target_dtype=torch.int8,
        quant_min=-8,
        quant_max=7,
        scale_dtype=torch.float32,
        eps=torch.finfo(torch.float32).eps,
        zero_point_domain=ZeroPointDomain.NONE,
        _layout=CutlassInt4PackedLayout(),
    )


def _float8_cutlass_quant(
    x: torch.Tensor,
    target_dtype: torch.dtype,
) -> torch.Tensor:
    return to_affine_quantized_floatx(
        x,
        block_size=_get_per_token_block_size(x),
        scale_dtype=torch.float32,
        target_dtype=target_dtype,
        _layout=Float8Layout(mm_config=None),
    )


def _float8_cutlass_quant_sparse(
    x: torch.Tensor,
    target_dtype: torch.dtype,
) -> (torch.Tensor, torch.Tensor):
    return to_affine_quantized_floatx(
        x,
        block_size=_get_per_token_block_size(x),
        scale_dtype=torch.float32,
        target_dtype=target_dtype,
        _layout=CutlassSemiSparseLayout(),
    )


@dataclass
class Int8DynamicActivationInt8WeightConfig(AOBaseConfig):
    """
    Configuration for applying int8 dynamic symmetric per-token activation and int8 per-channel weight
    quantization to linear layers.

    Args:
        layout: Optional[Layout] = PlainLayout() - Tensor layout for the quantized weights. Controls how the
            quantized data is stored and accessed.
        act_mapping_type: Optional[MappingType] = MappingType.SYMMETRIC - Mapping type for activation quantization.
            SYMMETRIC uses symmetric quantization around zero.
        weight_only_decode: bool = False - If True, only quantizes weights during forward pass and keeps activations
            in original precision during decode operations.
        set_inductor_config: bool = True - If True, adjusts `torchinductor` settings to recommended values
            for better performance with this quantization scheme.
    """

    layout: Optional[Layout] = PlainLayout()
    act_mapping_type: Optional[MappingType] = MappingType.SYMMETRIC
    weight_only_decode: bool = False
    set_inductor_config: bool = True

    def __post_init__(self):
        torch._C._log_api_usage_once(
            "torchao.quantization.Int8DynamicActivationInt8WeightConfig"
        )


# for BC
int8_dynamic_activation_int8_weight = _ConfigDeprecationWrapper(
    "int8_dynamic_activation_int8_weight", Int8DynamicActivationInt8WeightConfig
)


def _int8_dynamic_activation_int8_weight_quantize_tensor(weight, config):
    layout = config.layout
    act_mapping_type = config.act_mapping_type
    weight_only_decode = config.weight_only_decode

    in_features = weight.shape[-1]
    # int8 dynamic quantization only has benefit when in_feature > 16
    if in_features <= 16:
        logger.info(
            f"Skipping applying Int8DynamicActivationInt8WeightConfig to weight of shape {weight.shape}"
            f" because `in_feature` is <= 16: {in_features}"
        )
        return weight

    # weight settings
    mapping_type = MappingType.SYMMETRIC
    weight_zero_point_domain = ZeroPointDomain.NONE

    def get_weight_block_size(x):
        return tuple([1 for _ in range(x.dim() - 1)] + [x.shape[-1]])

    target_dtype = torch.int8
    eps = torch.finfo(torch.float32).eps
    zero_point_dtype = torch.int64

    if weight_only_decode:
        input_quant_func = _int8_symm_per_token_reduced_range_quant_noop_decode
    else:
        # input settings
        if act_mapping_type == MappingType.SYMMETRIC:
            input_quant_func = _int8_symm_per_token_reduced_range_quant
        else:
            input_quant_func = _int8_asymm_per_token_quant

    block_size = get_weight_block_size(weight)
    new_weight = to_affine_quantized_intx(
        weight,
        mapping_type,
        block_size,
        target_dtype,
        eps=eps,
        zero_point_dtype=zero_point_dtype,
        _layout=layout,
        zero_point_domain=weight_zero_point_domain,
    )
    new_weight = to_linear_activation_quantized(new_weight, input_quant_func)
    return new_weight


@register_quantize_module_handler(Int8DynamicActivationInt8WeightConfig)
def _int8_dynamic_activation_int8_weight_transform(
    module: torch.nn.Module, config: Int8DynamicActivationInt8WeightConfig
) -> torch.nn.Module:
    if config.set_inductor_config:
        torchao.quantization.utils.recommended_inductor_config_setter()

    assert hasattr(module, "weight"), (
        "applying int8 dynamic activation int8 weight quant requires module to have weight attribute"
        + "but {module} does not have one"
    )
    new_weight = _int8_dynamic_activation_int8_weight_quantize_tensor(
        module.weight, config
    )
    module.weight = torch.nn.Parameter(new_weight, requires_grad=False)
    module.extra_repr = types.MethodType(_linear_extra_repr, module)
    return module


def int8_dynamic_activation_int8_semi_sparse_weight():
    """
    Applies int8 dnynamic symmetric per-token activation and int8 per-channel weight
    quantization + 2:4 sparsity to linear layers.
    """
    warnings.warn(
        """int8_dyanmic_activation_int8_semi_sparse_weight() will be deprecated at a later release. Please use the layout kwarg in Int8DynamicActivationInt8WeightConfig instead.

    from torchao.dtypes import SemiSparseLayout
    Int8DynamicActivationInt8WeightConfig(layout=SemiSparseLayout()"""
    )

    return Int8DynamicActivationInt8WeightConfig(layout=SemiSparseLayout())


@dataclass
class Float8WeightOnlyConfig(AOBaseConfig):
    """
    Configuration for applying float8 weight-only symmetric per-channel quantization to linear layers.

    Args:
        weight_dtype (torch.dtype): The target data type for weight quantization. Default is torch.float8_e4m3fn.
        set_inductor_config (bool): if True, adjusts `torchinductor` settings to recommended values.
        version (int): the version of the config, version 1 is using AffineQuantizedTensor that we plan to deprecate/split, version 2 is using Float8Tensor (default)

    Note:
        The actual matmul will be computed in original precision of the weight tensor.
    """

    weight_dtype: torch.dtype = e4m3_dtype
    set_inductor_config: bool = True
    version: int = 2

    def __post_init__(self):
        torch._C._log_api_usage_once("torchao.quantization.Float8WeightOnlyConfig")


# for BC
float8_weight_only = _ConfigDeprecationWrapper(
    "float8_weight_only", Float8WeightOnlyConfig
)


def _float8_weight_only_quant_tensor(weight, config):
    if config.version == 1:
        warnings.warn(
            "Config Deprecation: version 1 of Float8WeightOnlyConfig is deprecated and will no longer be supported in a future release, please use version 2, see https://github.com/pytorch/ao/issues/2649 for more details"
        )
        from torchao.dtypes import to_affine_quantized_floatx

        block_size = tuple([1 for _ in range(weight.dim() - 1)] + [weight.shape[-1]])
        new_weight = to_affine_quantized_floatx(
            input_float=weight,
            block_size=block_size,
            target_dtype=config.weight_dtype,
            scale_dtype=None,
            _layout=Float8Layout(mm_config=None),
        )
    else:
        assert config.version == 2, f"Unexpected version: {config.version}"
        weight_dtype = config.weight_dtype
        new_weight = Float8Tensor.from_hp(
            weight, float8_dtype=weight_dtype, granularity=PerRow()
        )
    return new_weight


@register_quantize_module_handler(Float8WeightOnlyConfig)
def _float8_weight_only_transform(
    module: torch.nn.Module, config: Float8WeightOnlyConfig
) -> torch.nn.Module:
    if config.set_inductor_config:
        torchao.quantization.utils.recommended_inductor_config_setter()

    assert hasattr(module, "weight"), (
        "applying int8 weight only quant requires module to have weight attribute"
        + " but {module} does not have one"
    )

    if isinstance(module, Float8Linear):
        module = _unwrap_float8_linear(module)

    new_weight = _float8_weight_only_quant_tensor(module.weight, config)

    module.weight = torch.nn.Parameter(new_weight, requires_grad=False)
    module.extra_repr = types.MethodType(_linear_extra_repr, module)
    return module


def _input_activation_quant_func_fp8(
    x: torch.Tensor,
    activation_granularity: FP8Granularity,
    activation_dtype: torch.dtype,
    scale: Optional[torch.Tensor] = None,
    zero_point: Optional[torch.Tensor] = None,
):
    """This function is used to quantize the input activation tensor for an aqt_float variant. If scale
    is not provided it will be dynamically calculate the scales otherwise it will use the provided scale.
    """
    assert zero_point is None, (
        "Zero point is not supported for dynamic FP8 quantization"
    )
    if isinstance(activation_granularity, PerRow):
        assert x.dtype == torch.bfloat16, (
            "PerRow quantization only works for bfloat16 precision input activation"
        )

    block_size = get_block_size(x.shape, activation_granularity)
    if scale is None:
        activation = to_affine_quantized_floatx(
            input_float=x,
            block_size=block_size,
            target_dtype=activation_dtype,
            scale_dtype=torch.float32,
            _layout=Float8Layout(mm_config=None),  # Config is stored on weight
        )
    else:
        assert isinstance(activation_granularity, PerTensor), (
            "Static quantization only supports PerTensor granularity"
        )
        activation = to_affine_quantized_floatx_static(
            input_float=x,
            block_size=block_size,
            scale=scale,
            target_dtype=activation_dtype,
            _layout=Float8Layout(mm_config=None),  # Config is stored on weight
        )
    return activation


def _fp8_mm_compat(weight: torch.Tensor) -> bool:
    """
    Check if a weight tensor meets float8 quantization requirements.

    Args:
        weight (torch.Tensor): The weight tensor to check

    Returns:
        bool: True if the tensor can be quantized to float8, False otherwise
    """
    assert weight.dim() in [
        2,
        3,
    ], f"float8 quantization only works for 2/3-D tensors, got {weight.dim()}D tensor"

    out_dim, in_dim = weight.shape[-2:]
    is_compatible = (in_dim % 16 == 0) and (out_dim % 16 == 0)

    if not is_compatible:
        logger.info(
            f"Skipping float8 quantization: weight shape {weight.shape} is not compatible with _scaled_mm. "
            f"Both input dimension ({in_dim}) and output dimension ({out_dim}) must be multiples of 16. "
        )

    return is_compatible


@dataclass
class Float8DynamicActivationFloat8WeightConfig(AOBaseConfig):
    """
    Configuration for applying float8 dynamic symmetric quantization to both activations and weights of linear layers.

    Args:
        activation_dtype (torch.dtype): The target data type for activation quantization. Default is torch.float8_e4m3fn.
        weight_dtype (torch.dtype): The target data type for weight quantization. Default is torch.float8_e4m3fn.
        granularity (Optional[Union[FP8Granularity, List[FP8Granularity]]]):
            The granularity for quantization. Can be either a single granularity (applied to both
            activations and weights) or a tuple of two granularities (one for activations, one for weights).
            If None, defaults to PerTensor for both. Currently both quantizations need to be the same type. And
            only PerTensor and PerRow are supported.
        mm_config (Float8MMConfig): Configuration for the matrix multiplication. Default uses fast accumulation.
        activation_value_lb (Optional[float]): the lower bound for activation value for calculating scale
        activation_value_ub (Optional[float]): the upper bound for activation value for calculating scale
        kernel_preference (KernelPreference): kernel preference for ops like matmul, grouped matmul etc. by defalut (KernelPreference.AUTO) it will be chosen for user based on hardware or other information, this only needs to be set in weight
        set_inductor_config (bool): if True, adjusts `torchinductor` settings to recommended values.
        version (int): the version of the config, version 1 is using AffineQuantizedTensor that we plan to deprecate/split, version 2 is using Float8Tensor (default)

    """

    activation_dtype: torch.dtype = e4m3_dtype
    weight_dtype: torch.dtype = e4m3_dtype
    granularity: Optional[Union[FP8Granularity, List[FP8Granularity]]] = None
    mm_config: Optional[Float8MMConfig] = None
    activation_value_lb: Optional[float] = None
    activation_value_ub: Optional[float] = None
    kernel_preference: KernelPreference = KernelPreference.AUTO
    set_inductor_config: bool = True
    version: int = 2

    def __post_init__(self):
        torch._C._log_api_usage_once(
            "torchao.quantization.Float8DynamicActivationFloat8WeightConfig"
        )
        if self.mm_config is None:
            self.mm_config = Float8MMConfig(use_fast_accum=True)
        activation_granularity, weight_granularity = _normalize_granularity(
            self.granularity
        )
        self.granularity = [activation_granularity, weight_granularity]


# for bc
float8_dynamic_activation_float8_weight = _ConfigDeprecationWrapper(
    "float8_dynamic_activation_float8_weight", Float8DynamicActivationFloat8WeightConfig
)


def _float8_dynamic_activation_float8_weight_quantize_tensor(weight, config):
    activation_dtype = config.activation_dtype
    weight_dtype = config.weight_dtype
    granularity = config.granularity
    mm_config = config.mm_config
    activation_value_lb = config.activation_value_lb
    activation_value_ub = config.activation_value_ub
    kernel_preference = config.kernel_preference

    # Ensure works on device
    _check_hardware_support(granularity)
    activation_granularity, weight_granularity = granularity

    if not _fp8_mm_compat(weight):
        # TODO(future PR): this should really throw an exception instead of silently
        # not doing what the user asked
        return weight

    if isinstance(weight_granularity, PerRow):
        assert weight.dtype == torch.bfloat16, (
            "PerRow quantization only works for bfloat16 precision input weight"
        )

    if config.version == 1:
        warnings.warn(
            "Config Deprecation: version 1 of Float8DynamicActivationFloat8WeightConfig is deprecated and will no longer be supported in a future release, please use version 2, see https://github.com/pytorch/ao/issues/2649 for more details"
        )

        block_size = get_block_size(weight.shape[-2:], weight_granularity)
        if weight.dim() == 3:
            block_size = tuple([1] + list(block_size))
        quantized_weight = to_affine_quantized_floatx(
            input_float=weight,
            block_size=block_size,
            target_dtype=weight_dtype,
            scale_dtype=torch.float32,
            _layout=Float8Layout(mm_config=mm_config),
        )

        input_quant_func = _input_activation_quant_func_fp8
        input_quant_kwargs = {
            "activation_granularity": activation_granularity,
            "activation_dtype": activation_dtype,
        }

        quantized_weight = to_linear_activation_quantized(
            quantized_weight, input_quant_func, quant_kwargs=input_quant_kwargs
        )
    else:
        assert config.version == 2, f"Unexpected version: {config.version}"
        act_quant_kwargs = QuantizeTensorToFloat8Kwargs(
            activation_dtype,
            activation_granularity,
            hp_value_lb=activation_value_lb,
            hp_value_ub=activation_value_ub,
            kernel_preference=kernel_preference,
        )

        quantized_weight = Float8Tensor.from_hp(
            weight,
            float8_dtype=weight_dtype,
            granularity=weight_granularity,
            mm_config=mm_config,
            kernel_preference=kernel_preference,
            act_quant_kwargs=act_quant_kwargs,
        )

    return quantized_weight


@register_quantize_module_handler(Float8DynamicActivationFloat8WeightConfig)
def _float8_dynamic_activation_float8_weight_transform(
    module: torch.nn.Module,
    config: Float8DynamicActivationFloat8WeightConfig,
    *,
    parameter_name: str = "weight",
):
    assert is_sm_at_least_89() or is_MI300(), (
        "Float8 dynamic activation quantization is only supported on CUDA>=8.9 and MI300+"
    )
    if config.set_inductor_config:
        torchao.quantization.utils.recommended_inductor_config_setter()

    assert hasattr(module, parameter_name), (
        "applying float8 dynamic activation quant requires module to have parameter {parameter_name} attribute"
        + f"but {module} does not have one"
    )
    if isinstance(module, Float8Linear):
        module = _unwrap_float8_linear(module)
    quantized_tensor = _float8_dynamic_activation_float8_weight_quantize_tensor(
        getattr(module, parameter_name), config
    )
    setattr(
        module,
        parameter_name,
        torch.nn.Parameter(quantized_tensor, requires_grad=False),
    )
    module.extra_repr = types.MethodType(_linear_extra_repr, module)
    return module


@dataclass
class Float8DynamicActivationFloat8SemiSparseWeightConfig(AOBaseConfig):
    """
    Applies float8 dynamic quantization to activations and float8 quantization followed by compression to sparse semi-structured tensor to weights of linear layers.

    Args:
        `layout`: layout type for quantized weight tensor, only supports `CutlassSemiSparseLayout` at the moment.
        `activation_dtype`: data type for quantized activation tensor.
        `weight_dtype`: data type for quantized weight tensor.
    """

    layout: Layout = CutlassSemiSparseLayout()
    activation_dtype: torch.dtype = e5m2_dtype
    weight_dtype: torch.dtype = e4m3_dtype

    def __post_init__(self):
        torch._C._log_api_usage_once(
            "torchao.quantization.Float8DynamicActivationFloat8SemiSparseWeightConfig"
        )


@register_quantize_module_handler(Float8DynamicActivationFloat8SemiSparseWeightConfig)
def _float8_dynamic_activation_float8_semi_sparse_weight_transform(
    module: torch.nn.Module, config: Float8DynamicActivationFloat8SemiSparseWeightConfig
):
    assert is_sm_at_least_90(), "Float8 quantization is only supported on CUDA>=9.0"

    if isinstance(module, Float8Linear):
        module = _unwrap_float8_linear(module)

    weight = module.weight
    weight_dtype = config.weight_dtype
    activation_dtype = config.activation_dtype
    layout = config.layout

    if not isinstance(layout, CutlassSemiSparseLayout):
        raise NotImplementedError(
            f"Only CutlassSemiSparseLayout layout is supported. Received {layout}."
        )

    weight = _float8_cutlass_quant_sparse(weight, weight_dtype)
    weight = to_linear_activation_quantized(
        weight,
        _float8_cutlass_quant,
        quant_kwargs={"target_dtype": activation_dtype},
    )

    module.weight = torch.nn.Parameter(weight, requires_grad=False)
    module.extra_repr = types.MethodType(_linear_extra_repr, module)
    return module


@dataclass
class Float8StaticActivationFloat8WeightConfig(AOBaseConfig):
    """
    Configuration for applying float8 static symmetric quantization to

    Args:
        scale (torch.Tensor): The scale tensor for activation quantization.
        activation_dtype (torch.dtype): The target data type for activation quantization. Default is torch.float8_e4m
        weight_dtype (torch.dtype): The target data type for weight quantization. Default is torch.float8_e4m
        mm_config (Float8MMConfig): Configuration for the matrix multiplication. Default uses fast accumulation.
        set_inductor_config (bool): if True, adjusts `torchinductor` settings to recommended values.
    """

    scale: torch.Tensor
    activation_dtype: torch.dtype = e4m3_dtype
    weight_dtype: torch.dtype = e4m3_dtype
    granularity: Optional[
        Union[FP8Granularity, Tuple[FP8Granularity, FP8Granularity]]
    ] = None
    mm_config: Optional[Float8MMConfig] = Float8MMConfig(use_fast_accum=True)
    set_inductor_config: bool = True

    def __post_init__(self):
        torch._C._log_api_usage_once(
            "torchao.quantization.Float8StaticActivationFloat8WeightConfig"
        )


# for bc
float8_static_activation_float8_weight = _ConfigDeprecationWrapper(
    "float8_static_activation_float8_weight", Float8StaticActivationFloat8WeightConfig
)


@register_quantize_module_handler(Float8StaticActivationFloat8WeightConfig)
def _float8_static_activation_float8_weight_transform(
    module: torch.nn.Module, config: Float8StaticActivationFloat8WeightConfig
):
    assert is_sm_at_least_89() or is_MI300(), (
        "Float8 static activation quantization is only supported on CUDA 8.9 and above"
    )

    if isinstance(module, Float8Linear):
        module = _unwrap_float8_linear(module)

    scale = config.scale
    activation_dtype = config.activation_dtype
    weight_dtype = config.weight_dtype
    granularity = config.granularity
    mm_config = config.mm_config
    if config.set_inductor_config:
        torchao.quantization.utils.recommended_inductor_config_setter()

    weight = module.weight
    activation_granularity, weight_granularity = _normalize_granularity(granularity)
    assert isinstance(activation_granularity, PerTensor), (
        "Static quantization only supports PerTensor granularity"
    )

    if not _fp8_mm_compat(weight):
        # TODO(future PR): this should really throw an exception instead of silently
        # not doing what the user asked
        return module
    block_size = get_block_size(weight.shape, weight_granularity)
    quantized_weight = to_affine_quantized_floatx(
        input_float=weight,
        block_size=block_size,
        target_dtype=weight_dtype,
        scale_dtype=torch.float32,
        _layout=Float8Layout(mm_config=mm_config),
    )

    input_quant_func = _input_activation_quant_func_fp8
    input_quant_kwargs = {
        "activation_granularity": activation_granularity,
        "activation_dtype": activation_dtype,
    }

    quantized_weight = to_weight_tensor_with_linear_activation_quantization_metadata(
        quantized_weight,
        input_quant_func,
        scale=scale,
        zero_point=None,
        quant_kwargs=input_quant_kwargs,
    )

    module.weight = torch.nn.Parameter(quantized_weight, requires_grad=False)
    module.extra_repr = types.MethodType(_linear_extra_repr, module)
    return module


@dataclass
class UIntXWeightOnlyConfig(AOBaseConfig):
    """
    Configuration for applying uintx weight-only asymmetric per-group quantization to linear layers, using uintx quantization where
    x is the number of bits specified by `dtype`

    Args:
        `dtype`: torch.uint1 to torch.uint7 sub byte dtypes
        `group_size`: parameter for quantization, controls the granularity of quantization, smaller
         size is more fine grained, defaults to 64
        `pack_dim`: the dimension we use for packing, defaults to -1
        `use_hqq`: whether to use hqq algorithm or the default algorithm to quantize the weight
        `set_inductor_config`: if True, adjusts `torchinductor` settings to recommended values.
    """

    dtype: torch.dtype
    group_size: int = 64
    pack_dim: int = -1
    use_hqq: bool = False
    set_inductor_config: bool = True

    def __post_init__(self):
        torch._C._log_api_usage_once("torchao.quantization.UIntXWeightOnlyConfig")


# for BC
uintx_weight_only = _ConfigDeprecationWrapper(
    "uintx_weight_only", UIntXWeightOnlyConfig
)


@register_quantize_module_handler(UIntXWeightOnlyConfig)
def _uintx_weight_only_transform(
    module: torch.nn.Module, config: UIntXWeightOnlyConfig
):
    dtype = config.dtype
    group_size = config.group_size
    pack_dim = config.pack_dim
    use_hqq = config.use_hqq
    if config.set_inductor_config:
        torchao.quantization.utils.recommended_inductor_config_setter()

    weight = module.weight

    from torchao.quantization.quant_primitives import _DTYPE_TO_QVALUE_BOUNDS

    SUPPORTED_DTYPES = {
        torch.uint1,
        torch.uint2,
        torch.uint3,
        torch.uint4,
        torch.uint5,
        torch.uint6,
        torch.uint7,
        torch.uint8,
    }
    assert dtype in SUPPORTED_DTYPES, f"Unsupported dtype for hqq: {dtype}"

    mapping_type = MappingType.ASYMMETRIC
    block_size = (1, group_size)

    if use_hqq:
        if dtype == torch.uint4:
            logger.warning(
                "Recommended to use `Int4WeightOnlyConfig(group_size, use_hqq=True, version=1)` for the best performance"
            )
        quant_min, quant_max = _DTYPE_TO_QVALUE_BOUNDS[dtype]
        dtype = torch.uint8
        eps = None
        zero_point_dtype = None
        zero_point_domain = ZeroPointDomain.FLOAT
        preserve_zero = False
        _layout = PlainLayout()
    else:
        quant_min, quant_max = None, None
        eps = torch.finfo(torch.float32).eps
        zero_point_dtype = torch.int32
        zero_point_domain = ZeroPointDomain.INT
        preserve_zero = True
        _layout = UintxLayout(dtype=dtype, pack_dim=pack_dim)

    new_weight = to_affine_quantized_intx(
        weight,
        mapping_type,
        block_size,
        dtype,
        quant_min=quant_min,
        quant_max=quant_max,
        eps=eps,
        zero_point_dtype=zero_point_dtype,
        zero_point_domain=zero_point_domain,
        preserve_zero=preserve_zero,
        _layout=_layout,
        use_hqq=use_hqq,
    )
    module.weight = torch.nn.Parameter(new_weight, requires_grad=False)
    module.extra_repr = types.MethodType(_linear_extra_repr, module)
    return module


def _adjust_scale_dtype_in_intx_unpacked_tensor(
    intx_unpacked_tensor: IntxUnpackedToInt8Tensor,
    hp_tensor: torch.Tensor,
    scale_dtype: torch.dtype,
) -> None:
    """
    Adjusts the scale_dtype on IntxUnpackedToInt8Tensor.
    Updating the scale dtype requires updating the qdata because qdata is calculated after the scale.
    This is used in IntxWeightOnlyConfig and Int8DynamicActivationIntxWeightConfig to make
    version=2 and version=1 numerically equivalent when the scale_dtype differs from the input dtype
    """
    assert isinstance(intx_unpacked_tensor, IntxUnpackedToInt8Tensor)
    intx_unpacked_tensor.scale = intx_unpacked_tensor.scale.to(scale_dtype)
    qmin, qmax = _DTYPE_TO_QVALUE_BOUNDS[intx_unpacked_tensor.target_dtype]
    intx_unpacked_tensor.qdata = quantize_affine(
        hp_tensor,
        intx_unpacked_tensor.block_size,
        intx_unpacked_tensor.scale,
        intx_unpacked_tensor.zero_point,
        output_dtype=torch.int8,
        quant_min=qmin,
        quant_max=qmax,
    )


@dataclass
class IntxWeightOnlyConfig(AOBaseConfig):
    """
    Configuration for quantizing weights to torch.intx, with 1 <= x <= 8.
    Weights are quantized with scales/zeros in a groupwise or channelwise
    manner using the number of bits specified by weight_dtype.
    args:
        `weight_dtype`: The dtype to use for weight quantization.  Must be torch.intx, where 1 <= x <= 8.
        `granularity`: The granularity to use for weight quantization.  Must be PerGroup or PerAxis(0).
        `mapping_type`: The type of mapping to use for the weight quantization.
            Must be one of MappingType.ASYMMETRIC or MappingType.SYMMETRIC.
        `scale_dtype`: The dtype to use for the weight scale.
        `layout`: The layout to use for the packed weight tensor:
            - QDQLayout: this layout is designed for export to ExecuTorch.this layout represents the quantization with Q/DQ quant primitives,
                and is intended for export applications like ExecuTorch.
        `intx_packing_format`: The format to use for the packed weight tensor (version 2 only).
        `intx_choose_qparams_algorithm`: The algorithm to use for choosing the quantization parameters.
        `version`: version of the config to use, only subset of above args are valid based on version, see note for more details.

        Note:

        Current state for IntxWeightOnlyConfig is that it supports both v1 (legacy) and v2.

        * `intx_packing_format` is used for version 2.
        * `layout` is only used for version 1.
    """

    weight_dtype: torch.dtype = torch.int8
    granularity: Granularity = PerAxis(0)
    mapping_type: MappingType = MappingType.SYMMETRIC
    scale_dtype: Optional[torch.dtype] = None
    layout: Layout = QDQLayout()
    intx_packing_format: IntxPackingFormat = IntxPackingFormat.UNPACKED_TO_INT8
    intx_choose_qparams_algorithm: IntxChooseQParamsAlgorithm = (
        IntxChooseQParamsAlgorithm.AFFINE
    )
    version: int = 2

    def __post_init__(self):
        torch._C._log_api_usage_once("torchao.quantization.IntxWeightOnlyConfig")
        assert self.weight_dtype in [getattr(torch, f"int{b}") for b in range(1, 9)], (
            f"weight_dtype must be torch.intx, where 1 <= x <= 8, but got {self.weight_dtype}"
        )
        assert isinstance(self.granularity, (PerAxis, PerGroup)), (
            f"granularity must be PerAxis or PerGroup, but got {self.granularity}"
        )
        if isinstance(self.granularity, PerAxis):
            assert self.granularity.axis == 0, (
                f"axis must be 0 with PerAxis, but got {self.granularity.axis}"
            )
        assert self.mapping_type in [
            MappingType.ASYMMETRIC,
            MappingType.SYMMETRIC,
            MappingType.SYMMETRIC_NO_CLIPPING_ERR,
        ], (
            f"mapping_type must be MappingType.ASYMMETRIC, MappingType.SYMMETRIC, or MappingType.SYMMETRIC_NO_CLIPPING_ERR, but got {self.mapping_type}"
        )


def _intx_weight_only_quantize_tensor(
    weight,
    config,
    *,
    custom_scale: Optional[torch.Tensor] = None,
    custom_zero_point: Optional[torch.Tensor] = None,
):
    weight_dtype = config.weight_dtype
    granularity = config.granularity
    mapping_type = config.mapping_type
    scale_dtype = config.scale_dtype
    layout = config.layout
    intx_packing_format = config.intx_packing_format
    intx_choose_qparams_algorithm = config.intx_choose_qparams_algorithm

    assert weight.dim() == 2, (
        f"IntxWeightOnlyConfig only works for 2-d Tensor, got: {weight.dim()}"
    )
    if isinstance(granularity, PerGroup):
        group_size = granularity.group_size
    elif isinstance(granularity, PerAxis):
        assert granularity.axis == 0, (
            f"axis must be 0 with PerAxis, but got {granularity.axis}"
        )
        group_size = weight.shape[-1]
    else:
        raise ValueError(f"granularity must be PerGroup or PerAxis, got {granularity}")

    block_size = (1, group_size)

    if config.version == 2:
        if config.intx_packing_format == IntxPackingFormat.UNPACKED_TO_INT8:
            if custom_zero_point is not None and custom_zero_point.dtype == torch.int32:
                custom_zero_point = custom_zero_point.to(torch.int8)
            new_weight = IntxUnpackedToInt8Tensor.from_hp(
                weight,
                block_size,
                weight_dtype,
                mapping_type=mapping_type,
                custom_scale=custom_scale,
                custom_zero_point=custom_zero_point,
                intx_choose_qparams_algorithm=intx_choose_qparams_algorithm,
            )
            if scale_dtype is not None and scale_dtype != weight.dtype:
                _adjust_scale_dtype_in_intx_unpacked_tensor(
                    new_weight, weight, scale_dtype
                )

            return new_weight
        else:
            raise ValueError(f"Unsupported packing format: {intx_packing_format}")

    # Version 1
    assert config.intx_choose_qparams_algorithm == IntxChooseQParamsAlgorithm.AFFINE, (
        "version 1 only supports affine algorithm"
    )
    assert config.version == 1
    warnings.warn(
        "Config Deprecation: version 1 of IntxWeightOnlyConfig is deprecated and will no longer be supported in a future release, please use version 2, see https://github.com/pytorch/ao/issues/2967 for more details"
    )
    quant_min, quant_max = _DTYPE_TO_QVALUE_BOUNDS[weight_dtype]
    weight = to_affine_quantized_intx(
        input_float=weight,
        mapping_type=mapping_type,
        block_size=block_size,
        target_dtype=torch.int8,
        quant_min=quant_min,
        quant_max=quant_max,
        scale_dtype=scale_dtype,
        zero_point_dtype=torch.int8,
        preserve_zero=(mapping_type == MappingType.SYMMETRIC),
        zero_point_domain=ZeroPointDomain.INT,
        _layout=layout,
    )
    return weight


@register_quantize_module_handler(IntxWeightOnlyConfig)
def _intx_weight_only_transform(
    module: torch.nn.Module,
    config: IntxWeightOnlyConfig,
    *,
    custom_scale: Optional[torch.Tensor] = None,
    custom_zero_point: Optional[torch.Tensor] = None,
) -> torch.nn.Module:
    assert hasattr(module, "weight"), (
        "applying intx weight only quant requires module to have weight attribute"
        + " but {module} does not have one"
    )
    new_weight = _intx_weight_only_quantize_tensor(
        module.weight,
        config,
        custom_scale=custom_scale,
        custom_zero_point=custom_zero_point,
    )
    module.weight = torch.nn.Parameter(new_weight, requires_grad=False)

    if isinstance(module, nn.Linear):
        module.extra_repr = types.MethodType(_linear_extra_repr, module)
    elif isinstance(module, nn.Embedding):
        module.extra_repr = types.MethodType(_embedding_extra_repr, module)

    return module


@dataclass
class FPXWeightOnlyConfig(AOBaseConfig):
    """Sub-byte floating point dtypes defined by `ebits`: exponent bits and `mbits`: mantissa bits
    e.g. fp6_e3_m2, fp6_e2_m3, ...
    The packing format and kernels are from the fp6-llm paper: https://arxiv.org/abs/2401.14112
    github repo: https://github.com/usyd-fsalab/fp6_llm, now renamed to quant-llm
    For more details for packing please see: :class:`~torchao.dtypes.fpx.FpxTensorCoreAQTTensorImpl`

    This is experimental, will be merged with `to_affine_quantized_floatx`
    in the future
    """

    ebits: int
    mbits: int
    set_inductor_config: bool = True

    def __post_init__(self):
        torch._C._log_api_usage_once("torchao.quantization.FPXWeightOnlyConfig")


# for BC
fpx_weight_only = _ConfigDeprecationWrapper("fpx_weight_only", FPXWeightOnlyConfig)


@register_quantize_module_handler(FPXWeightOnlyConfig)
def _fpx_weight_only_transform(
    module: torch.nn.Module, config: FPXWeightOnlyConfig
) -> torch.nn.Module:
    ebits = config.ebits
    mbits = config.mbits
    weight = module.weight
    if config.set_inductor_config:
        torchao.quantization.utils.recommended_inductor_config_setter()

    if isinstance(module, Float8Linear):
        module = _unwrap_float8_linear(module)

    from torchao.dtypes import to_affine_quantized_fpx
    from torchao.dtypes.floatx import FloatxTensorCoreLayout

    assert weight.dim() == 2, f"floatx only works for 2-d Tensor, got: {weight.dim()}"
    out_dim, in_dim = weight.shape
    if (in_dim % 64 != 0) or (out_dim % 256 != 0):
        logger.info(
            f"Skipping floatx quantization float{ebits + mbits + 1}_{ebits}_{mbits} because "
            f"the shape is not compatible with the kernel: in_dim={in_dim}, out_dim={out_dim} "
            "expected in_dim % 64 == 0 and out_dim % 256 == 0"
        )
        return module

    _layout = FloatxTensorCoreLayout(ebits, mbits)
    new_weight = to_affine_quantized_fpx(weight, _layout)
    module.weight = torch.nn.Parameter(new_weight, requires_grad=False)
    module.extra_repr = types.MethodType(_linear_extra_repr, module)
    return module


@dataclass
class FqnToConfig(AOBaseConfig):
    """Configuration class for applying different quantization configs to modules or parameters based on their fully qualified names (FQNs).

    Args:
        `fqn_to_config`: typing.OrderedDict[str, Optional[AOBaseConfig]]: an
         ordered dictionary from
             (1). fully qualified name (fqn) of module or parameter
             (2). regex of fully qualified name (in python `re` module regex format), should
                  start with prefix "re:" or
             (3). "_default"
         to the config that we want to apply to the module/param or None

         Config key ordered by precedence:
           * fully qualified module name, e.g. `language.layers.0.q_proj`
           * regex for module names, must start with `re:`, e.g. `re:language\.layers\..+\.q_proj`,
             whichever regex fully matches the module fqn first will be applied
             (order of keys for dictionary are kept consistent since we are using OrderedDict)
           * fully qualified parameter name, e.g. `language.layers.0.q_proj.weight`
           * regex for parameter names, must start with `re:`, e.g. `re:language\.layers\..+\.q_proj.weight`.
             The first regex that matches will be applied.
           * "_default", fallback if no match for all previous keys
             (Note, when using `_default`, the config is applied to all modules, to apply
              it to only a subset of modules, e.g. with some types, it's better to filter
              the modules that we don't want to quantize before hand and configure them to
              None, e.g. `{"re:.+norm.+": None, "_default": linear_config}`) "_default" is not supported when filter_fn is not specified.
        `module_fqn_to_config`: typing.OrderedDict[str, Optional[AOBaseConfig]]: To maintain BC with ModuleFqnToConfig, to be deprecated later
        `version`: int: Version of config to use.

    Note:
        - The order of patterns in the OrderedDict may matter as only the first matching pattern is applied
        - "_default" is ignored for parameter replacement.
    """

    fqn_to_config: OrderedDictType[str, Optional[AOBaseConfig]] = field(
        default_factory=OrderedDict
    )
    # to maintain BC, we keep the previous module_fqn_to_config field
    module_fqn_to_config: OrderedDictType[str, Optional[AOBaseConfig]] = field(
        default_factory=OrderedDict
    )
    version: int = 1

    def __post_init__(self):
        torch._C._log_api_usage_once("torchao.quantization.FqnToConfig")

        # This code handles BC compatibility with `ModuleFqnToConfig`. It ensures that `self.module_fqn_to_config` and `self.fqn_to_config` share the same object.
        self.module_fqn_to_config = self.fqn_to_config

        # TODO we plan to deprecate `_default later, so raise a warning if we find it passed in`
        if "_default" in self.fqn_to_config:
            warnings.warn(
                "Config Deprecation: _default is deprecated and will no longer be supported in a future release."
            )


# maintain BC
ModuleFqnToConfig = FqnToConfig

# for now, we need to keep track of what configs support custom param quantization.
# Once we've updated all the transform functions to take in a custom_param kwarg, we can delete this object and the subsequent check
CUSTOM_PARAM_QUANTIZATION_SUPPOTED_CONFIGS = {
    Float8DynamicActivationFloat8WeightConfig,
}


def _fqn_to_config_handler(module: torch.nn.Module, fqn: str, config: FqnToConfig):
    """This function expects a module that either is specified in FqnToConfig or has a parameter that is specified in FqnToConfig.

    Args:
        module (torch.nn.Module): The module to be processed.
        fqn (str): The fully qualified name of the module containing the parameters.
        config (FqnToConfig): Configuration object containing regex patterns / fqn mapped
            to quantization configurations.

    Returns:
        torch.nn.Module: The modified module with quantized parameters.

    Raises:
        NotImplementedError: If the quantization configuration is not yet supported for parameter quantization.
    """
    # First we see if our module fqn matches with FqnToConfig, if so, we apply the appropriate transform
    config_contains_match, c = _get_config_for_fqn(fqn, config)
    if config_contains_match:
        # special case to handle None in config
        if c is not None:
            handler = _QUANTIZE_CONFIG_HANDLER[type(c)]
            return handler(module, c)
        else:
            return module

    # If no config is found, we see if any of our top-level parameter FQNs matches with FqnToConfig
    for parameter_name, param in list(module.named_parameters()):
        if parameter_name in dir(module):
            parameter_fqn = f"{fqn}.{parameter_name}" if fqn != "" else parameter_name
            config_contains_match, c = _get_config_for_fqn(parameter_fqn, config)
            if config_contains_match:
                if c is not None:
                    if type(c) in CUSTOM_PARAM_QUANTIZATION_SUPPOTED_CONFIGS:
                        handler = _QUANTIZE_CONFIG_HANDLER[type(c)]
                        return handler(module, c, parameter_name=parameter_name)
                    else:
                        raise NotImplementedError(
                            f"Parameter quantization for {type(c)} not supported currently!"
                        )
                else:
                    return module

    # If no module_fqn or parameter_fqn matches, then we apply _default
    c = config.fqn_to_config.get("_default", None)
    if c is not None:
        handler = _QUANTIZE_CONFIG_HANDLER[type(c)]
        return handler(module, c)

    # Else return unmodified module
    return module


def _get_config_for_fqn(fqn: str, config: FqnToConfig):
    """Helper function to get the config for a given fqn from an FqnToConfig object.

    Args:
        fqn (str): The fully qualified name to match against the config patterns.
        config (FqnToConfig): The FqnToConfig object containing mapping of FQNs or regex patterns to quantization configs.

    Returns:
        c (AOBaseConfig): If fqn is specified exactly in FqnToConfig, then fqn_to_config[fqn] will be returned.
                          Otherwise we will return the config of the first matching regex pattern in FqnToConfig.
    """
    found, c = False, None
    if fqn in config.fqn_to_config:
        assert not fqn.startswith("re:"), (
            f"Error: Exact match but regex {fqn} specified."
        )
        # Maybe: we can add module type specific config in the future, if needed
        c = config.fqn_to_config[fqn]
        found = True
    else:
        for maybe_module_or_param_fqn_pattern in config.fqn_to_config:
            if not maybe_module_or_param_fqn_pattern.startswith("re:"):
                continue
            elif re.fullmatch(maybe_module_or_param_fqn_pattern[3:], fqn):
                # we'll apply the config for first fully matched pattern
                c = config.fqn_to_config[maybe_module_or_param_fqn_pattern]
                found = True
                break
    return found, c


def _filter_fn_and_param_in_fqn_config(
    module: nn.Module,
    fqn: str,
    config: FqnToConfig,
    filter_fn: Optional[Callable[[nn.Module, str], bool]],
):
    """Check if a module should be selected for quantization to be applied

    Args:
        module (torch.nn.Module): The module to check for parameter pattern matches.
        fqn (str): The fully qualified name of the module.
        config (FqnToConfig): Configuration object containing regex patterns or raw FQNs for quantization.
        filter_fn (Optional[Callable[[nn.Module, str], bool]]): A function that takes a module and returns True if the module should be quantized.

    Returns:
        bool: True if both filter_fn(module, fqn) is True, and the module is specified in FqnToConfig. False otherwise.
    """
    if filter_fn is not None:
        if not filter_fn(module, fqn):
            return False

    # filter_fn must be True
    config_contains_fqn, _ = _get_config_for_fqn(fqn, config)
    if config_contains_fqn or (
        "_default" in config.fqn_to_config and _is_linear(module, fqn)
    ):
        return True
    for name, param in module.named_parameters():
        if name in dir(module) and not isinstance(param, TorchAOBaseTensor):
            parameter_fqn = f"{fqn}.{name}" if fqn != "" else name
            for pattern in config.fqn_to_config:
                if (pattern == parameter_fqn) or (
                    pattern.startswith("re:")
                    and re.fullmatch(pattern[3:], parameter_fqn)
                ):
                    return True

    # not specified in fqn config
    return False


def _unwrap_float8_linear(module: Float8Linear) -> nn.Linear:
    """
    Unwrap a torchao Float8Linear by returning a nn.Linear with the same weights and bias.

    Torchao inference quantization techniques are generally only applicable to nn.Linear
    layers, so this helper is useful for unwrapping models trained with torchao float8 training,
    which replaces nn.Linear layers with Float8Linear layers.
    """
    with torch.device("meta"):
        new_module = nn.Linear(module.in_features, module.out_features)
    new_module.weight = module.weight
    new_module.bias = module.bias
    return new_module


torch.serialization.add_safe_globals(
    [
        _int8_asymm_per_token_quant,
        _int8_symm_per_token_reduced_range_quant,
        _input_activation_quant_func_fp8,
        _int4_symm_cutlass_quant,
        _int8_symm_cutlass_quant,
        _float8_cutlass_quant,
        _float8_cutlass_quant_sparse,
        Target,
    ]
)<|MERGE_RESOLUTION|>--- conflicted
+++ resolved
@@ -96,11 +96,8 @@
     to_weight_tensor_with_linear_activation_quantization_metadata,
 )
 from torchao.utils import (
-<<<<<<< HEAD
     TorchAOBaseTensor,
-=======
     _ConfigDeprecationWrapper,
->>>>>>> 35fbac95
     is_MI300,
     is_sm_at_least_89,
     is_sm_at_least_90,
