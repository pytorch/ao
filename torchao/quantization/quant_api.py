# Copyright (c) Meta Platforms, Inc. and affiliates.
# Copyright 2024-2025 Arm Limited and affiliates.
# All rights reserved.
# This source code is licensed under the license found in the
# LICENSE file in the root directory of this source tree.

"""
Quantization APIs

Generally these APIs can be applied directly to any model
with Linear modules to obtain quantized linear ops. The intended
usage involves applying torch.compile to the model afterwards
both because primitives were designed based on the fusions that
come along with it and because that is how we access the intended quantized
and mixed GEMM kernels
"""

import logging
import types
import warnings
from dataclasses import dataclass, field
from typing import Any, Callable, Dict, List, Optional, Tuple, Union

import torch
import torch.nn as nn
import torch.nn.utils.parametrize as parametrize

import torchao
from torchao.core.config import AOBaseConfig
from torchao.dtypes import (
    AffineQuantizedTensor,
    CutlassInt4PackedLayout,
    CutlassSemiSparseLayout,
    Float8Layout,
    Int4CPULayout,
    Int4XPULayout,
    Int8DynamicActInt4WeightCPULayout,
    MarlinQQQLayout,
    MarlinSparseLayout,
    PackedLinearInt8DynamicActivationIntxWeightLayout,
    PlainLayout,
    QDQLayout,
    SemiSparseLayout,
    TensorCoreTiledLayout,
    UintxLayout,
    to_affine_quantized_floatx,
    to_affine_quantized_floatx_static,
    to_affine_quantized_intx,
    to_fbgemm_fp8,
    to_marlinqqq_quantized_intx,
)
from torchao.dtypes.uintx.packed_linear_int8_dynamic_activation_intx_weight_layout import (
    Target,
    make_packed_linear_int8_dynamic_activation_intx_weight_tensor,
)
from torchao.dtypes.utils import Layout
from torchao.float8.config import e4m3_dtype, e5m2_dtype
from torchao.float8.float8_linear import Float8Linear
from torchao.float8.inference import (
    Float8MMConfig,
    FP8Granularity,
    _check_hardware_support,
    _normalize_granularity,
)
from torchao.quantization.linear_activation_weight_observed_tensor import (
    LinearActivationWeightObservedTensor,
)
from torchao.quantization.observer import AffineQuantizedObserverBase, get_block_size
from torchao.quantization.quantize_.common import (
    KernelPreference,
    PackingFormat,
)
from torchao.quantization.quantize_.workflows import (
    Float8Tensor,
    Int4MarlinSparseTensor,
    Int4PreshuffledTensor,
    Int4Tensor,
<<<<<<< HEAD
    Int4WoqCpuTensor,
=======
    IntxUnpackedTensor,
>>>>>>> 72b35bf5
    QuantizeTensorToFloat8Kwargs,
)
from torchao.quantization.transform_module import (
    _QUANTIZE_CONFIG_HANDLER,
    register_quantize_module_handler,
)
from torchao.quantization.weight_tensor_linear_activation_quantization import (
    to_weight_tensor_with_linear_activation_quantization_metadata,
)
from torchao.utils import (
    _is_fbgemm_genai_gpu_available,
    is_MI300,
    is_sm_at_least_89,
    is_sm_at_least_90,
)

from .autoquant import AutoQuantizableLinearWeight, autoquant
from .GPTQ import (
    Int4WeightOnlyGPTQQuantizer,
)
from .granularity import (
    Granularity,
    PerAxis,
    PerGroup,
    PerRow,
    PerTensor,
)
from .linear_activation_quantized_tensor import (
    LinearActivationQuantizedTensor,
    to_linear_activation_quantized,
)
from .linear_quant_modules import (
    Int4WeightOnlyQuantizer,
    Int8DynActInt4WeightQuantizer,
)
from .qat import (
    intx_quantization_aware_training,
)
from .quant_primitives import (
    _DTYPE_TO_QVALUE_BOUNDS,
    MappingType,
    ZeroPointDomain,
)
from .subclass import (
    QuantizedLinearWeightBase,
)
from .unified import Quantizer, TwoStepQuantizer
from .utils import _get_per_token_block_size

logger = logging.getLogger(__name__)

# TODO: revisit this list?
__all__ = [
    "swap_conv2d_1x1_to_linear",
    "Quantizer",
    "TwoStepQuantizer",
    "Int4WeightOnlyGPTQQuantizer",
    "Int4WeightOnlyQuantizer",
    "autoquant",
    "_get_subclass_inserter",
    "quantize_",
    "int8_dynamic_activation_int4_weight",
    "int8_dynamic_activation_int8_weight",
    "int8_dynamic_activation_int8_semi_sparse_weight",
    "int4_weight_only",
    "int8_weight_only",
    "intx_quantization_aware_training",
    "float8_weight_only",
    "uintx_weight_only",
    "fpx_weight_only",
    "gemlite_uintx_weight_only",
    "float8_dynamic_activation_float8_weight",
    "float8_static_activation_float8_weight",
    "Int8DynActInt4WeightQuantizer",
    "Float8DynamicActivationFloat8SemiSparseWeightConfig",
    "ModuleFqnToConfig",
    "FbgemmConfig",
]

LAYOUT_TO_ZERO_POINT_DOMAIN = {
    TensorCoreTiledLayout: [ZeroPointDomain.FLOAT],
    MarlinSparseLayout: [ZeroPointDomain.INT],
    Int4CPULayout: [ZeroPointDomain.FLOAT],
    Int4XPULayout: [ZeroPointDomain.FLOAT, ZeroPointDomain.INT],
}

LAYOUT_TO_PRESERVE_ZEROS = {
    TensorCoreTiledLayout: False,
    MarlinSparseLayout: True,
    Int4CPULayout: False,
    Int4XPULayout: False,
}


def _replace_with_custom_fn_if_matches_filter(
    model,
    replacement_fn,
    filter_fn,
    cur_fqn="",
    device=None,
    extra_args: Optional[Tuple[Any, ...]] = (),
) -> None:
    """
    Recursively replaces each child module in `model` with the result of `replacement_fn(child)`
    if `filter_fn(child)` returns `True`.

    Args:
        model (torch.nn.Module): The model containing modules to be replaced.
        replacement_fn (Callable[[torch.nn.Module], torch.nn.Module]): The function to replace matching modules.
        filter_fn (Callable[[torch.nn.Module], bool]): The filter function to determine which modules to replace.
        cur_fqn (str, optional): The current fully qualified name of the module being processed. Defaults to "".
        device (device, optional): Device to move the model to before applying `filter_fn`. Defaults to None.
        extra_args (Tuple[Any, ...], optional): optional extra args to pass to `replacement_fn`.

    Returns:
        None
    """
    if isinstance(model, Float8Linear):
        with torch.device("meta"):
            new_module = nn.Linear(model.in_features, model.out_features)
        new_module.weight = model.weight
        new_module.bias = model.bias
        model = new_module
    if filter_fn(model, cur_fqn[:-1]):
        if device is not None:
            model.to(device=device)  # move to device before quantization
        model = replacement_fn(model, *extra_args)
        return model
    else:
        named_children_list = list(model.named_children())
        for name, child in named_children_list:
            new_child = _replace_with_custom_fn_if_matches_filter(
                child,
                replacement_fn,
                filter_fn,
                f"{cur_fqn}{name}.",
                device,
                extra_args,
            )
            if new_child is not child and new_child is not None:
                setattr(model, name, new_child)
        if device is not None:
            model.to(device=device)  # move parent module to device
        return model


def _replace_with_custom_fn_if_matches_filter_with_name(
    model,
    replacement_fn,
    filter_fn,
    cur_fqn="",
    device=None,
    extra_args: Optional[Tuple[Any, ...]] = (),
) -> None:
    """
    A variant of _replace_with_custom_fn_if_matches_filter where replacement_fn takes module name as well
        ...
        replacement_fn (Callable[[torch.nn.Module, str], torch.nn.Module]): The function to replace matching modules.
        ...

    Returns:
        None
    """
    if isinstance(model, Float8Linear):
        with torch.device("meta"):
            new_module = nn.Linear(model.in_features, model.out_features)
        new_module.weight = model.weight
        new_module.bias = model.bias
        model = new_module
    if filter_fn(model, cur_fqn[:-1]):
        if device is not None:
            model.to(device=device)  # move to device before quantization
        model = replacement_fn(model, cur_fqn[:-1], *extra_args)
        return model
    else:
        named_children_list = list(model.named_children())
        for name, child in named_children_list:
            new_child = _replace_with_custom_fn_if_matches_filter_with_name(
                child,
                replacement_fn,
                filter_fn,
                f"{cur_fqn}{name}.",
                device,
                extra_args,
            )
            if new_child is not child:
                setattr(model, name, new_child)
        if device is not None:
            model.to(device=device)  # move parent module to device
        return model


def _is_linear(mod, *args):
    # avoid circular dependencies
    from torchao.quantization.qat.affine_fake_quantized_tensor import (
        _AffineFakeQuantizedTensor,
    )

    # adding weight tensor subclass isinstance check to make sure the weight is only quantized once
    # when it is shared by multiple linear modules
    return (
        isinstance(mod, torch.nn.Linear)
        and hasattr(mod, "weight")
        and not isinstance(mod.weight, QuantizedLinearWeightBase)
        and not isinstance(mod.weight, AutoQuantizableLinearWeight)
        and not isinstance(mod.weight, AffineQuantizedTensor)
        and not isinstance(mod.weight, LinearActivationQuantizedTensor)
        and not isinstance(mod.weight, _AffineFakeQuantizedTensor)
        and not isinstance(mod, nn.modules.linear.NonDynamicallyQuantizableLinear)
    )


def _get_subclass_inserter(cls, enable_parametrization=False, **kwargs):
    """
    Returns a function which inserts the given subclass into all linear modules
    in the model. The inserted module will have its weight set to the result of
    `cls(mod.weight, **kwargs)`. If parametrization is enabled then this will be done using
    torch.nn.utils.parametrize instead of directly setting the attribute on the module.

    Args:
        cls (torch.Tensor): The class to insert as a child module.
        kwargs (Any): Any additional arguments for the constructor.
    """
    constructor = kwargs.pop("constructor", "subclass_constructor")
    from_float = kwargs.pop("method", "from_float")

    def insert_subclass(lin):
        if enable_parametrization:
            lin.weight = torch.nn.Parameter(
                cls.from_float(lin.weight, **kwargs), requires_grad=False
            )
            _, args = lin.weight.__tensor_flatten__()
            parametrize.register_parametrization(
                lin, "weight", getattr(cls, constructor)(*args)
            )
        else:
            lin.weight = torch.nn.Parameter(
                # cls.from_float(...)
                getattr(cls, from_float)(lin.weight, **kwargs),
                requires_grad=False,
            )
        return lin

    return insert_subclass


def swap_conv2d_1x1_to_linear(model, filter_fn=None):
    """
    Changes all conv2d 1x1 modules to equivalent linear modules so that they can then be quantized.
    """

    class PermuteSandwich(torch.nn.Module):
        def __init__(self, mod):
            super().__init__()
            self.mod = mod

        def forward(self, *args):
            return self.mod(args[0].permute(0, 2, 3, 1)).permute(-0, 3, 1, 2)

    def replace_conv2d_1x1(conv):
        assert conv.kernel_size == (1, 1)
        lin = torch.nn.Linear(
            conv.in_channels, conv.out_channels, bias=(conv.bias is None)
        )
        lin.weight = torch.nn.Parameter(conv.weight.squeeze(-1, -2))
        lin.bias = conv.bias
        return PermuteSandwich(lin)

    if filter_fn is None:
        filter_fn = lambda mod, *args: isinstance(
            mod, torch.nn.Conv2d
        ) and mod.kernel_size == (1, 1)

    _replace_with_custom_fn_if_matches_filter(
        model, replace_conv2d_1x1, filter_fn=filter_fn
    )


def insert_observers_(
    model: nn.Module,
    input_observer: Optional[AffineQuantizedObserverBase],
    weight_observer: Optional[AffineQuantizedObserverBase],
    *,
    filter_fn: Optional[Callable[[torch.nn.Module, str], bool]] = None,
):
    """
    Converts the weight of a linear module to a LinearActivationWeightObservedTensor.

    This function wraps the weight of the given linear module with a LinearActivationWeightObservedTensor,
    which enables observation of both input and weight tensors during forward passes.
    The wrapped weight is then re-wrapped as a nn.Parameter to maintain compatibility
    with PyTorch's module system.

    Example::

    ```
        import torch
        import torch.nn as nn
        from torchao.quantization.linear_observer_tensor import insert_observers_
        from torchao.quantization.observer import (
            AffineQuantizedMinMaxObserver,
            PerTensor,
            MappingType
        )

        # Create observers
        input_observer = AffineQuantizedMinMaxObserver(
            MappingType.SYMMETRIC,
            torch.float8_e4m3fn,
            granularity_type=PerTensor(),
            eps=torch.finfo(torch.float32).eps,
            scale_dtype=torch.float,
            zero_point_dtype=torch.int,
            zero_point_domain=ZeroPointDomain.NONE,
        )

        # Create a linear module
        linear_module = nn.Linear(10, 20)

        # Convert the linear module's weight to an observed tensor
        insert_observers_(linear_module, input_observer, weight_observer=None)

        # The linear_module can now be used as usual, with observers calculating statistics
        output = linear_module(torch.randn(10, 10))

        # Get the scale and zero point of the input observer
        scale, zero_point = linear_module.weight.input_observer.calculate_qparams()
    ```

    Args:
        model (nn.Module): The nn.Module to convert.
        input_observer (Optional[AffineQuantizedObserverBase]): Observer for input tensor.
        weight_observer (Optional[AffineQuantizedObserverBase]): Observer for weight tensor.
        filter_fn (Optional[Callable[[torch.nn.Module, str], bool]]): Filter function to select which modules to convert.
            If not provided, all linear modules will be converted. This function should take a module and its fully qualified name.

    Returns:
        nn.Linear: The modified linear module with its weight wrapped in a LinearActivationWeightObservedTensor.
    """

    def convert_to_linear_observer(linear_module: nn.Linear):
        # Wrap the weight with LinearActivationWeightObservedTensor and then with nn.Parameter
        linear_module.weight = nn.Parameter(
            LinearActivationWeightObservedTensor.from_float(
                linear_module.weight,
                input_observer=input_observer,
                weight_observer=weight_observer,
            ),
            requires_grad=linear_module.weight.requires_grad,
        )
        return linear_module

    _replace_with_custom_fn_if_matches_filter(
        model,
        convert_to_linear_observer,
        _is_linear if filter_fn is None else filter_fn,
    )


def _quantization_type(weight: torch.Tensor):
    if isinstance(weight, AffineQuantizedTensor):
        return f"{weight.__class__.__name__}({weight._quantization_type()})"

    if isinstance(weight, LinearActivationQuantizedTensor):
        return f"{weight.__class__.__name__}(activation={weight.input_quant_func}, weight={_quantization_type(weight.original_weight_tensor)})"

    if hasattr(weight, "_quantization_type"):
        return f"{weight.__class__.__name__}({weight._quantization_type()})"

    if type(weight) is torch.Tensor or isinstance(weight, torch.nn.Parameter):
        return f"Tensor: {type(weight)}"

    return f"not recognized: {type(weight)}"


def _linear_extra_repr(self):
    return f"in_features={self.weight.shape[1]}, out_features={self.weight.shape[0]}, weight={_quantization_type(self.weight)}"


def _embedding_extra_repr(self):
    return f"num_embeddings={self.weight.shape[0]}, embedding_dim={self.weight.shape[1]}, weight={_quantization_type(self.weight)}"


def _get_linear_subclass_inserter(
    constructor, *, allow_requires_grad=False, propagate_bias=False, **kwargs
):
    """Helper function to apply the constructor that quantizes the weight Tensor (with additional kwargs)
    to the weight of linear module
    """

    def insert_subclass(lin):
        requires_grad = allow_requires_grad and lin.weight.requires_grad
        if propagate_bias == True:
            kwargs["bias"] = lin.bias
        lin.weight = torch.nn.Parameter(
            constructor(lin.weight, **kwargs), requires_grad=requires_grad
        )
        lin.extra_repr = types.MethodType(_linear_extra_repr, lin)
        return lin

    return insert_subclass


def quantize_(
    model: torch.nn.Module,
    config: AOBaseConfig,
    filter_fn: Optional[Callable[[torch.nn.Module, str], bool]] = None,
    device: Optional[torch.types.Device] = None,
):
    """Convert the weight of linear modules in the model with `config`, model is modified inplace

    Args:
        model (torch.nn.Module): input model
        config (AOBaseConfig): a workflow configuration object.
        filter_fn (Optional[Callable[[torch.nn.Module, str], bool]]): function that takes a nn.Module instance and fully qualified name of the module, returns True if we want to run `config` on
        the weight of the module
        device (device, optional): Device to move module to before applying `filter_fn`. This can be set to `"cuda"` to speed up quantization. The final model will be on the specified `device`.
            Defaults to None (do not change device).

    Example::

        import torch
        import torch.nn as nn
        from torchao import quantize_

        # quantize with some predefined `config` method that corresponds to
        # optimized execution paths or kernels (e.g. int4 tinygemm kernel)
        # also customizable with arguments
        # currently options are
        # int8_dynamic_activation_int4_weight (for executorch)
        # int8_dynamic_activation_int8_weight (optimized with int8 mm op and torch.compile)
        # int4_weight_only (optimized with int4 tinygemm kernel and torch.compile)
        # int8_weight_only (optimized with int8 mm op and torch.compile
        from torchao.quantization.quant_api import int4_weight_only

        m = nn.Sequential(nn.Linear(32, 1024), nn.Linear(1024, 32))
        quantize_(m, int4_weight_only(group_size=32))

    """
    torch._C._log_api_usage_once("torchao.quantization.quantize_")

    filter_fn = _is_linear if filter_fn is None else filter_fn

    if isinstance(config, ModuleFqnToConfig):
        _replace_with_custom_fn_if_matches_filter_with_name(
            model,
            _module_fqn_to_config_handler,
            filter_fn,
            device=device,
            extra_args=(config,),
        )
        return

    if isinstance(config, AOBaseConfig):
        handler = _QUANTIZE_CONFIG_HANDLER[type(config)]
        # for each linear in the model, apply the transform if filtering passes
        _replace_with_custom_fn_if_matches_filter(
            model,
            handler,
            filter_fn,
            device=device,
            extra_args=(config,),
        )

    else:
        raise AssertionError(
            """Passing a generic Callable to `quantize_` is no longer recommended and will be deprecated at a later release. Please see https://github.com/pytorch/ao/issues/1690 for instructions on how to pass in workflow configuration instead."""
        )


def _int8_asymm_per_token_quant(x: torch.Tensor) -> torch.Tensor:
    """This is defined here instead of local function to support serialization"""
    mapping_type = MappingType.ASYMMETRIC
    target_dtype = torch.int8
    scale_dtype = torch.float32
    eps = torch.finfo(torch.float32).eps
    zero_point_dtype = torch.int8
    return to_affine_quantized_intx(
        x,
        mapping_type,
        _get_per_token_block_size(x),
        target_dtype,
        eps=eps,
        scale_dtype=scale_dtype,
        zero_point_dtype=zero_point_dtype,
    )


def _uint8_asymm_per_token_quant(x: torch.Tensor) -> torch.Tensor:
    mapping_type = MappingType.ASYMMETRIC
    target_dtype = torch.uint8
    scale_dtype = torch.float32
    eps = torch.finfo(torch.float32).eps
    zero_point_dtype = torch.int32
    quant_min = 0
    quant_max = 255
    out = to_affine_quantized_intx(
        x,
        mapping_type,
        _get_per_token_block_size(x),
        target_dtype,
        quant_min=quant_min,
        quant_max=quant_max,
        eps=eps,
        scale_dtype=scale_dtype,
        zero_point_dtype=zero_point_dtype,
    )
    return out


def _int8_symm_per_token_quant(x: torch.Tensor) -> torch.Tensor:
    mapping_type = MappingType.SYMMETRIC
    target_dtype = torch.int8
    eps = 1e-5
    quant_min = -127
    quant_max = 127

    return to_affine_quantized_intx(
        x,
        mapping_type,
        _get_per_token_block_size(x),
        target_dtype,
        eps=eps,
        quant_min=quant_min,
        quant_max=quant_max,
        scale_dtype=torch.float32,
    )


@dataclass
class Int8DynamicActivationInt4WeightConfig(AOBaseConfig):
    """Configuration for applying int8 dynamic per token asymmetric activation quantization and int4 per group weight symmetric quantization to linear
    This is used to produce a model for executorch backend, but currently executorch did not
    support lowering for the quantized model from this flow yet

    Args:
        `group_size`: parameter for quantization, controls the granularity of quantization, smaller
         size is more fine grained
        `layout`: layout type for quantized weight tensor, only supports `MarlinQQQLayout()` and `CutlassInt4PackedLayout()` for now
        `mapping_type`: quantization type for weight, controls the weight quantization is symmetric or asymmetric
        `act_mapping_type`: quantization type for activation, controls the activation quantization is symmetric or asymmetric
        `set_inductor_config`: if True, adjusts `torchinductor` settings to recommended values.
    """

    group_size: int = 32
    layout: Layout = PlainLayout()
    mapping_type: MappingType = MappingType.SYMMETRIC
    act_mapping_type: MappingType = MappingType.ASYMMETRIC
    set_inductor_config: bool = True

    def __post_init__(self):
        torch._C._log_api_usage_once(
            "torchao.quantization.Int8DynamicActivationInt4WeightConfig"
        )


# for BC
int8_dynamic_activation_int4_weight = Int8DynamicActivationInt4WeightConfig


@register_quantize_module_handler(Int8DynamicActivationInt4WeightConfig)
def _int8_dynamic_activation_int4_weight_transform(
    module: torch.nn.Module, config: Int8DynamicActivationInt4WeightConfig
):
    group_size = config.group_size
    layout = config.layout
    mapping_type = config.mapping_type
    act_mapping_type = config.act_mapping_type
    if config.set_inductor_config:
        torchao.quantization.utils.recommended_inductor_config_setter()

    weight = module.weight

    if group_size is None or group_size == -1:
        group_size = weight.shape[-1]
    if weight.shape[-1] % group_size != 0:
        return module

    # weight settings
    block_size = (1, group_size)
    target_dtype = torch.int8
    quant_min = -8
    quant_max = 7

    # input settings
    if act_mapping_type == MappingType.ASYMMETRIC:
        if isinstance(layout, Int8DynamicActInt4WeightCPULayout):
            input_quant_func = _uint8_asymm_per_token_quant
        else:
            input_quant_func = _int8_asymm_per_token_quant
    elif act_mapping_type == MappingType.SYMMETRIC:
        if isinstance(layout, MarlinQQQLayout):
            input_quant_func = _int8_symm_per_token_quant
        elif isinstance(layout, CutlassInt4PackedLayout):
            input_quant_func = _int8_symm_cutlass_quant
        else:
            input_quant_func = _int8_symm_per_token_quant
    else:
        assert False, f"Unsupported activation mapping type: {act_mapping_type}"

    if isinstance(layout, MarlinQQQLayout):
        weight = to_marlinqqq_quantized_intx(
            weight, block_size, quant_min, quant_max, _layout=layout
        )
    elif isinstance(layout, CutlassInt4PackedLayout):
        weight = _int4_symm_cutlass_quant(weight)
    elif isinstance(layout, Int8DynamicActInt4WeightCPULayout):
        weight = to_affine_quantized_intx(
            weight,
            mapping_type,
            block_size,
            target_dtype=torch.uint8,
            quant_min=0,
            quant_max=15,
            _layout=layout,
        )
    else:
        weight = to_affine_quantized_intx(
            weight,
            mapping_type,
            block_size,
            target_dtype,
            quant_min,
            quant_max,
            _layout=layout,
        )
    weight = to_linear_activation_quantized(weight, input_quant_func)
    module.weight = torch.nn.Parameter(weight, requires_grad=False)
    module.extra_repr = types.MethodType(_linear_extra_repr, module)
    return module


@dataclass
class Int8DynamicActivationIntxWeightConfig(AOBaseConfig):
    """
    Configuration for dynamically quantizing activations to torch.int8 and weights to torch.intx, with 1 <= x <= 8.
    More specifically, activations are dynamically quantized to 8-bits at a per-token granularity with scales/zeros.
    Weights are quantized with scales/zeros in a groupwise or channelwise manner using the number of bits specified by weight_dtype.

    This layout is identical to Int8DynamicActivationInt4WeightConfig when weight_dtype is torch.int4 and other args
    are the same.  However, this layout is more general and supports other weight dtypes.

    args:
        weight_dtype: The dtype to use for weight quantization.  Must be torch.intx, where 1 <= x <= 8.
        weight_granularity: The granularity to use for weight quantization.  Must be PerGroup or PerAxis(axis=0).
        weight_mapping_type: The type of mapping to use for the weight quantization.
            Must be one of MappingType.ASYMMETRIC or MappingType.SYMMETRIC.  MappingType.SYMMETRIC requires ZeroPointDomain.NONE
        weight_scale_dtype: The dtype to use for the weight scale.
        act_mapping_type: The type of mapping to use for the activation quantization.
            Must be one of MappingType.ASYMMETRIC or MappingType.SYMMETRIC.
        layout: The layout to use for the packed weight tensor:
            - PackedLinearInt8DynamicActivationIntxWeightLayout: this layout is optimized for CPU performance.
            - QDQLayout: this layout represents the quantization with Q/DQ quant primitives, and is intended for
                export applications like ExecuTorch.
    """

    weight_dtype: torch.dtype = torch.int8
    weight_granularity: Granularity = PerGroup(32)
    weight_mapping_type: MappingType = MappingType.SYMMETRIC
    # TODO: add weight_scale_dtype to Int8DynamicActivationInt4WeightConfig
    weight_scale_dtype: Optional[torch.dtype] = None
    act_mapping_type: MappingType = MappingType.ASYMMETRIC
    layout: Layout = QDQLayout()

    def __post_init__(self):
        torch._C._log_api_usage_once(
            "torchao.quantization.Int8DynamicActivationIntxWeightConfig"
        )
        assert self.weight_dtype in [getattr(torch, f"int{b}") for b in range(1, 9)], (
            f"weight_dtype must be torch.intx, where 1 <= x <= 8, but got {self.weight_dtype}"
        )
        assert isinstance(self.weight_granularity, (PerAxis, PerGroup)), (
            f"weight_granularity must be PerAxis or PerGroup, but got {self.weight_granularity}"
        )
        if isinstance(self.weight_granularity, PerAxis):
            assert self.weight_granularity.axis == 0, (
                f"axis must be 0, but got {self.weight_granularity.axis}"
            )
        assert self.weight_mapping_type in [
            MappingType.ASYMMETRIC,
            MappingType.SYMMETRIC,
            MappingType.SYMMETRIC_NO_CLIPPING_ERR,
        ], (
            f"weight_mapping_type must be MappingType.ASYMMETRIC or MappingType.SYMMETRIC or MappingType.SYMMETRIC_NO_CLIPPING_ERR, but got {self.weight_mapping_type}"
        )
        assert self.act_mapping_type in [
            MappingType.ASYMMETRIC,
            MappingType.SYMMETRIC,
        ], (
            f"act_mapping_type must be MappingType.ASYMMETRIC or MappingType.SYMMETRIC, but got {self.act_mapping_type}"
        )
        assert isinstance(
            self.layout, (PackedLinearInt8DynamicActivationIntxWeightLayout, QDQLayout)
        ), (
            f"layout must be PackedLinearInt8DynamicActivationIntxWeightLayout or QDQLayout, but got {self.layout}"
        )

        if isinstance(self.layout, PackedLinearInt8DynamicActivationIntxWeightLayout):
            if self.layout.target in [Target.AUTO, Target.KLEIDIAI, Target.ATEN]:
                if (self.weight_scale_dtype) is None or (
                    self.weight_scale_dtype != torch.bfloat16
                ):
                    logging.warning(
                        f"When using layout PackedLinearInt8DynamicActivationIntxWeightLayout with target {self.layout.target}, "
                        f"the weight scale may be cast to bfloat16 by the kernel, but weight_scale_dtype is set to {self.weight_scale_dtype}. "
                        "Explicitly set weight_scale_dtype to torch.bfloat16 to suppress this warning. "
                        "If you need weight_scale_dtype = torch.float32, use target=Target.UNIVERSAL instead."
                    )


@register_quantize_module_handler(Int8DynamicActivationIntxWeightConfig)
def _int8_dynamic_activation_intx_weight_transform(
    module: torch.nn.Module, config: Int8DynamicActivationIntxWeightConfig
) -> torch.nn.Module:
    weight = module.weight
    bias = module.bias
    weight_dtype = config.weight_dtype
    weight_granularity = config.weight_granularity
    weight_mapping_type = config.weight_mapping_type
    weight_scale_dtype = config.weight_scale_dtype
    act_mapping_type = config.act_mapping_type
    layout = config.layout

    assert weight.dim() == 2, f"weight must be 2D, but got {weight.dim()}D"
    if isinstance(weight_granularity, PerGroup):
        group_size = weight_granularity.group_size
    elif isinstance(weight_granularity, PerAxis):
        assert weight_granularity.axis == 0, "axis must be 0"
        group_size = weight.shape[-1]
    else:
        raise ValueError(
            f"weight_granularity must be PerGroup or PerAxis, got {weight_granularity}"
        )

    quant_min, quant_max = _DTYPE_TO_QVALUE_BOUNDS[weight_dtype]

    # We quantize with QDQLayout, and then construct the packed weight tensor later
    # set preserve_zero based on weight mapping type
    preserve_zero = weight_mapping_type in [
        MappingType.SYMMETRIC,
        MappingType.SYMMETRIC_NO_CLIPPING_ERR,
    ]

    weight = to_affine_quantized_intx(
        input_float=weight,
        mapping_type=weight_mapping_type,
        block_size=(1, group_size),
        target_dtype=torch.int8,
        quant_min=quant_min,
        quant_max=quant_max,
        scale_dtype=weight_scale_dtype,
        zero_point_dtype=torch.int8,
        preserve_zero=preserve_zero,
        zero_point_domain=ZeroPointDomain.INT,
        _layout=QDQLayout(),
    )
    if isinstance(layout, QDQLayout):
        # TODO: _int8_asymm_per_token_quant uses scale_dtype=torch.float64, zero_point_dtype=torch.int64,
        # which is not great for export with QDQLayout.  It is also not consistent with _int8_symm_per_token_quant,
        # which uses scale_dtype=torch.float32, zero_point_dtype=torch.int32.
        # Maybe introduce new fp32/int32 versions of _int8_asymm_per_token_quant?
        if act_mapping_type == MappingType.ASYMMETRIC:
            activation_quant_func = _int8_asymm_per_token_quant
        elif act_mapping_type == MappingType.SYMMETRIC:
            activation_quant_func = _int8_symm_per_token_quant
        else:
            assert False, f"Unsupported activation mapping type: {act_mapping_type}"
        weight = to_linear_activation_quantized(weight, activation_quant_func)
    elif isinstance(layout, PackedLinearInt8DynamicActivationIntxWeightLayout):
        # PackedLinearInt8DynamicActivationIntxWeightLayout has dynamic activation quantization
        # fused with the kernel and it should not be applied separately
        assert act_mapping_type == MappingType.ASYMMETRIC, (
            "PackedLinearInt8DynamicActivationIntxWeightLayout requires act_mapping_type=MappingType.ASYMMETRIC"
        )
        data, scale, zero_point = weight.tensor_impl.get_plain()
        groups_per_row = weight.shape[-1] // group_size
        scale = scale.reshape(-1, groups_per_row)

        assert zero_point is not None
        zero_point = zero_point.reshape(-1, groups_per_row)
        has_weight_zeros = (zero_point != 0).any()
        weight = make_packed_linear_int8_dynamic_activation_intx_weight_tensor(
            data,
            scale,
            zero_point if has_weight_zeros else None,
            bias,
            weight_dtype,
            layout.target,
            validate_inputs=False,
        )
        # bias is packed with weights if present
        bias = None

    module.weight = torch.nn.Parameter(weight, requires_grad=False)
    module.bias = bias
    module.extra_repr = types.MethodType(_linear_extra_repr, module)
    return module


@dataclass
class Int4DynamicActivationInt4WeightConfig(AOBaseConfig):
    """Applies int4 dynamic per token symmetric activation quantization and int4 per row weight symmetric quantization to linear

    Args:
        `layout`: layout type for quantized weight tensor, only supports `MarlinQQQLayout()` and `CutlassInt4PackedLayout()` for now
        `mapping_type`: quantization type for weight, controls the weight quantization is symmetric or asymmetric
        `act_mapping_type`: quantization type for activation, controls the activation quantization is symmetric or asymmetric
        `set_inductor_config`: if True, adjusts `torchinductor` settings to recommended values.
    """

    layout: Layout = CutlassInt4PackedLayout()
    mapping_type: MappingType = MappingType.SYMMETRIC
    act_mapping_type: MappingType = MappingType.SYMMETRIC
    set_inductor_config: bool = True

    def __post_init__(self):
        torch._C._log_api_usage_once(
            "torchao.quantization.Int4DynamicActivationInt4WeightConfig"
        )


# for bc
int4_dynamic_activation_int4_weight = Int4DynamicActivationInt4WeightConfig


@register_quantize_module_handler(Int4DynamicActivationInt4WeightConfig)
def _int4_dynamic_activation_int4_weight_transform(
    module: torch.nn.Module, config: Int4DynamicActivationInt4WeightConfig
) -> torch.nn.Module:
    weight = module.weight
    layout = config.layout
    mapping_type = config.mapping_type
    act_mapping_type = config.act_mapping_type
    if config.set_inductor_config:
        torchao.quantization.utils.recommended_inductor_config_setter()

    if not isinstance(layout, CutlassInt4PackedLayout):
        raise NotImplementedError(
            f"Only CutlassInt4PackedLayout layout is supported. Received {layout}."
        )
    if mapping_type != MappingType.SYMMETRIC:
        raise NotImplementedError("Only mapping_type=SYMMETRIC is supported.")
    if act_mapping_type != MappingType.SYMMETRIC:
        raise NotImplementedError("Only act_mapping_type=SYMMETRIC is supported.")

    weight = _int4_symm_cutlass_quant(weight)
    weight = to_linear_activation_quantized(
        weight,
        _int4_symm_cutlass_quant,
    )
    module.weight = torch.nn.Parameter(weight, requires_grad=False)
    module.extra_repr = types.MethodType(_linear_extra_repr, module)
    return module


@dataclass
class GemliteUIntXWeightOnlyConfig(AOBaseConfig):
    """
    applies weight only 4 or 8 bit integer quantization and utilizes the gemlite triton kernel and its associated weight packing format.
    This only works for fp16 models. 8 bit quantization is symmetric, 4 bit quantization is asymmetric.

    Args:
        `group_size`: parameter for quantization, controls the granularity of quantization, smaller
         size is more fine grained
        `bit_width`: bit width of the quantized weight.
        `packing_bitwidth`: bit width of the packed weight, should be 8 or 32. Can have performance impacts depending on hardware.
        `mode`: if set to "dynamic", activations are quantized at runtime; default is "weight_only" (weight-only quantization).
        `set_inductor_config`: if True, adjusts `torchinductor` settings to recommended values.
    """

    group_size: Optional[int] = 128
    bit_width: int = 4
    packing_bitwidth: Optional[int] = None
    mode: Optional[str] = "weight_only"
    set_inductor_config: bool = True

    def __post_init__(self):
        torch._C._log_api_usage_once(
            "torchao.quantization.GemliteUIntXWeightOnlyConfig"
        )


# for BC
gemlite_uintx_weight_only = GemliteUIntXWeightOnlyConfig


@register_quantize_module_handler(GemliteUIntXWeightOnlyConfig)
def _gemlite_uintx_weight_only_transform(
    module: torch.nn.Module, config: GemliteUIntXWeightOnlyConfig
):
    group_size = config.group_size
    bit_width = config.bit_width
    packing_bitwidth = config.packing_bitwidth
    mode = config.mode
    if config.set_inductor_config:
        torchao.quantization.utils.recommended_inductor_config_setter()

    weight = module.weight

    from torchao.dtypes.uintx.gemlite_layout import get_gemlite_aqt_kwargs

    use_hqq = True if bit_width == 4 else False
    new_weight = to_affine_quantized_intx(
        weight,
        **get_gemlite_aqt_kwargs(
            weight,
            group_size=group_size,
            bit_width=bit_width,
            packing_bitwidth=packing_bitwidth,
            mode=mode,
            use_hqq=use_hqq,
        ),
    )
    module.weight = torch.nn.Parameter(new_weight, requires_grad=False)
    module.extra_repr = types.MethodType(_linear_extra_repr, module)
    return module


@dataclass
class Int4WeightOnlyConfig(AOBaseConfig):
    """
    Configuration for applying uint4 weight-only asymmetric per-group quantization to linear layers, using
    "tensor_core_tiled" layout for speedup with tinygemm kernel

    Note:
        This is targeting `tinygemm` int4mm kernel (`torch.ops.aten._weight_int4pack_mm`
        and `torch.ops.aten._weight_int4pack_mm_for_cpu`), the main difference
        of quantization algorithm compared to the more traditional type of integer quantization is the following:
        1). zero_point is in floating point domain instead of integer domain (`zero_point_domain`=`ZeroPointDomain.FLOAT`)
        2). floating point zero does not have to be exactly representable (`preserve_zero`=False in `choose_qparams_affine`)
        please follow the relevant code in `choose_qparams_affine`, `quantize_affine` and `dequantize_affine`
        to learn about how the quantization parameters are chosen and how the Tensor is quantized/dequantized for tinygemm

    Args:
        `group_size`: parameter for quantization, controls the granularity of quantization, smaller
         size is more fine grained, choices are [256, 128, 64, 32]
        `layout`: layout type for quantized tensor, default is `TensorCoreTiledLayout(inner_k_tiles=8)`
        `use_hqq`: whether to use hqq or default quantization mode, default is False
        `zero_point_domain`: data type of zeros points, choices are [ZeroPointDomain.FLOAT, ZeroPointDomain.INT, ZeroPointDomain.NONE]
        `set_inductor_config`: if True, adjusts `torchinductor` settings to recommended values.
        `preserve_zero`: whether to preserve zero, default is None. Will be set to True if zero_point_domain is ZeroPointDomain.INT
        `packing_format`: the packing format for int4 tensor, available from version 2 and above
    """

    group_size: int = 128
    layout: Optional[TensorCoreTiledLayout] = TensorCoreTiledLayout(inner_k_tiles=8)
    use_hqq: bool = False
    zero_point_domain: Optional[ZeroPointDomain] = ZeroPointDomain.NONE
    set_inductor_config: bool = True
    preserve_zero: Optional[bool] = None
    # only used in version >= 2
    packing_format: PackingFormat = PackingFormat.PLAIN
    version: int = 1

    def __post_init__(self):
        torch._C._log_api_usage_once("torchao.quantization.Int4WeightOnlyConfig")


# for BC
# TODO maybe change other callsites
int4_weight_only = Int4WeightOnlyConfig


def _int4_weight_only_quantize_tensor(weight, config):
    # TODO(future PR): perhaps move this logic to a different file, to keep the API
    # file clean of implementation details

    # for now, make these local variables to allow the rest of the function
    # to be a direct copy-paste
    group_size = config.group_size
    layout = config.layout
    use_hqq = config.use_hqq
    zero_point_domain = config.zero_point_domain
    packing_format = config.packing_format

    if weight.shape[-1] % group_size != 0:
        logger.info(
            f"Skipping quantizing weight with int4 weight only quantization because the shape of weight {weight.shape} is not compatible with group_size {group_size}"
        )
        return weight

    block_size = tuple([1 for _ in range(weight.ndim - 1)] + [group_size])

    if config.version == 2:
        block_size = list(block_size)
        if packing_format == PackingFormat.PRESHUFFLED:
            new_weight = Int4PreshuffledTensor.from_hp(
                weight,
                block_size,
                activation_dtype=torch.bfloat16,
            )
            return new_weight
        elif packing_format == PackingFormat.PLAIN:
            new_weight = Int4Tensor.from_hp(
                weight,
                block_size,
            )
            return new_weight
        elif packing_format == PackingFormat.MARLIN_SPARSE:
            new_weight = Int4MarlinSparseTensor.from_hp(
                weight,
                block_size,
            )
            return new_weight
        elif packing_format == PackingFormat.INT4_WOQ_CPU:
            new_weight = Int4WoqCpuTensor.from_hp(
                weight,
                block_size,
            )
            return new_weight
        else:
            raise ValueError(f"Unsupported packing format: {packing_format}")

    assert config.version == 1

    mapping_type = MappingType.ASYMMETRIC
    target_dtype = torch.int32
    quant_min = 0
    quant_max = 15
    eps = 1e-6
    zero_point_dtype = (
        weight.dtype if isinstance(layout, Int4CPULayout) else torch.bfloat16
    )

    # nonlocal zero_point_domain
    assert type(layout) in LAYOUT_TO_ZERO_POINT_DOMAIN.keys(), (
        f"Only support layout: {LAYOUT_TO_ZERO_POINT_DOMAIN.keys()}"
    )
    if zero_point_domain == ZeroPointDomain.NONE:
        # the first value is the default one
        zero_point_domain = LAYOUT_TO_ZERO_POINT_DOMAIN[type(layout)][0]
    else:
        assert zero_point_domain in LAYOUT_TO_ZERO_POINT_DOMAIN[type(layout)], (
            f"Layout only support {LAYOUT_TO_ZERO_POINT_DOMAIN[layout]}"
        )

    if zero_point_domain == ZeroPointDomain.INT and isinstance(layout, Int4XPULayout):
        zero_point_dtype = torch.int32

    preserve_zero = (
        config.preserve_zero
        if config.preserve_zero is not None
        else LAYOUT_TO_PRESERVE_ZEROS[type(layout)]
    )
    # Sparse Marlin only supports symmetric quantization.
    # NOTE: If we start having lots of layouts that require different configurations,
    # we should consider moving this logic somewhere else.
    if isinstance(layout, MarlinSparseLayout):
        mapping_type = MappingType.SYMMETRIC
        assert group_size == 128 or group_size == weight.shape[-1], (
            f"MarlinSparseLayout only supports 128 group size or per channel quantization, got {group_size}"
        )

    new_weight = to_affine_quantized_intx(
        weight,
        mapping_type,
        block_size,
        target_dtype,
        quant_min,
        quant_max,
        eps,
        zero_point_dtype=zero_point_dtype,
        preserve_zero=preserve_zero,
        zero_point_domain=zero_point_domain,
        _layout=layout,
        use_hqq=use_hqq,
    )
    return new_weight


@register_quantize_module_handler(Int4WeightOnlyConfig)
def _int4_weight_only_transform(
    module: torch.nn.Module, config: Int4WeightOnlyConfig
) -> torch.nn.Module:
    if config.set_inductor_config:
        torchao.quantization.utils.recommended_inductor_config_setter()

    assert hasattr(module, "weight"), (
        "applying int8 weight only quant requires module to have weight attribute"
        + " but {module} does not have one"
    )
    new_weight = _int4_weight_only_quantize_tensor(module.weight, config)
    module.weight = torch.nn.Parameter(new_weight, requires_grad=False)
    module.extra_repr = types.MethodType(_linear_extra_repr, module)
    return module


@dataclass
class Float8DynamicActivationInt4WeightConfig(AOBaseConfig):
    """Configuration for apply float8 dynamic per row quantization and int4
    per group weight quantization to linear
    (only group_size 128 is supported right now since underlying kernel used only supports 128
    and above and no benefits of making it bigger)

    Args:
        `packing_format`: how the weight is packed, only preshuffled is supported
    """

    packing_format: PackingFormat = "preshuffled"


@register_quantize_module_handler(Float8DynamicActivationInt4WeightConfig)
def _float8_dynamic_activation_int4_weight_transform(
    module: torch.nn.Module, config: Float8DynamicActivationInt4WeightConfig
) -> torch.nn.Module:
    assert hasattr(module, "weight"), (
        "applying int8 weight only quant requires module to have weight attribute"
        + " but {module} does not have one"
    )
    packing_format = config.packing_format

    assert packing_format == "preshuffled", (
        f"only preshuffled packing_format supported right now, got: {packing_format}"
    )
    weight = module.weight
    group_size = 128
    block_size = tuple([1 for _ in range(weight.ndim - 1)] + [group_size])
    new_weight = Int4PreshuffledTensor.from_hp(
        module.weight,
        block_size,
        activation_dtype=torch.float8_e4m3fn,
    )
    module.weight = torch.nn.Parameter(new_weight, requires_grad=False)
    module.extra_repr = types.MethodType(_linear_extra_repr, module)
    return module


@dataclass
class Int8WeightOnlyConfig(AOBaseConfig):
    """
    Configuration for applying int8 weight-only symmetric per-channel quantization to linear layers.

    Args:
        group_size: Optional[int] = None - Controls the granularity of quantization. If None, applies per-channel quantization.
            Otherwise, applies per-group quantization with the specified group size.
        set_inductor_config: bool = True - If True, adjusts `torchinductor` settings to recommended values
            for better performance with this quantization scheme.
    """

    group_size: Optional[int] = None
    set_inductor_config: bool = True

    def __post_init__(self):
        torch._C._log_api_usage_once("torchao.quantization.Int8WeightOnlyConfig")


# for BC
int8_weight_only = Int8WeightOnlyConfig


def _int8_weight_only_quantize_tensor(weight, config):
    mapping_type = MappingType.SYMMETRIC
    target_dtype = torch.int8
    eps = torch.finfo(torch.float32).eps
    zero_point_dtype = torch.int64
    group_size = config.group_size
    if group_size is None:
        group_size = weight.shape[-1]
    block_size = tuple([1 for x in range(weight.dim() - 1)] + [group_size])
    new_weight = to_affine_quantized_intx(
        weight,
        mapping_type,
        block_size,
        target_dtype,
        eps=eps,
        zero_point_dtype=zero_point_dtype,
    )
    return new_weight


@register_quantize_module_handler(Int8WeightOnlyConfig)
def _int8_weight_only_transform(module: torch.nn.Module, config: Int8WeightOnlyConfig):
    if config.set_inductor_config:
        torchao.quantization.utils.recommended_inductor_config_setter()

    assert hasattr(module, "weight"), (
        "applying int8 weight only quant requires module to have weight attribute"
        + " but {module} does not have one"
    )
    new_weight = _int8_weight_only_quantize_tensor(module.weight, config)
    module.weight = torch.nn.Parameter(new_weight, requires_grad=False)
    module.extra_repr = types.MethodType(_linear_extra_repr, module)
    return module


def _int8_symm_per_token_reduced_range_quant(x: torch.Tensor) -> torch.Tensor:
    mapping_type = MappingType.SYMMETRIC
    target_dtype = torch.int8
    eps = 1e-5
    quant_min = -127
    quant_max = 127
    return to_affine_quantized_intx(
        x,
        mapping_type,
        _get_per_token_block_size(x),
        target_dtype,
        eps=eps,
        quant_min=quant_min,
        quant_max=quant_max,
        scale_dtype=torch.float32 if x.dtype == torch.float16 else None,
    )


def _int8_symm_per_token_reduced_range_quant_noop_decode(
    x: torch.Tensor,
) -> torch.Tensor:
    mapping_type = MappingType.SYMMETRIC
    target_dtype = torch.int8
    eps = 1e-5
    quant_min = -127
    quant_max = 127
    if x.shape[1] == 1:
        return x
    else:
        return to_affine_quantized_intx(
            x,
            mapping_type,
            _get_per_token_block_size(x),
            target_dtype,
            eps=eps,
            quant_min=quant_min,
            quant_max=quant_max,
            scale_dtype=torch.float32 if x.dtype == torch.float16 else None,
        )


def _int8_symm_cutlass_quant(x: torch.Tensor) -> torch.Tensor:
    return to_affine_quantized_intx(
        x,
        mapping_type=MappingType.SYMMETRIC,
        block_size=_get_per_token_block_size(x),
        target_dtype=torch.int8,
        scale_dtype=torch.float32,
        eps=torch.finfo(torch.float32).eps,
        zero_point_domain=ZeroPointDomain.NONE,
    )


def _int4_symm_cutlass_quant(x: torch.Tensor) -> torch.Tensor:
    return to_affine_quantized_intx(
        x,
        mapping_type=MappingType.SYMMETRIC,
        block_size=_get_per_token_block_size(x),
        target_dtype=torch.int8,
        quant_min=-8,
        quant_max=7,
        scale_dtype=torch.float32,
        eps=torch.finfo(torch.float32).eps,
        zero_point_domain=ZeroPointDomain.NONE,
        _layout=CutlassInt4PackedLayout(),
    )


def _float8_cutlass_quant(
    x: torch.Tensor,
    target_dtype: torch.dtype,
) -> torch.Tensor:
    return to_affine_quantized_floatx(
        x,
        block_size=_get_per_token_block_size(x),
        scale_dtype=torch.float32,
        target_dtype=target_dtype,
        _layout=Float8Layout(mm_config=None),
    )


def _float8_cutlass_quant_sparse(
    x: torch.Tensor,
    target_dtype: torch.dtype,
) -> (torch.Tensor, torch.Tensor):
    return to_affine_quantized_floatx(
        x,
        block_size=_get_per_token_block_size(x),
        scale_dtype=torch.float32,
        target_dtype=target_dtype,
        _layout=CutlassSemiSparseLayout(),
    )


@dataclass
class Int8DynamicActivationInt8WeightConfig(AOBaseConfig):
    """
    Configuration for applying int8 dynamic symmetric per-token activation and int8 per-channel weight
    quantization to linear layers.

    Args:
        layout: Optional[Layout] = PlainLayout() - Tensor layout for the quantized weights. Controls how the
            quantized data is stored and accessed.
        act_mapping_type: Optional[MappingType] = MappingType.SYMMETRIC - Mapping type for activation quantization.
            SYMMETRIC uses symmetric quantization around zero.
        weight_only_decode: bool = False - If True, only quantizes weights during forward pass and keeps activations
            in original precision during decode operations.
        set_inductor_config: bool = True - If True, adjusts `torchinductor` settings to recommended values
            for better performance with this quantization scheme.
    """

    layout: Optional[Layout] = PlainLayout()
    act_mapping_type: Optional[MappingType] = MappingType.SYMMETRIC
    weight_only_decode: bool = False
    set_inductor_config: bool = True

    def __post_init__(self):
        torch._C._log_api_usage_once(
            "torchao.quantization.Int8DynamicActivationInt8WeightConfig"
        )


# for BC
int8_dynamic_activation_int8_weight = Int8DynamicActivationInt8WeightConfig


def _int8_dynamic_activation_int8_weight_quantize_tensor(weight, config):
    layout = config.layout
    act_mapping_type = config.act_mapping_type
    weight_only_decode = config.weight_only_decode

    in_features = weight.shape[-1]
    # int8 dynamic quantization only has benefit when in_feature > 16
    if in_features <= 16:
        logger.info(
            f"Skipping applying int8_dynamic_activation_int8_weight to weight of shape {weight.shape}"
            f" because `in_feature` is <= 16: {in_features}"
        )
        return weight

    # weight settings
    mapping_type = MappingType.SYMMETRIC
    weight_zero_point_domain = ZeroPointDomain.NONE

    def get_weight_block_size(x):
        return tuple([1 for _ in range(x.dim() - 1)] + [x.shape[-1]])

    target_dtype = torch.int8
    eps = torch.finfo(torch.float32).eps
    zero_point_dtype = torch.int64

    if weight_only_decode:
        input_quant_func = _int8_symm_per_token_reduced_range_quant_noop_decode
    else:
        # input settings
        if act_mapping_type == MappingType.SYMMETRIC:
            input_quant_func = _int8_symm_per_token_reduced_range_quant
        else:
            input_quant_func = _int8_asymm_per_token_quant

    block_size = get_weight_block_size(weight)
    new_weight = to_affine_quantized_intx(
        weight,
        mapping_type,
        block_size,
        target_dtype,
        eps=eps,
        zero_point_dtype=zero_point_dtype,
        _layout=layout,
        zero_point_domain=weight_zero_point_domain,
    )
    new_weight = to_linear_activation_quantized(new_weight, input_quant_func)
    return new_weight


@register_quantize_module_handler(Int8DynamicActivationInt8WeightConfig)
def _int8_dynamic_activation_int8_weight_transform(
    module: torch.nn.Module, config: Int8DynamicActivationInt8WeightConfig
) -> torch.nn.Module:
    if config.set_inductor_config:
        torchao.quantization.utils.recommended_inductor_config_setter()

    assert hasattr(module, "weight"), (
        "applying int8 dynamic activation int8 weight quant requires module to have weight attribute"
        + "but {module} does not have one"
    )
    new_weight = _int8_dynamic_activation_int8_weight_quantize_tensor(
        module.weight, config
    )
    module.weight = torch.nn.Parameter(new_weight, requires_grad=False)
    module.extra_repr = types.MethodType(_linear_extra_repr, module)
    return module


def int8_dynamic_activation_int8_semi_sparse_weight():
    """
    Applies int8 dnynamic symmetric per-token activation and int8 per-channel weight
    quantization + 2:4 sparsity to linear layers.
    """
    warnings.warn("""int8_dyanmic_activation_int8_semi_sparse_weight() will be deprecated at a later release. Please use the layout kwarg in int8_dynamic_activation_int8_weight instead.

    from torchao.dtypes import SemiSparseLayout
    int8_dynamic_activation_int8_weight(layout=SemiSparseLayout()""")

    return int8_dynamic_activation_int8_weight(layout=SemiSparseLayout())


@dataclass
class Float8WeightOnlyConfig(AOBaseConfig):
    """
    Configuration for applying float8 weight-only symmetric per-channel quantization to linear layers.

    Args:
        weight_dtype (torch.dtype): The target data type for weight quantization. Default is torch.float8_e4m3fn.
        set_inductor_config (bool): if True, adjusts `torchinductor` settings to recommended values.
        version (int): the version of the config, version 1 is using AffineQuantizedTensor that we plan to deprecate/split, version 2 is using Float8Tensor (default)

    Note:
        The actual matmul will be computed in original precision of the weight tensor.
    """

    weight_dtype: torch.dtype = e4m3_dtype
    set_inductor_config: bool = True
    version: int = 2

    def __post_init__(self):
        torch._C._log_api_usage_once("torchao.quantization.Float8WeightOnlyConfig")


# for BC
float8_weight_only = Float8WeightOnlyConfig


def _float8_weight_only_quant_tensor(weight, config):
    if config.version == 1:
        warnings.warn(
            "version 1 of Float8WeightOnlyConfig is deprecated and will no longer be supported in a future release, please use version 2, see https://github.com/pytorch/ao/issues/2649 for more details"
        )
        from torchao.dtypes import to_affine_quantized_floatx

        block_size = tuple([1 for _ in range(weight.dim() - 1)] + [weight.shape[-1]])
        new_weight = to_affine_quantized_floatx(
            input_float=weight,
            block_size=block_size,
            target_dtype=config.weight_dtype,
            scale_dtype=None,
            _layout=Float8Layout(mm_config=None),
        )
    else:
        assert config.version == 2, f"Unexpected version: {config.version}"
        weight_dtype = config.weight_dtype
        new_weight = Float8Tensor.to_float8(
            weight, float8_dtype=weight_dtype, granularity=PerRow()
        )
    return new_weight


@register_quantize_module_handler(Float8WeightOnlyConfig)
def _float8_weight_only_transform(
    module: torch.nn.Module, config: Float8WeightOnlyConfig
) -> torch.nn.Module:
    if config.set_inductor_config:
        torchao.quantization.utils.recommended_inductor_config_setter()

    assert hasattr(module, "weight"), (
        "applying int8 weight only quant requires module to have weight attribute"
        + " but {module} does not have one"
    )
    new_weight = _float8_weight_only_quant_tensor(module.weight, config)

    module.weight = torch.nn.Parameter(new_weight, requires_grad=False)
    module.extra_repr = types.MethodType(_linear_extra_repr, module)
    return module


def _input_activation_quant_func_fp8(
    x: torch.Tensor,
    activation_granularity: FP8Granularity,
    activation_dtype: torch.dtype,
    scale: Optional[torch.Tensor] = None,
    zero_point: Optional[torch.Tensor] = None,
):
    """This function is used to quantize the input activation tensor for an aqt_float variant. If scale
    is not provided it will be dynamically calculate the scales otherwise it will use the provided scale.
    """
    assert zero_point is None, (
        "Zero point is not supported for dynamic FP8 quantization"
    )
    if isinstance(activation_granularity, PerRow):
        assert x.dtype == torch.bfloat16, (
            "PerRow quantization only works for bfloat16 precision input activation"
        )

    block_size = get_block_size(x.shape, activation_granularity)
    if scale is None:
        activation = to_affine_quantized_floatx(
            input_float=x,
            block_size=block_size,
            target_dtype=activation_dtype,
            scale_dtype=torch.float32,
            _layout=Float8Layout(mm_config=None),  # Config is stored on weight
        )
    else:
        assert isinstance(activation_granularity, PerTensor), (
            "Static quantization only supports PerTensor granularity"
        )
        activation = to_affine_quantized_floatx_static(
            input_float=x,
            block_size=block_size,
            scale=scale,
            target_dtype=activation_dtype,
            _layout=Float8Layout(mm_config=None),  # Config is stored on weight
        )
    return activation


def _fp8_mm_compat(weight: torch.Tensor) -> bool:
    """
    Check if a weight tensor meets float8 quantization requirements.

    Args:
        weight (torch.Tensor): The weight tensor to check

    Returns:
        bool: True if the tensor can be quantized to float8, False otherwise
    """
    assert weight.dim() in [
        2,
        3,
    ], f"float8 quantization only works for 2/3-D tensors, got {weight.dim()}D tensor"

    out_dim, in_dim = weight.shape[-2:]
    is_compatible = (in_dim % 16 == 0) and (out_dim % 16 == 0)

    if not is_compatible:
        logger.info(
            f"Skipping float8 quantization: weight shape {weight.shape} is not compatible with _scaled_mm. "
            f"Both input dimension ({in_dim}) and output dimension ({out_dim}) must be multiples of 16. "
        )

    return is_compatible


@dataclass
class Float8DynamicActivationFloat8WeightConfig(AOBaseConfig):
    """
    Configuration for applying float8 dynamic symmetric quantization to both activations and weights of linear layers.

    Args:
        activation_dtype (torch.dtype): The target data type for activation quantization. Default is torch.float8_e4m3fn.
        weight_dtype (torch.dtype): The target data type for weight quantization. Default is torch.float8_e4m3fn.
        granularity (Optional[Union[FP8Granularity, List[FP8Granularity]]]):
            The granularity for quantization. Can be either a single granularity (applied to both
            activations and weights) or a tuple of two granularities (one for activations, one for weights).
            If None, defaults to PerTensor for both. Currently both quantizations need to be the same type. And
            only PerTensor and PerRow are supported.
        mm_config (Float8MMConfig): Configuration for the matrix multiplication. Default uses fast accumulation.
        activation_value_lb (Optional[float]): the lower bound for activation value for calculating scale
        activation_value_ub (Optional[float]): the upper bound for activation value for calculating scale
        kernel_preference (KernelPreference): kernel preference for ops like matmul, grouped matmul etc. by defalut (KernelPreference.AUTO) it will be chosen for user based on hardware or other information, this only needs to be set in weight
        set_inductor_config (bool): if True, adjusts `torchinductor` settings to recommended values.
        version (int): the version of the config, version 1 is using AffineQuantizedTensor that we plan to deprecate/split, version 2 is using Float8Tensor (default)

    """

    activation_dtype: torch.dtype = e4m3_dtype
    weight_dtype: torch.dtype = e4m3_dtype
    granularity: Optional[Union[FP8Granularity, List[FP8Granularity]]] = None
    mm_config: Optional[Float8MMConfig] = None
    activation_value_lb: Optional[float] = None
    activation_value_ub: Optional[float] = None
    kernel_preference: KernelPreference = KernelPreference.AUTO
    set_inductor_config: bool = True
    version: int = 2

    def __post_init__(self):
        torch._C._log_api_usage_once(
            "torchao.quantization.Float8DynamicActivationFloat8WeightConfig"
        )
        if self.mm_config is None:
            self.mm_config = Float8MMConfig(use_fast_accum=True)
        activation_granularity, weight_granularity = _normalize_granularity(
            self.granularity
        )
        self.granularity = [activation_granularity, weight_granularity]


# for bc
float8_dynamic_activation_float8_weight = Float8DynamicActivationFloat8WeightConfig


def _float8_dynamic_activation_float8_weight_quantize_tensor(weight, config):
    activation_dtype = config.activation_dtype
    weight_dtype = config.weight_dtype
    granularity = config.granularity
    mm_config = config.mm_config
    activation_value_lb = config.activation_value_lb
    activation_value_ub = config.activation_value_ub
    kernel_preference = config.kernel_preference

    # Ensure works on device
    _check_hardware_support(granularity)
    activation_granularity, weight_granularity = granularity

    if not _fp8_mm_compat(weight):
        # TODO(future PR): this should really throw an exception instead of silently
        # not doing what the user asked
        return weight

    if isinstance(weight_granularity, PerRow):
        assert weight.dtype == torch.bfloat16, (
            "PerRow quantization only works for bfloat16 precision input weight"
        )

    if config.version == 1:
        warnings.warn(
            "version 1 of Float8DynamicActivationFloat8WeightConfig is deprecated and will no longer be supported in a future release, please use version 2, see https://github.com/pytorch/ao/issues/2649 for more details"
        )

        block_size = get_block_size(weight.shape[-2:], weight_granularity)
        if weight.dim() == 3:
            block_size = tuple([1] + list(block_size))
        quantized_weight = to_affine_quantized_floatx(
            input_float=weight,
            block_size=block_size,
            target_dtype=weight_dtype,
            scale_dtype=torch.float32,
            _layout=Float8Layout(mm_config=mm_config),
        )

        input_quant_func = _input_activation_quant_func_fp8
        input_quant_kwargs = {
            "activation_granularity": activation_granularity,
            "activation_dtype": activation_dtype,
        }

        quantized_weight = to_linear_activation_quantized(
            quantized_weight, input_quant_func, quant_kwargs=input_quant_kwargs
        )
    else:
        assert config.version == 2, f"Unexpected version: {config.version}"
        act_quant_kwargs = QuantizeTensorToFloat8Kwargs(
            activation_dtype,
            activation_granularity,
            hp_value_lb=activation_value_lb,
            hp_value_ub=activation_value_ub,
        )

        quantized_weight = Float8Tensor.to_float8(
            weight,
            float8_dtype=weight_dtype,
            granularity=weight_granularity,
            mm_config=mm_config,
            kernel_preference=kernel_preference,
            act_quant_kwargs=act_quant_kwargs,
        )

    return quantized_weight


@register_quantize_module_handler(Float8DynamicActivationFloat8WeightConfig)
def _float8_dynamic_activation_float8_weight_transform(
    module: torch.nn.Module, config: Float8DynamicActivationFloat8WeightConfig
):
    assert is_sm_at_least_89() or is_MI300(), (
        "Float8 dynamic activation quantization is only supported on CUDA>=8.9 and MI300+"
    )
    if config.set_inductor_config:
        torchao.quantization.utils.recommended_inductor_config_setter()

    assert hasattr(module, "weight"), (
        "applying float8 dynamic activation quant requires module to have weight attribute"
        + f"but {module} does not have one"
    )
    quantized_weight = _float8_dynamic_activation_float8_weight_quantize_tensor(
        module.weight, config
    )
    module.weight = torch.nn.Parameter(quantized_weight, requires_grad=False)
    module.extra_repr = types.MethodType(_linear_extra_repr, module)
    return module


@dataclass
class Float8DynamicActivationFloat8SemiSparseWeightConfig(AOBaseConfig):
    """
    Applies float8 dynamic quantization to activations and float8 quantization followed by compression to sparse semi-structured tensor to weights of linear layers.

    Args:
        `layout`: layout type for quantized weight tensor, only supports `CutlassSemiSparseLayout` at the moment.
        `activation_dtype`: data type for quantized activation tensor.
        `weight_dtype`: data type for quantized weight tensor.
    """

    layout: Layout = CutlassSemiSparseLayout()
    activation_dtype: torch.dtype = e5m2_dtype
    weight_dtype: torch.dtype = e4m3_dtype

    def __post_init__(self):
        torch._C._log_api_usage_once(
            "torchao.quantization.Float8DynamicActivationFloat8SemiSparseWeightConfig"
        )


@register_quantize_module_handler(Float8DynamicActivationFloat8SemiSparseWeightConfig)
def _float8_dynamic_activation_float8_semi_sparse_weight_transform(
    module: torch.nn.Module, config: Float8DynamicActivationFloat8SemiSparseWeightConfig
):
    assert is_sm_at_least_90(), "Float8 quantization is only supported on CUDA>=9.0"

    weight = module.weight
    weight_dtype = config.weight_dtype
    activation_dtype = config.activation_dtype
    layout = config.layout

    if not isinstance(layout, CutlassSemiSparseLayout):
        raise NotImplementedError(
            f"Only CutlassSemiSparseLayout layout is supported. Received {layout}."
        )

    weight = _float8_cutlass_quant_sparse(weight, weight_dtype)
    weight = to_linear_activation_quantized(
        weight,
        _float8_cutlass_quant,
        quant_kwargs={"target_dtype": activation_dtype},
    )

    module.weight = torch.nn.Parameter(weight, requires_grad=False)
    module.extra_repr = types.MethodType(_linear_extra_repr, module)
    return module


@dataclass
class Float8StaticActivationFloat8WeightConfig(AOBaseConfig):
    """
    Configuration for applying float8 static symmetric quantization to

    Args:
        scale (torch.Tensor): The scale tensor for activation quantization.
        activation_dtype (torch.dtype): The target data type for activation quantization. Default is torch.float8_e4m
        weight_dtype (torch.dtype): The target data type for weight quantization. Default is torch.float8_e4m
        mm_config (Float8MMConfig): Configuration for the matrix multiplication. Default uses fast accumulation.
        set_inductor_config (bool): if True, adjusts `torchinductor` settings to recommended values.
    """

    scale: torch.Tensor
    activation_dtype: torch.dtype = e4m3_dtype
    weight_dtype: torch.dtype = e4m3_dtype
    granularity: Optional[
        Union[FP8Granularity, Tuple[FP8Granularity, FP8Granularity]]
    ] = None
    mm_config: Optional[Float8MMConfig] = Float8MMConfig(use_fast_accum=True)
    set_inductor_config: bool = True

    def __post_init__(self):
        torch._C._log_api_usage_once(
            "torchao.quantization.Float8StaticActivationFloat8WeightConfig"
        )


# for bc
float8_static_activation_float8_weight = Float8StaticActivationFloat8WeightConfig


@register_quantize_module_handler(Float8StaticActivationFloat8WeightConfig)
def _float8_static_activation_float8_weight_transform(
    module: torch.nn.Module, config: Float8StaticActivationFloat8WeightConfig
):
    assert is_sm_at_least_89() or is_MI300(), (
        "Float8 static activation quantization is only supported on CUDA 8.9 and above"
    )

    scale = config.scale
    activation_dtype = config.activation_dtype
    weight_dtype = config.weight_dtype
    granularity = config.granularity
    mm_config = config.mm_config
    if config.set_inductor_config:
        torchao.quantization.utils.recommended_inductor_config_setter()

    weight = module.weight
    activation_granularity, weight_granularity = _normalize_granularity(granularity)
    assert isinstance(activation_granularity, PerTensor), (
        "Static quantization only supports PerTensor granularity"
    )

    if not _fp8_mm_compat(weight):
        # TODO(future PR): this should really throw an exception instead of silently
        # not doing what the user asked
        return module
    block_size = get_block_size(weight.shape, weight_granularity)
    quantized_weight = to_affine_quantized_floatx(
        input_float=weight,
        block_size=block_size,
        target_dtype=weight_dtype,
        scale_dtype=torch.float32,
        _layout=Float8Layout(mm_config=mm_config),
    )

    input_quant_func = _input_activation_quant_func_fp8
    input_quant_kwargs = {
        "activation_granularity": activation_granularity,
        "activation_dtype": activation_dtype,
    }

    quantized_weight = to_weight_tensor_with_linear_activation_quantization_metadata(
        quantized_weight,
        input_quant_func,
        scale=scale,
        zero_point=None,
        quant_kwargs=input_quant_kwargs,
    )

    module.weight = torch.nn.Parameter(quantized_weight, requires_grad=False)
    module.extra_repr = types.MethodType(_linear_extra_repr, module)
    return module


@dataclass
class UIntXWeightOnlyConfig(AOBaseConfig):
    """
    Configuration for applying uintx weight-only asymmetric per-group quantization to linear layers, using uintx quantization where
    x is the number of bits specified by `dtype`

    Args:
        `dtype`: torch.uint1 to torch.uint7 sub byte dtypes
        `group_size`: parameter for quantization, controls the granularity of quantization, smaller
         size is more fine grained, defaults to 64
        `pack_dim`: the dimension we use for packing, defaults to -1
        `use_hqq`: whether to use hqq algorithm or the default algorithm to quantize the weight
        `set_inductor_config`: if True, adjusts `torchinductor` settings to recommended values.
    """

    dtype: torch.dtype
    group_size: int = 64
    pack_dim: int = -1
    use_hqq: bool = False
    set_inductor_config: bool = True

    def __post_init__(self):
        torch._C._log_api_usage_once("torchao.quantization.UIntXWeightOnlyConfig")


# for BC
uintx_weight_only = UIntXWeightOnlyConfig


@register_quantize_module_handler(UIntXWeightOnlyConfig)
def _uintx_weight_only_transform(
    module: torch.nn.Module, config: UIntXWeightOnlyConfig
):
    dtype = config.dtype
    group_size = config.group_size
    pack_dim = config.pack_dim
    use_hqq = config.use_hqq
    if config.set_inductor_config:
        torchao.quantization.utils.recommended_inductor_config_setter()

    weight = module.weight

    from torchao.quantization.quant_primitives import _DTYPE_TO_QVALUE_BOUNDS

    SUPPORTED_DTYPES = {
        torch.uint1,
        torch.uint2,
        torch.uint3,
        torch.uint4,
        torch.uint5,
        torch.uint6,
        torch.uint7,
        torch.uint8,
    }
    assert dtype in SUPPORTED_DTYPES, f"Unsupported dtype for hqq: {dtype}"

    mapping_type = MappingType.ASYMMETRIC
    block_size = (1, group_size)

    if use_hqq:
        if dtype == torch.uint4:
            logger.warning(
                "Recommended to use `int4_weight_only(group_size, use_hqq=True)` for the best performance"
            )
        quant_min, quant_max = _DTYPE_TO_QVALUE_BOUNDS[dtype]
        dtype = torch.uint8
        eps = None
        zero_point_dtype = None
        zero_point_domain = ZeroPointDomain.FLOAT
        preserve_zero = False
        _layout = PlainLayout()
    else:
        quant_min, quant_max = None, None
        eps = torch.finfo(torch.float32).eps
        zero_point_dtype = torch.int32
        zero_point_domain = ZeroPointDomain.INT
        preserve_zero = True
        _layout = UintxLayout(dtype=dtype, pack_dim=pack_dim)

    new_weight = to_affine_quantized_intx(
        weight,
        mapping_type,
        block_size,
        dtype,
        quant_min=quant_min,
        quant_max=quant_max,
        eps=eps,
        zero_point_dtype=zero_point_dtype,
        zero_point_domain=zero_point_domain,
        preserve_zero=preserve_zero,
        _layout=_layout,
        use_hqq=use_hqq,
    )
    module.weight = torch.nn.Parameter(new_weight, requires_grad=False)
    module.extra_repr = types.MethodType(_linear_extra_repr, module)
    return module


@dataclass
class IntxWeightOnlyConfig(AOBaseConfig):
    """
    Configuration for quantizing weights to torch.intx, with 1 <= x <= 8.
    Weights are quantized with scales/zeros in a groupwise or channelwise
    manner using the number of bits specified by weight_dtype.
    args:
        weight_dtype: The dtype to use for weight quantization.  Must be torch.intx, where 1 <= x <= 8.
        granularity: The granularity to use for weight quantization.  Must be PerGroup or PerAxis(0).
        mapping_type: The type of mapping to use for the weight quantization.
            Must be one of MappingType.ASYMMETRIC or MappingType.SYMMETRIC.
        scale_dtype: The dtype to use for the weight scale.
        layout: The layout to use for the packed weight tensor:
            - QDQLayout: this layout is designed for export to ExecuTorch.this layout represents the quantization with Q/DQ quant primitives,
                and is intended for export applications like ExecuTorch.
    """

    weight_dtype: torch.dtype = torch.int8
    granularity: Granularity = PerAxis(0)
    mapping_type: MappingType = MappingType.SYMMETRIC
    scale_dtype: Optional[torch.dtype] = None
    layout: Layout = QDQLayout()
    packing_format: PackingFormat = PackingFormat.UNPACKED_TO_INT8
    version: int = 1

    def __post_init__(self):
        torch._C._log_api_usage_once("torchao.quantization.IntxWeightOnlyConfig")
        assert self.weight_dtype in [getattr(torch, f"int{b}") for b in range(1, 9)], (
            f"weight_dtype must be torch.intx, where 1 <= x <= 8, but got {self.weight_dtype}"
        )
        assert isinstance(self.granularity, (PerAxis, PerGroup)), (
            f"granularity must be PerAxis or PerGroup, but got {self.granularity}"
        )
        if isinstance(self.granularity, PerAxis):
            assert self.granularity.axis == 0, (
                f"axis must be 0 with PerAxis, but got {self.granularity.axis}"
            )
        assert self.mapping_type in [MappingType.ASYMMETRIC, MappingType.SYMMETRIC], (
            f"mapping_type must be MappingType.ASYMMETRIC or MappingType.SYMMETRIC, but got {self.mapping_type}"
        )


def _intx_weight_only_quantize_tensor(weight, config):
    weight_dtype = config.weight_dtype
    granularity = config.granularity
    mapping_type = config.mapping_type
    scale_dtype = config.scale_dtype
    layout = config.layout
    packing_format = config.packing_format

    assert weight.dim() == 2, (
        f"IntxWeightOnlyConfig only works for 2-d Tensor, got: {weight.dim()}"
    )
    if isinstance(granularity, PerGroup):
        group_size = granularity.group_size
    elif isinstance(granularity, PerAxis):
        assert granularity.axis == 0, (
            f"axis must be 0 with PerAxis, but got {granularity.axis}"
        )
        group_size = weight.shape[-1]
    else:
        raise ValueError(f"granularity must be PerGroup or PerAxis, got {granularity}")

    block_size = (1, group_size)

    if config.version == 2:
        if config.packing_format == PackingFormat.UNPACKED_TO_INT8:
            new_weight = IntxUnpackedTensor.from_hp(
                weight,
                block_size,
                weight_dtype,
                mapping_type=mapping_type,
            )
            if scale_dtype is not None and scale_dtype != weight.dtype:
                new_weight.scale = new_weight.scale.to(scale_dtype).to(weight.dtype)
            return new_weight
        else:
            raise ValueError(f"Unsupported packing format: {packing_format}")

    # Version 1
    quant_min, quant_max = _DTYPE_TO_QVALUE_BOUNDS[weight_dtype]
    weight = to_affine_quantized_intx(
        input_float=weight,
        mapping_type=mapping_type,
        block_size=block_size,
        target_dtype=torch.int8,
        quant_min=quant_min,
        quant_max=quant_max,
        scale_dtype=scale_dtype,
        zero_point_dtype=torch.int8,
        preserve_zero=(mapping_type == MappingType.SYMMETRIC),
        zero_point_domain=ZeroPointDomain.INT,
        _layout=layout,
    )
    return weight


@register_quantize_module_handler(IntxWeightOnlyConfig)
def _intx_weight_only_transform(
    module: torch.nn.Module, config: IntxWeightOnlyConfig
) -> torch.nn.Module:
    assert hasattr(module, "weight"), (
        "applying intx weight only quant requires module to have weight attribute"
        + " but {module} does not have one"
    )
    new_weight = _intx_weight_only_quantize_tensor(module.weight, config)
    module.weight = torch.nn.Parameter(new_weight, requires_grad=False)

    if isinstance(module, nn.Linear):
        module.extra_repr = types.MethodType(_linear_extra_repr, module)
    elif isinstance(module, nn.Embedding):
        module.extra_repr = types.MethodType(_embedding_extra_repr, module)

    return module


@dataclass
class FPXWeightOnlyConfig(AOBaseConfig):
    """Sub-byte floating point dtypes defined by `ebits`: exponent bits and `mbits`: mantissa bits
    e.g. fp6_e3_m2, fp6_e2_m3, ...
    The packing format and kernels are from the fp6-llm paper: https://arxiv.org/abs/2401.14112
    github repo: https://github.com/usyd-fsalab/fp6_llm, now renamed to quant-llm
    For more details for packing please see: :class:`~torchao.dtypes.fpx.FpxTensorCoreAQTTensorImpl`

    This is experimental, will be merged with `to_affine_quantized_floatx`
    in the future
    """

    ebits: int
    mbits: int
    set_inductor_config: bool = True

    def __post_init__(self):
        torch._C._log_api_usage_once("torchao.quantization.FPXWeightOnlyConfig")


# for BC
fpx_weight_only = FPXWeightOnlyConfig


@register_quantize_module_handler(FPXWeightOnlyConfig)
def _fpx_weight_only_transform(
    module: torch.nn.Module, config: FPXWeightOnlyConfig
) -> torch.nn.Module:
    ebits = config.ebits
    mbits = config.mbits
    weight = module.weight
    if config.set_inductor_config:
        torchao.quantization.utils.recommended_inductor_config_setter()

    from torchao.dtypes import to_affine_quantized_fpx
    from torchao.dtypes.floatx import FloatxTensorCoreLayout

    assert weight.dim() == 2, f"floatx only works for 2-d Tensor, got: {weight.dim()}"
    out_dim, in_dim = weight.shape
    if (in_dim % 64 != 0) or (out_dim % 256 != 0):
        logger.info(
            f"Skipping floatx quantization float{ebits + mbits + 1}_{ebits}_{mbits} because "
            f"the shape is not compatible with the kernel: in_dim={in_dim}, out_dim={out_dim} "
            "expected in_dim % 64 == 0 and out_dim % 256 == 0"
        )
        return module

    _layout = FloatxTensorCoreLayout(ebits, mbits)
    new_weight = to_affine_quantized_fpx(weight, _layout)
    module.weight = torch.nn.Parameter(new_weight, requires_grad=False)
    module.extra_repr = types.MethodType(_linear_extra_repr, module)
    return module


@dataclass
class FbgemmConfig(AOBaseConfig):
    """Quantization Config for fbgemm-genai kernels
    Args:
       input_dtype (torch.dtype): input dtype of the kernel
       weight_dtype (torch.dtype): weight dtype of the kernel
       output_dtype (torch.dtype): output dtype of the kernel
       group_size (int): The group size for weight
       preshuffle (bool): whether preshuffle the weights or not
    """

    input_dtype: torch.dtype
    weight_dtype: torch.dtype
    output_dtype: torch.dtype
    block_size: Optional[List[int]] = None
    activation_scale_ub: float = 1200.0
    preshuffle: bool = False


@register_quantize_module_handler(FbgemmConfig)
def _(module: torch.nn.Module, config: FbgemmConfig) -> torch.nn.Module:
    if not _is_fbgemm_genai_gpu_available():
        raise ImportError("Requires fbgemm-gpu-genai >= 1.2.0")

    _SUPPORTED_DTYPES = {
        (torch.bfloat16, torch.int4, torch.bfloat16),
        (torch.float8_e4m3fn, torch.float8_e4m3fn, torch.bfloat16),
    }

    if (
        (config.input_dtype == torch.bfloat16)
        and (config.weight_dtype == torch.int4)
        and (config.output_dtype == torch.bfloat16)
    ):
        if config.preshuffle:
            weight = Int4PreshuffledTensor.from_hp(
                module.weight,
                config.block_size,
                activation_dtype=torch.bfloat16,
            )
        else:
            weight = Int4Tensor.from_hp(
                module.weight,
                config.block_size,
            )
        module.weight = torch.nn.Parameter(weight, requires_grad=False)
        module.extra_repr = types.MethodType(_linear_extra_repr, module)
        return module
    if (
        (config.input_dtype == e4m3_dtype)
        and (config.weight_dtype == torch.int4)
        and (config.output_dtype == torch.bfloat16)
    ):
        if config.preshuffle:
            weight = Int4PreshuffledTensor.from_hp(
                module.weight,
                config.block_size,
                activation_dtype=torch.float8_e4m3fn,
            )
            module.weight = torch.nn.Parameter(weight, requires_grad=False)
            module.extra_repr = types.MethodType(_linear_extra_repr, module)
            return module
    elif (
        (config.input_dtype == e4m3_dtype)
        and (config.weight_dtype == e4m3_dtype)
        and (config.output_dtype == torch.bfloat16)
    ):
        weight = to_fbgemm_fp8(
            module.weight,
            config.activation_scale_ub,
        )
        module.weight = torch.nn.Parameter(weight, requires_grad=False)
        module.extra_repr = types.MethodType(_linear_extra_repr, module)
        return module
    else:
        raise NotImplementedError(
            f"{config} is not supported. supported input, weight, output kernel dtypes are: {_SUPPORTED_DTYPES}"
        )


@dataclass
class ModuleFqnToConfig(AOBaseConfig):
    """Per module configurations for torchao quantize_ API

    Args:
        `module_fqn_to_config`: Dict[str, Optional[AOBaseConfig]]: a dictionary from
         the fully qualified name of module to the AOBaseConfig that we want to apply to the module.
         Also has a special key: "_default", if "_default" is present in the dictionary,
         the config for "_default" will be applied to all the remaining modules that does not have
         per module configuration specified.
    """

    module_fqn_to_config: Dict[str, Optional[AOBaseConfig]] = field(
        default_factory=dict
    )

    def __post_init__(self):
        torch._C._log_api_usage_once("torchao.quantization.ModuleFqnToConfig")


def _module_fqn_to_config_handler(
    module: torch.nn.Module, module_fqn: str, config: ModuleFqnToConfig
):
    c = None
    if module_fqn in config.module_fqn_to_config:
        # Maybe: we can add module type specific config in the future, in needed
        c = config.module_fqn_to_config[module_fqn]
    else:
        # fallback to use default if no module specific config is provided
        c = config.module_fqn_to_config.get("_default", None)

    if c is not None:
        handler = _QUANTIZE_CONFIG_HANDLER[type(c)]
        return handler(module, c)

    return module


torch.serialization.add_safe_globals(
    [
        _int8_asymm_per_token_quant,
        _int8_symm_per_token_reduced_range_quant,
        _input_activation_quant_func_fp8,
        _int4_symm_cutlass_quant,
        _int8_symm_cutlass_quant,
        _float8_cutlass_quant,
        _float8_cutlass_quant_sparse,
        Target,
    ]
)<|MERGE_RESOLUTION|>--- conflicted
+++ resolved
@@ -75,11 +75,8 @@
     Int4MarlinSparseTensor,
     Int4PreshuffledTensor,
     Int4Tensor,
-<<<<<<< HEAD
     Int4WoqCpuTensor,
-=======
     IntxUnpackedTensor,
->>>>>>> 72b35bf5
     QuantizeTensorToFloat8Kwargs,
 )
 from torchao.quantization.transform_module import (
