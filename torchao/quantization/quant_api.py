# Copyright (c) Meta Platforms, Inc. and affiliates.
# Copyright 2024-2025 Arm Limited and affiliates.
# All rights reserved.
# This source code is licensed under the license found in the
# LICENSE file in the root directory of this source tree.

"""
Quantization APIs

Generally these APIs can be applied directly to any model
with Linear modules to obtain quantized linear ops. The intended
usage involves applying torch.compile to the model afterwards
both because primitives were designed based on the fusions that
come along with it and because that is how we access the intended quantized
and mixed GEMM kernels
"""

import logging
import re
import types
import warnings
from collections import OrderedDict
from dataclasses import dataclass, field
from typing import Any, Callable, List, Optional, Tuple, Union
from typing import OrderedDict as OrderedDictType

import torch
import torch.nn as nn
import torch.nn.utils.parametrize as parametrize

import torchao
from torchao.core.config import AOBaseConfig
from torchao.dtypes import (
    AffineQuantizedTensor,
    CutlassInt4PackedLayout,
    CutlassSemiSparseLayout,
    Float8Layout,
    Int4CPULayout,
    Int4XPULayout,
    Int8DynamicActInt4WeightCPULayout,
    MarlinQQQLayout,
    MarlinSparseLayout,
    PackedLinearInt8DynamicActivationIntxWeightLayout,
    PlainLayout,
    QDQLayout,
    SemiSparseLayout,
    TensorCoreTiledLayout,
    UintxLayout,
    to_affine_quantized_floatx,
    to_affine_quantized_floatx_static,
    to_affine_quantized_intx,
    to_marlinqqq_quantized_intx,
)
from torchao.dtypes.uintx.packed_linear_int8_dynamic_activation_intx_weight_layout import (
    Target,
    make_packed_linear_int8_dynamic_activation_intx_weight_tensor,
)
from torchao.dtypes.utils import Layout
from torchao.float8.config import e4m3_dtype, e5m2_dtype
from torchao.float8.float8_linear import Float8Linear
from torchao.float8.inference import (
    Float8MMConfig,
    FP8Granularity,
    _check_hardware_support,
    _granularity_is_a_1_128_w_128_128,
    _normalize_granularity,
)
from torchao.quantization.linear_activation_weight_observed_tensor import (
    LinearActivationWeightObservedTensor,
)
from torchao.quantization.observer import AffineQuantizedObserverBase
from torchao.quantization.quantize_.common import (
    KernelPreference,
)
from torchao.quantization.quantize_.workflows import (
    Float8OpaqueTensor,
    Float8PackingFormat,
    Float8Tensor,
    Int4ChooseQParamsAlgorithm,
    Int4MarlinSparseTensor,
    Int4OpaqueTensor,
    Int4PackingFormat,
    Int4PlainInt32Tensor,
    Int4PreshuffledTensor,
    Int4Tensor,
    Int4TilePackedTo4dTensor,
    IntxChooseQParamsAlgorithm,
    IntxOpaqueTensor,
    IntxPackingFormat,
    IntxUnpackedToInt8Tensor,
    QuantizeTensorToFloat8Kwargs,
)
from torchao.quantization.transform_module import (
    _QUANTIZE_CONFIG_HANDLER,
    register_quantize_module_handler,
)
from torchao.quantization.utils import get_block_size
from torchao.quantization.weight_tensor_linear_activation_quantization import (
    to_weight_tensor_with_linear_activation_quantization_metadata,
)
from torchao.utils import (
    _ConfigDeprecationWrapper,
    is_MI300,
    is_sm_at_least_89,
    is_sm_at_least_90,
)

from .autoquant import AutoQuantizableLinearWeight, autoquant
from .GPTQ import (
    Int4WeightOnlyGPTQQuantizer,
)
from .granularity import (
    Granularity,
    PerAxis,
    PerGroup,
    PerRow,
    PerTensor,
)
from .linear_activation_quantized_tensor import (
    LinearActivationQuantizedTensor,
    to_linear_activation_quantized,
)
from .linear_quant_modules import (
    Int4WeightOnlyQuantizer,
    Int8DynActInt4WeightQuantizer,
)
from .qat import (
    intx_quantization_aware_training,
)
from .quant_primitives import (
    _DTYPE_TO_QVALUE_BOUNDS,
    MappingType,
    ZeroPointDomain,
    quantize_affine,
)
from .unified import Quantizer, TwoStepQuantizer
from .utils import _get_per_token_block_size

logger = logging.getLogger(__name__)

# TODO: revisit this list?
__all__ = [
    "swap_conv2d_1x1_to_linear",
    "Quantizer",
    "TwoStepQuantizer",
    "Int4WeightOnlyGPTQQuantizer",
    "Int4WeightOnlyQuantizer",
    "autoquant",
    "_get_subclass_inserter",
    "quantize_",
    "int8_dynamic_activation_int4_weight",
    "int8_dynamic_activation_int8_weight",
    "int8_dynamic_activation_int8_semi_sparse_weight",
    "int4_weight_only",
    "int8_weight_only",
    "intx_quantization_aware_training",
    "float8_weight_only",
    "uintx_weight_only",
    "fpx_weight_only",
    "gemlite_uintx_weight_only",
    "float8_dynamic_activation_float8_weight",
    "float8_static_activation_float8_weight",
    "Int8DynActInt4WeightQuantizer",
    "Float8DynamicActivationFloat8SemiSparseWeightConfig",
    "ModuleFqnToConfig",
]

LAYOUT_TO_ZERO_POINT_DOMAIN = {
    TensorCoreTiledLayout: [ZeroPointDomain.FLOAT],
    MarlinSparseLayout: [ZeroPointDomain.INT],
    Int4CPULayout: [ZeroPointDomain.FLOAT],
    Int4XPULayout: [ZeroPointDomain.FLOAT, ZeroPointDomain.INT],
}

LAYOUT_TO_PRESERVE_ZEROS = {
    TensorCoreTiledLayout: False,
    MarlinSparseLayout: True,
    Int4CPULayout: False,
    Int4XPULayout: False,
}


def _replace_with_custom_fn_if_matches_filter(
    model,
    replacement_fn,
    filter_fn,
    cur_fqn="",
    device=None,
    extra_args: Optional[Tuple[Any, ...]] = (),
) -> None:
    """
    Recursively replaces each child module in `model` with the result of `replacement_fn(child)`
    if `filter_fn(child)` returns `True`.

    Args:
        model (torch.nn.Module): The model containing modules to be replaced.
        replacement_fn (Callable[[torch.nn.Module], torch.nn.Module]): The function to replace matching modules.
        filter_fn (Callable[[torch.nn.Module], bool]): The filter function to determine which modules to replace.
        cur_fqn (str, optional): The current fully qualified name of the module being processed. Defaults to "".
        device (device, optional): Device to move the model to before applying `filter_fn`. Defaults to None.
        extra_args (Tuple[Any, ...], optional): optional extra args to pass to `replacement_fn`.

    Returns:
        None
    """
    if filter_fn(model, cur_fqn[:-1]):
        if device is not None:
            model.to(device=device)  # move to device before quantization
        model = replacement_fn(model, *extra_args)
        return model
    else:
        named_children_list = list(model.named_children())
        for name, child in named_children_list:
            new_child = _replace_with_custom_fn_if_matches_filter(
                child,
                replacement_fn,
                filter_fn,
                f"{cur_fqn}{name}.",
                device,
                extra_args,
            )
            if new_child is not child and new_child is not None:
                setattr(model, name, new_child)
        if device is not None:
            model.to(device=device)  # move parent module to device
        return model


def _is_linear(mod, *args):
    # avoid circular dependencies
    from torchao.quantization.qat.affine_fake_quantized_tensor import (
        _AffineFakeQuantizedTensor,
    )

    # adding weight tensor subclass isinstance check to make sure the weight is only quantized once
    # when it is shared by multiple linear modules
    return (
        isinstance(mod, torch.nn.Linear)
        and hasattr(mod, "weight")
        and not isinstance(mod.weight, AutoQuantizableLinearWeight)
        and not isinstance(mod.weight, AffineQuantizedTensor)
        and not isinstance(mod.weight, LinearActivationQuantizedTensor)
        and not isinstance(mod.weight, _AffineFakeQuantizedTensor)
        and not isinstance(mod, nn.modules.linear.NonDynamicallyQuantizableLinear)
    )


def _get_subclass_inserter(cls, enable_parametrization=False, **kwargs):
    """
    Returns a function which inserts the given subclass into all linear modules
    in the model. The inserted module will have its weight set to the result of
    `cls(mod.weight, **kwargs)`. If parametrization is enabled then this will be done using
    torch.nn.utils.parametrize instead of directly setting the attribute on the module.

    Args:
        cls (torch.Tensor): The class to insert as a child module.
        kwargs (Any): Any additional arguments for the constructor.
    """
    constructor = kwargs.pop("constructor", "subclass_constructor")
    from_float = kwargs.pop("method", "from_float")

    def insert_subclass(lin):
        if enable_parametrization:
            lin.weight = torch.nn.Parameter(
                cls.from_float(lin.weight, **kwargs), requires_grad=False
            )
            _, args = lin.weight.__tensor_flatten__()
            parametrize.register_parametrization(
                lin, "weight", getattr(cls, constructor)(*args)
            )
        else:
            lin.weight = torch.nn.Parameter(
                # cls.from_float(...)
                getattr(cls, from_float)(lin.weight, **kwargs),
                requires_grad=False,
            )
        return lin

    return insert_subclass


def swap_conv2d_1x1_to_linear(model, filter_fn=None):
    """
    Changes all conv2d 1x1 modules to equivalent linear modules so that they can then be quantized.
    """

    class PermuteSandwich(torch.nn.Module):
        def __init__(self, mod):
            super().__init__()
            self.mod = mod

        def forward(self, *args):
            return self.mod(args[0].permute(0, 2, 3, 1)).permute(-0, 3, 1, 2)

    def replace_conv2d_1x1(conv):
        assert conv.kernel_size == (1, 1)
        lin = torch.nn.Linear(
            conv.in_channels, conv.out_channels, bias=(conv.bias is None)
        )
        lin.weight = torch.nn.Parameter(conv.weight.squeeze(-1, -2))
        lin.bias = conv.bias
        return PermuteSandwich(lin)

    if filter_fn is None:
        filter_fn = lambda mod, *args: isinstance(
            mod, torch.nn.Conv2d
        ) and mod.kernel_size == (1, 1)

    _replace_with_custom_fn_if_matches_filter(
        model, replace_conv2d_1x1, filter_fn=filter_fn
    )


def insert_observers_(
    model: nn.Module,
    input_observer: Optional[AffineQuantizedObserverBase],
    weight_observer: Optional[AffineQuantizedObserverBase],
    *,
    filter_fn: Optional[Callable[[torch.nn.Module, str], bool]] = None,
):
    """
    Converts the weight of a linear module to a LinearActivationWeightObservedTensor.

    This function wraps the weight of the given linear module with a LinearActivationWeightObservedTensor,
    which enables observation of both input and weight tensors during forward passes.
    The wrapped weight is then re-wrapped as a nn.Parameter to maintain compatibility
    with PyTorch's module system.

    Example::

    ```
        import torch
        import torch.nn as nn
        from torchao.quantization.linear_observer_tensor import insert_observers_
        from torchao.quantization.observer import (
            AffineQuantizedMinMaxObserver,
            PerTensor,
            MappingType
        )

        # Create observers
        input_observer = AffineQuantizedMinMaxObserver(
            MappingType.SYMMETRIC,
            torch.float8_e4m3fn,
            granularity_type=PerTensor(),
            eps=torch.finfo(torch.float32).eps,
            scale_dtype=torch.float,
            zero_point_dtype=torch.int,
            zero_point_domain=ZeroPointDomain.NONE,
        )

        # Create a linear module
        linear_module = nn.Linear(10, 20)

        # Convert the linear module's weight to an observed tensor
        insert_observers_(linear_module, input_observer, weight_observer=None)

        # The linear_module can now be used as usual, with observers calculating statistics
        output = linear_module(torch.randn(10, 10))

        # Get the scale and zero point of the input observer
        scale, zero_point = linear_module.weight.input_observer.calculate_qparams()
    ```

    Args:
        model (nn.Module): The nn.Module to convert.
        input_observer (Optional[AffineQuantizedObserverBase]): Observer for input tensor.
        weight_observer (Optional[AffineQuantizedObserverBase]): Observer for weight tensor.
        filter_fn (Optional[Callable[[torch.nn.Module, str], bool]]): Filter function to select which modules to convert.
            If not provided, all linear modules will be converted. This function should take a module and its fully qualified name.

    Returns:
        nn.Linear: The modified linear module with its weight wrapped in a LinearActivationWeightObservedTensor.
    """

    def convert_to_linear_observer(linear_module: nn.Linear):
        # Wrap the weight with LinearActivationWeightObservedTensor and then with nn.Parameter
        linear_module.weight = nn.Parameter(
            LinearActivationWeightObservedTensor.from_float(
                linear_module.weight,
                input_observer=input_observer,
                weight_observer=weight_observer,
            ),
            requires_grad=linear_module.weight.requires_grad,
        )
        return linear_module

    _replace_with_custom_fn_if_matches_filter(
        model,
        convert_to_linear_observer,
        _is_linear if filter_fn is None else filter_fn,
    )


def _quantization_type(weight: torch.Tensor):
    if isinstance(weight, AffineQuantizedTensor):
        return f"{weight.__class__.__name__}({weight._quantization_type()})"

    if isinstance(weight, LinearActivationQuantizedTensor):
        return f"{weight.__class__.__name__}(activation={weight.input_quant_func}, weight={_quantization_type(weight.original_weight_tensor)})"

    if hasattr(weight, "_quantization_type"):
        return f"{weight.__class__.__name__}({weight._quantization_type()})"

    if type(weight) is torch.Tensor or isinstance(weight, torch.nn.Parameter):
        return f"Tensor: {type(weight)}"

    return f"not recognized: {type(weight)}"


def _linear_extra_repr(self):
    return f"in_features={self.weight.shape[1]}, out_features={self.weight.shape[0]}, weight={_quantization_type(self.weight)}"


def _embedding_extra_repr(self):
    return f"num_embeddings={self.weight.shape[0]}, embedding_dim={self.weight.shape[1]}, weight={_quantization_type(self.weight)}"


def _get_linear_subclass_inserter(
    constructor, *, allow_requires_grad=False, propagate_bias=False, **kwargs
):
    """Helper function to apply the constructor that quantizes the weight Tensor (with additional kwargs)
    to the weight of linear module
    """

    def insert_subclass(lin):
        requires_grad = allow_requires_grad and lin.weight.requires_grad
        if propagate_bias == True:
            kwargs["bias"] = lin.bias
        lin.weight = torch.nn.Parameter(
            constructor(lin.weight, **kwargs), requires_grad=requires_grad
        )
        lin.extra_repr = types.MethodType(_linear_extra_repr, lin)
        return lin

    return insert_subclass


def quantize_(
    model: torch.nn.Module,
    config: AOBaseConfig,
    filter_fn: Optional[Callable[[torch.nn.Module, str], bool]] = _is_linear,
    device: Optional[torch.types.Device] = None,
):
    """Convert the weight of linear modules in the model with `config`, model is modified inplace

    Args:
        model (torch.nn.Module): input model
        config (AOBaseConfig): a workflow configuration object.
        filter_fn (Optional[Callable[[torch.nn.Module, str], bool]]): function that takes a nn.Module instance and fully qualified name of the module, returns True if we want to run `config` on
        the weight of the module
        device (device, optional): Device to move module to before applying `filter_fn`. This can be set to `"cuda"` to speed up quantization. The final model will be on the specified `device`.
            Defaults to None (do not change device).

    Example::

        import torch
        import torch.nn as nn
        from torchao import quantize_

        # quantize with some predefined `config` method that corresponds to
        # optimized execution paths or kernels (e.g. int4 tinygemm kernel)
        # also customizable with arguments
        # currently options are
        # Int8DynamicActivationInt4WeightConfig (for executorch)
        # Int8DynamicActivationInt8WeightConfig (optimized with int8 mm op and torch.compile)
        # Int4WeightOnlyConfig (optimized with int4 tinygemm kernel and torch.compile)
        # Int8WeightOnlyConfig (optimized with int8 mm op and torch.compile
        from torchao.quantization.quant_api import int4_weight_only

        m = nn.Sequential(nn.Linear(32, 1024), nn.Linear(1024, 32))
        quantize_(m, Int4WeightOnlyConfig(group_size=32, version=1))

    """
    torch._C._log_api_usage_once("torchao.quantization.quantize_")

    if isinstance(config, FqnToConfig):
        if filter_fn is not None:
            raise ValueError(
                "Custom filter_fn and FqnToConfig were both specified. Only filter_fn=None is supported when FqnToConfig is specified."
            )

        for module_fqn, module in model.named_modules():
            if (
                fqn_matches_fqn_config(module_fqn, config)
                or _module_param_matches_fqn_config(module, module_fqn, config)
                or ("_default" in config.fqn_to_config and _is_linear(module))
            ):
                # this replaces inplace, so no need to reassign
                _fqn_to_config_handler(module, module_fqn, config)
                if device is not None:
                    module.to(device=device)
        return
    if isinstance(config, AOBaseConfig):
        filter_fn = _is_linear if filter_fn is None else filter_fn
        handler = _QUANTIZE_CONFIG_HANDLER[type(config)]
        # for each linear in the model, apply the transform if filtering passes
        _replace_with_custom_fn_if_matches_filter(
            model,
            handler,
            filter_fn,
            device=device,
            extra_args=(config,),
        )

    else:
        raise AssertionError(
            """Passing a generic Callable to `quantize_` is no longer recommended and will be deprecated at a later release. Please see https://github.com/pytorch/ao/issues/1690 for instructions on how to pass in workflow configuration instead."""
        )


def _int8_asymm_per_token_quant(x: torch.Tensor) -> torch.Tensor:
    """This is defined here instead of local function to support serialization"""
    mapping_type = MappingType.ASYMMETRIC
    target_dtype = torch.int8
    scale_dtype = torch.float32
    eps = torch.finfo(torch.float32).eps
    zero_point_dtype = torch.int8
    return to_affine_quantized_intx(
        x,
        mapping_type,
        _get_per_token_block_size(x),
        target_dtype,
        eps=eps,
        scale_dtype=scale_dtype,
        zero_point_dtype=zero_point_dtype,
    )


def _uint8_asymm_per_token_quant(x: torch.Tensor) -> torch.Tensor:
    mapping_type = MappingType.ASYMMETRIC
    target_dtype = torch.uint8
    scale_dtype = torch.float32
    eps = torch.finfo(torch.float32).eps
    zero_point_dtype = torch.int32
    quant_min = 0
    quant_max = 255
    out = to_affine_quantized_intx(
        x,
        mapping_type,
        _get_per_token_block_size(x),
        target_dtype,
        quant_min=quant_min,
        quant_max=quant_max,
        eps=eps,
        scale_dtype=scale_dtype,
        zero_point_dtype=zero_point_dtype,
    )
    return out


def _int8_symm_per_token_quant(x: torch.Tensor) -> torch.Tensor:
    mapping_type = MappingType.SYMMETRIC
    target_dtype = torch.int8
    eps = 1e-5
    quant_min = -127
    quant_max = 127

    return to_affine_quantized_intx(
        x,
        mapping_type,
        _get_per_token_block_size(x),
        target_dtype,
        eps=eps,
        quant_min=quant_min,
        quant_max=quant_max,
        scale_dtype=torch.float32,
    )


@dataclass
class Int8DynamicActivationInt4WeightConfig(AOBaseConfig):
    """Configuration for applying int8 dynamic per token asymmetric activation quantization and int4 per group weight symmetric quantization to linear
    This is used to produce a model for executorch backend, but currently executorch did not
    support lowering for the quantized model from this flow yet

    Args:
        `group_size`: parameter for quantization, controls the granularity of quantization, smaller
         size is more fine grained
        `layout`: layout type for quantized weight tensor, only supports `MarlinQQQLayout()` and `CutlassInt4PackedLayout()` for now
        `mapping_type`: quantization type for weight, controls the weight quantization is symmetric or asymmetric
        `act_mapping_type`: quantization type for activation, controls the activation quantization is symmetric or asymmetric
        `set_inductor_config`: if True, adjusts `torchinductor` settings to recommended values.
    """

    group_size: int = 32
    layout: Layout = PlainLayout()
    mapping_type: MappingType = MappingType.SYMMETRIC
    act_mapping_type: MappingType = MappingType.ASYMMETRIC
    set_inductor_config: bool = True

    def __post_init__(self):
        torch._C._log_api_usage_once(
            "torchao.quantization.Int8DynamicActivationInt4WeightConfig"
        )
        warnings.warn(
            "`Int8DynamicActivationInt4WeightConfig` will be moving to prototype in a future release of torchao. Please see https://github.com/pytorch/ao/issues/2752 for more details."
        )


# for BC
int8_dynamic_activation_int4_weight = _ConfigDeprecationWrapper(
    "int8_dynamic_activation_int4_weight", Int8DynamicActivationInt4WeightConfig
)


@register_quantize_module_handler(Int8DynamicActivationInt4WeightConfig)
def _int8_dynamic_activation_int4_weight_transform(
    module: torch.nn.Module,
    config: Int8DynamicActivationInt4WeightConfig,
    *,
    custom_scale: Optional[torch.Tensor] = None,
    custom_zero_point: Optional[torch.Tensor] = None,
):
    group_size = config.group_size
    layout = config.layout
    mapping_type = config.mapping_type
    act_mapping_type = config.act_mapping_type
    if config.set_inductor_config:
        torchao.quantization.utils.recommended_inductor_config_setter()

    weight = module.weight

    if group_size is None or group_size == -1:
        group_size = weight.shape[-1]
    if weight.shape[-1] % group_size != 0:
        return module

    # weight settings
    block_size = (1, group_size)
    target_dtype = torch.int8
    quant_min = -8
    quant_max = 7

    # input settings
    if act_mapping_type == MappingType.ASYMMETRIC:
        if isinstance(layout, Int8DynamicActInt4WeightCPULayout):
            input_quant_func = _uint8_asymm_per_token_quant
        else:
            input_quant_func = _int8_asymm_per_token_quant
    elif act_mapping_type == MappingType.SYMMETRIC:
        if isinstance(layout, MarlinQQQLayout):
            input_quant_func = _int8_symm_per_token_quant
        elif isinstance(layout, CutlassInt4PackedLayout):
            input_quant_func = _int8_symm_cutlass_quant
        else:
            input_quant_func = _int8_symm_per_token_quant
    else:
        assert False, f"Unsupported activation mapping type: {act_mapping_type}"

    if isinstance(layout, MarlinQQQLayout):
        weight = to_marlinqqq_quantized_intx(
            weight, block_size, quant_min, quant_max, _layout=layout
        )
    elif isinstance(layout, CutlassInt4PackedLayout):
        weight = _int4_symm_cutlass_quant(weight)
    elif isinstance(layout, Int8DynamicActInt4WeightCPULayout):
        weight = to_affine_quantized_intx(
            weight,
            mapping_type,
            block_size,
            target_dtype=torch.uint8,
            quant_min=0,
            quant_max=15,
            _layout=layout,
            custom_scale=custom_scale,
            custom_zero_point=custom_zero_point,
        )
    else:
        weight = to_affine_quantized_intx(
            weight,
            mapping_type,
            block_size,
            target_dtype,
            quant_min,
            quant_max,
            _layout=layout,
            custom_scale=custom_scale,
            custom_zero_point=custom_zero_point,
        )
    weight = to_linear_activation_quantized(weight, input_quant_func)
    module.weight = torch.nn.Parameter(weight, requires_grad=False)
    module.extra_repr = types.MethodType(_linear_extra_repr, module)
    return module


@dataclass
class Int8DynamicActivationIntxWeightConfig(AOBaseConfig):
    """
    Configuration for dynamically quantizing activations to torch.int8 and weights to torch.intx, with 1 <= x <= 8.
    More specifically, activations are dynamically quantized to 8-bits at a per-token granularity with scales/zeros.
    Weights are quantized with scales/zeros in a groupwise or channelwise manner using the number of bits specified by weight_dtype.

    This layout is identical to Int8DynamicActivationInt4WeightConfig when weight_dtype is torch.int4 and other args
    are the same.  However, this layout is more general and supports other weight dtypes.

    args:
        `weight_dtype`: The dtype to use for weight quantization.  Must be torch.intx, where 1 <= x <= 8.
       ` weight_granularity`: The granularity to use for weight quantization.  Must be PerGroup or PerAxis(axis=0).
        `weight_mapping_type`: The type of mapping to use for the weight quantization.
            Must be one of MappingType.ASYMMETRIC or MappingType.SYMMETRIC.  MappingType.SYMMETRIC requires ZeroPointDomain.NONE
        `weight_scale_dtype`: The dtype to use for the weight scale.
        `act_mapping_type`: The type of mapping to use for the activation quantization.
            Must be one of MappingType.ASYMMETRIC or MappingType.SYMMETRIC.
        `layout`: The layout to use for the packed weight tensor:
            - PackedLinearInt8DynamicActivationIntxWeightLayout: this layout is optimized for CPU performance.
            - QDQLayout: this layout represents the quantization with Q/DQ quant primitives, and is intended for
                export applications like ExecuTorch.
        `intx_packing_format`: The format to use for the packed weight tensor (version 2 only).
            - unpacked_to_int8: this format is the default and is intended for export applications like ExecuTorch.
            - opaque_torchao_auto: this format is optimized for CPU performance.
        `intx_choose_qparams_algorithm`: The algorithm to use for choosing the quantization parameters.
        `version`: version of the config to use, only subset of above args are valid based on version, see note for more details.

        Note:

        Current state for Int8DynamicActivationIntxWeightConfig is that it supports both v1 (legacy) and v2.

        * `intx_packing_format` is used for version 2.
        * `layout` is only used for version 1.
    """

    weight_dtype: torch.dtype = torch.int8
    weight_granularity: Granularity = PerGroup(32)
    weight_mapping_type: MappingType = MappingType.SYMMETRIC
    # TODO: add weight_scale_dtype to Int8DynamicActivationInt4WeightConfig
    weight_scale_dtype: Optional[torch.dtype] = None
    act_mapping_type: MappingType = MappingType.ASYMMETRIC
    layout: Layout = QDQLayout()
    intx_packing_format: IntxPackingFormat = IntxPackingFormat.UNPACKED_TO_INT8
    intx_choose_qparams_algorithm: IntxChooseQParamsAlgorithm = (
        IntxChooseQParamsAlgorithm.AFFINE
    )

    version: int = 2

    def __post_init__(self):
        torch._C._log_api_usage_once(
            "torchao.quantization.Int8DynamicActivationIntxWeightConfig"
        )
        assert self.weight_dtype in [getattr(torch, f"int{b}") for b in range(1, 9)], (
            f"weight_dtype must be torch.intx, where 1 <= x <= 8, but got {self.weight_dtype}"
        )
        assert isinstance(self.weight_granularity, (PerAxis, PerGroup)), (
            f"weight_granularity must be PerAxis or PerGroup, but got {self.weight_granularity}"
        )
        if isinstance(self.weight_granularity, PerAxis):
            assert self.weight_granularity.axis == 0, (
                f"axis must be 0, but got {self.weight_granularity.axis}"
            )
        assert self.weight_mapping_type in [
            MappingType.ASYMMETRIC,
            MappingType.SYMMETRIC,
            MappingType.SYMMETRIC_NO_CLIPPING_ERR,
        ], (
            f"weight_mapping_type must be MappingType.ASYMMETRIC or MappingType.SYMMETRIC or MappingType.SYMMETRIC_NO_CLIPPING_ERR, but got {self.weight_mapping_type}"
        )
        assert self.act_mapping_type in [
            MappingType.ASYMMETRIC,
            MappingType.SYMMETRIC,
        ], (
            f"act_mapping_type must be MappingType.ASYMMETRIC or MappingType.SYMMETRIC, but got {self.act_mapping_type}"
        )
        assert isinstance(
            self.layout, (PackedLinearInt8DynamicActivationIntxWeightLayout, QDQLayout)
        ), (
            f"layout must be PackedLinearInt8DynamicActivationIntxWeightLayout or QDQLayout, but got {self.layout}"
        )

        if isinstance(self.layout, PackedLinearInt8DynamicActivationIntxWeightLayout):
            if self.layout.target in [Target.AUTO, Target.KLEIDIAI, Target.ATEN]:
                if (self.weight_scale_dtype) is None or (
                    self.weight_scale_dtype != torch.bfloat16
                ):
                    logging.warning(
                        f"When using layout PackedLinearInt8DynamicActivationIntxWeightLayout with target {self.layout.target}, "
                        f"the weight scale may be cast to bfloat16 by the kernel, but weight_scale_dtype is set to {self.weight_scale_dtype}. "
                        "Explicitly set weight_scale_dtype to torch.bfloat16 to suppress this warning. "
                        "If you need weight_scale_dtype = torch.float32, use target=Target.UNIVERSAL instead."
                    )


def _int8_dynamic_activation_intx_weight_quantize_tensor(
    weight,
    bias,
    config,
    *,
    custom_scale: Optional[torch.Tensor] = None,
    custom_zero_point: Optional[torch.Tensor] = None,
):
    weight_dtype = config.weight_dtype
    weight_granularity = config.weight_granularity
    weight_mapping_type = config.weight_mapping_type
    weight_scale_dtype = config.weight_scale_dtype
    act_mapping_type = config.act_mapping_type
    layout = config.layout
    intx_packing_format = config.intx_packing_format
    intx_choose_qparams_algorithm = config.intx_choose_qparams_algorithm

    assert weight.dim() == 2, (
        f"Int8DynamicActivationIntxWeightConfig only works for 2-d Tensor, got: {weight.dim()}"
    )
    if isinstance(weight_granularity, PerGroup):
        group_size = weight_granularity.group_size
    elif isinstance(weight_granularity, PerAxis):
        assert weight_granularity.axis == 0, (
            f"axis must be 0 with PerAxis, but got {weight_granularity.axis}"
        )
        group_size = weight.shape[-1]
    else:
        raise ValueError(
            f"weight_granularity must be PerGroup or PerAxis, got {weight_granularity}"
        )

    block_size = (1, group_size)

    if config.version == 2:
        assert act_mapping_type == MappingType.ASYMMETRIC
        opaque_formats = [
            IntxPackingFormat.OPAQUE_ATEN_KLEIDIAI,
            IntxPackingFormat.OPAQUE_TORCHAO_AUTO,
            IntxPackingFormat.OPAQUE_TORCHAO_KLEIDIAI,
            IntxPackingFormat.OPAQUE_TORCHAO_LOWBIT,
        ]
        assert (
            intx_packing_format == IntxPackingFormat.UNPACKED_TO_INT8
            or intx_packing_format in opaque_formats
        ), f"Unsupported packing format: {intx_packing_format}"
        if custom_zero_point is not None and custom_zero_point.dtype == torch.int32:
            custom_zero_point = custom_zero_point.to(torch.int8)
        new_weight = IntxUnpackedToInt8Tensor.from_hp(
            weight,
            block_size,
            weight_dtype,
            mapping_type=weight_mapping_type,
            activation_quantization="int8_asym_per_token",
            intx_choose_qparams_algorithm=intx_choose_qparams_algorithm,
            custom_scale=custom_scale,
            custom_zero_point=custom_zero_point,
        )
        if weight_scale_dtype is not None and weight_scale_dtype != weight.dtype:
            _adjust_scale_dtype_in_intx_unpacked_tensor(
                new_weight, weight, weight_scale_dtype
            )

        new_bias = bias

        # Create packed tensor
        if intx_packing_format in opaque_formats:
            new_weight = IntxOpaqueTensor.from_intx_unpacked_to_int8_tensor(
                new_weight, bias=new_bias, intx_packing_format=intx_packing_format
            )
            new_bias = None  # bias is packed with weights

        return new_weight, new_bias

    # Version 1
    assert config.version == 1
    assert intx_choose_qparams_algorithm == IntxChooseQParamsAlgorithm.AFFINE, (
        "IntxChooseQParamsAlgorithm.AFFINE is the only supported algorithm for version 1"
    )
    warnings.warn(
        "Config Deprecation: version 1 of Int8DynamicActivationIntxWeightConfig is deprecated and will no longer be supported in a future release, please use version 2, see https://github.com/pytorch/ao/issues/2967 for more details"
    )
    quant_min, quant_max = _DTYPE_TO_QVALUE_BOUNDS[weight_dtype]

    # We quantize with QDQLayout, and then construct the packed weight tensor later
    # set preserve_zero based on weight mapping type
    preserve_zero = weight_mapping_type in [
        MappingType.SYMMETRIC,
        MappingType.SYMMETRIC_NO_CLIPPING_ERR,
    ]

    weight = to_affine_quantized_intx(
        input_float=weight,
        mapping_type=weight_mapping_type,
        block_size=(1, group_size),
        target_dtype=torch.int8,
        quant_min=quant_min,
        quant_max=quant_max,
        scale_dtype=weight_scale_dtype,
        zero_point_dtype=torch.int8,
        preserve_zero=preserve_zero,
        zero_point_domain=ZeroPointDomain.INT,
        _layout=QDQLayout(),
    )
    if isinstance(layout, QDQLayout):
        # TODO: _int8_asymm_per_token_quant uses scale_dtype=torch.float64, zero_point_dtype=torch.int64,
        # which is not great for export with QDQLayout.  It is also not consistent with _int8_symm_per_token_quant,
        # which uses scale_dtype=torch.float32, zero_point_dtype=torch.int32.
        # Maybe introduce new fp32/int32 versions of _int8_asymm_per_token_quant?
        if act_mapping_type == MappingType.ASYMMETRIC:
            activation_quant_func = _int8_asymm_per_token_quant
        elif act_mapping_type == MappingType.SYMMETRIC:
            activation_quant_func = _int8_symm_per_token_quant
        else:
            assert False, f"Unsupported activation mapping type: {act_mapping_type}"
        weight = to_linear_activation_quantized(weight, activation_quant_func)
    elif isinstance(layout, PackedLinearInt8DynamicActivationIntxWeightLayout):
        # PackedLinearInt8DynamicActivationIntxWeightLayout has dynamic activation quantization
        # fused with the kernel and it should not be applied separately
        assert act_mapping_type == MappingType.ASYMMETRIC, (
            "PackedLinearInt8DynamicActivationIntxWeightLayout requires act_mapping_type=MappingType.ASYMMETRIC"
        )
        data, scale, zero_point = weight.tensor_impl.get_plain()
        groups_per_row = weight.shape[-1] // group_size
        scale = scale.reshape(-1, groups_per_row)

        assert zero_point is not None
        zero_point = zero_point.reshape(-1, groups_per_row)
        has_weight_zeros = (zero_point != 0).any()
        weight = make_packed_linear_int8_dynamic_activation_intx_weight_tensor(
            data,
            scale,
            zero_point if has_weight_zeros else None,
            bias,
            weight_dtype,
            layout.target,
            validate_inputs=False,
        )
        # bias is packed with weights if present
        bias = None

    return weight, bias


@register_quantize_module_handler(Int8DynamicActivationIntxWeightConfig)
def _int8_dynamic_activation_intx_weight_transform(
    module: torch.nn.Module,
    config: Int8DynamicActivationIntxWeightConfig,
    *,
    custom_scale: Optional[torch.Tensor] = None,
    custom_zero_point: Optional[torch.Tensor] = None,
) -> torch.nn.Module:
    new_weight, new_bias = _int8_dynamic_activation_intx_weight_quantize_tensor(
        module.weight,
        module.bias,
        config,
        custom_scale=custom_scale,
        custom_zero_point=custom_zero_point,
    )
    module.weight = torch.nn.Parameter(new_weight, requires_grad=False)
    if new_bias is None:
        module.bias = None
    if isinstance(module, nn.Linear):
        module.extra_repr = types.MethodType(_linear_extra_repr, module)
    return module


@dataclass
class Int4DynamicActivationInt4WeightConfig(AOBaseConfig):
    """Applies int4 dynamic per token symmetric activation quantization and int4 per row weight symmetric quantization to linear

    Args:
        `layout`: layout type for quantized weight tensor, only supports `MarlinQQQLayout()` and `CutlassInt4PackedLayout()` for now
        `mapping_type`: quantization type for weight, controls the weight quantization is symmetric or asymmetric
        `act_mapping_type`: quantization type for activation, controls the activation quantization is symmetric or asymmetric
        `set_inductor_config`: if True, adjusts `torchinductor` settings to recommended values.
    """

    layout: Layout = CutlassInt4PackedLayout()
    mapping_type: MappingType = MappingType.SYMMETRIC
    act_mapping_type: MappingType = MappingType.SYMMETRIC
    set_inductor_config: bool = True

    def __post_init__(self):
        torch._C._log_api_usage_once(
            "torchao.quantization.Int4DynamicActivationInt4WeightConfig"
        )
        warnings.warn(
            "`Int4DynamicActivationInt4WeightConfig` will be moving to prototype in a future release of torchao. Please see https://github.com/pytorch/ao/issues/2752 for more details."
        )


# for bc
int4_dynamic_activation_int4_weight = _ConfigDeprecationWrapper(
    "int4_dynamic_activation_int4_weight", Int4DynamicActivationInt4WeightConfig
)


@register_quantize_module_handler(Int4DynamicActivationInt4WeightConfig)
def _int4_dynamic_activation_int4_weight_transform(
    module: torch.nn.Module, config: Int4DynamicActivationInt4WeightConfig
) -> torch.nn.Module:
    weight = module.weight
    layout = config.layout
    mapping_type = config.mapping_type
    act_mapping_type = config.act_mapping_type
    if config.set_inductor_config:
        torchao.quantization.utils.recommended_inductor_config_setter()

    if not isinstance(layout, CutlassInt4PackedLayout):
        raise NotImplementedError(
            f"Only CutlassInt4PackedLayout layout is supported. Received {layout}."
        )
    if mapping_type != MappingType.SYMMETRIC:
        raise NotImplementedError("Only mapping_type=SYMMETRIC is supported.")
    if act_mapping_type != MappingType.SYMMETRIC:
        raise NotImplementedError("Only act_mapping_type=SYMMETRIC is supported.")

    weight = _int4_symm_cutlass_quant(weight)
    weight = to_linear_activation_quantized(
        weight,
        _int4_symm_cutlass_quant,
    )
    module.weight = torch.nn.Parameter(weight, requires_grad=False)
    module.extra_repr = types.MethodType(_linear_extra_repr, module)
    return module


@dataclass
class GemliteUIntXWeightOnlyConfig(AOBaseConfig):
    """
    applies weight only 4 or 8 bit integer quantization and utilizes the gemlite triton kernel and its associated weight packing format.
    This only works for fp16 models. 8 bit quantization is symmetric, 4 bit quantization is asymmetric.

    Args:
        `group_size`: parameter for quantization, controls the granularity of quantization, smaller
         size is more fine grained
        `bit_width`: bit width of the quantized weight.
        `packing_bitwidth`: bit width of the packed weight, should be 8 or 32. Can have performance impacts depending on hardware.
        `mode`: if set to "dynamic", activations are quantized at runtime; default is "weight_only" (weight-only quantization).
        `set_inductor_config`: if True, adjusts `torchinductor` settings to recommended values.
    """

    group_size: Optional[int] = 128
    bit_width: int = 4
    packing_bitwidth: Optional[int] = None
    mode: Optional[str] = "weight_only"
    set_inductor_config: bool = True

    def __post_init__(self):
        torch._C._log_api_usage_once(
            "torchao.quantization.GemliteUIntXWeightOnlyConfig"
        )
        warnings.warn(
            "`GemliteUIntXWeightOnlyConfig` will be moving to prototype in a future release of torchao. Please see https://github.com/pytorch/ao/issues/2752 for more details."
        )


# for BC
gemlite_uintx_weight_only = _ConfigDeprecationWrapper(
    "gemlite_uintx_weight_only", GemliteUIntXWeightOnlyConfig
)


@register_quantize_module_handler(GemliteUIntXWeightOnlyConfig)
def _gemlite_uintx_weight_only_transform(
    module: torch.nn.Module, config: GemliteUIntXWeightOnlyConfig
):
    group_size = config.group_size
    bit_width = config.bit_width
    packing_bitwidth = config.packing_bitwidth
    mode = config.mode
    if config.set_inductor_config:
        torchao.quantization.utils.recommended_inductor_config_setter()

    weight = module.weight

    from torchao.dtypes.uintx.gemlite_layout import get_gemlite_aqt_kwargs

    use_hqq = True if bit_width == 4 else False
    new_weight = to_affine_quantized_intx(
        weight,
        **get_gemlite_aqt_kwargs(
            weight,
            group_size=group_size,
            bit_width=bit_width,
            packing_bitwidth=packing_bitwidth,
            mode=mode,
            use_hqq=use_hqq,
        ),
    )
    module.weight = torch.nn.Parameter(new_weight, requires_grad=False)
    module.extra_repr = types.MethodType(_linear_extra_repr, module)
    return module


@dataclass
class Int4WeightOnlyConfig(AOBaseConfig):
    """
    Configuration for int4 weight only quantization, only groupwise quantization is supported
    right now, and we support version 1 and version 2, that are implemented differently although with
    same support. In version 2, different target are mainly distinguished by `packing_format` arg, and in version 1, mainly by `layout`.

    Args:
        `group_size`: parameter for quantization, controls the granularity of quantization, smaller
         size is more fine grained, choices are [256, 128, 64, 32], used in both version 1 and 2
        `int4_packing_format`: the packing format for int4 tensor, used in version 2 only
         `int4_choose_qparams_algorithm`: variants of choose qparams algorithm to use for int4,
         currently support TINYGEMM ("tinygemm") and HQQ ("hqq"), used in version 2 only
        `layout`: layout type for quantized tensor, default is `TensorCoreTiledLayout(inner_k_tiles=8)`, used in version 1 only
        `use_hqq`: whether to use hqq or default quantization mode, default is False, used in version 1 only
        `zero_point_domain`: data type of zeros points, choices are [ZeroPointDomain.FLOAT, ZeroPointDomain.INT, ZeroPointDomain.NONE], used in version 1 only
        `set_inductor_config`: if True, adjusts `torchinductor` settings to recommended values. used in both version 1 and 2
        `preserve_zero`: whether to preserve zero, default is None. Will be set to True if zero_point_domain is ZeroPointDomain.INT, used in version 1 only
        `version`: version of the config to use, only subset of above args are valid for version 1, and subset of above args are valid for version 2, default is 2, see note for more details

    Note:
        Current state for Int4WeightOnlyConfig is that it supports both v1 (legacy) and v2

        For v2 (version = 2), only `group_size`, `int4_packing_format`, `int4_choose_qparams_algorithm` and `set_inductor_config` are valid, all other args will be ignored
        For v1 (version = 1), only `group_size`, `layout`, `use_hqq`, `zero_point_domain`, `preserve_zero` and `set_inductor_config` are valid, we plan to deprecate v1 in torchao 0.15 to make this config
        less confusing
    """

    group_size: int = 128
    layout: Optional[TensorCoreTiledLayout] = TensorCoreTiledLayout(inner_k_tiles=8)
    use_hqq: bool = False
    zero_point_domain: Optional[ZeroPointDomain] = ZeroPointDomain.NONE
    set_inductor_config: bool = True
    preserve_zero: Optional[bool] = None
    # only used in version >= 2
    int4_packing_format: Int4PackingFormat = Int4PackingFormat.PLAIN
    int4_choose_qparams_algorithm: Int4ChooseQParamsAlgorithm = (
        Int4ChooseQParamsAlgorithm.TINYGEMM
    )
    version: int = 2

    def __post_init__(self):
        torch._C._log_api_usage_once("torchao.quantization.Int4WeightOnlyConfig")


# for BC
# TODO maybe change other callsites
int4_weight_only = _ConfigDeprecationWrapper("int4_weight_only", Int4WeightOnlyConfig)


def _int4_weight_only_quantize_tensor(weight, config):
    # TODO(future PR): perhaps move this logic to a different file, to keep the API
    # file clean of implementation details

    # for now, make these local variables to allow the rest of the function
    # to be a direct copy-paste
    group_size = config.group_size
    layout = config.layout
    use_hqq = config.use_hqq
    int4_choose_qparams_algorithm = config.int4_choose_qparams_algorithm
    zero_point_domain = config.zero_point_domain
    int4_packing_format = config.int4_packing_format

    if weight.shape[-1] % group_size != 0:
        logger.info(
            f"Skipping quantizing weight with int4 weight only quantization because the shape of weight {weight.shape} is not compatible with group_size {group_size}"
        )
        return weight

    block_size = tuple([1 for _ in range(weight.ndim - 1)] + [group_size])

    if config.version == 2:
        block_size = list(block_size)

        if int4_choose_qparams_algorithm == Int4ChooseQParamsAlgorithm.HQQ:
            assert int4_packing_format in [
                Int4PackingFormat.TILE_PACKED_TO_4D,
                Int4PackingFormat.OPAQUE,
            ], (
                f"Int4ChooseQParamsAlgorithm.HQQ is not supported by packing format {int4_packing_format}, "
                f"it's only supported by Int4PackingFormat.TILE_PACKED_TO_4D and Int4PackingFormat.OPAQUE currently"
            )

        if int4_packing_format == Int4PackingFormat.PRESHUFFLED:
            new_weight = Int4PreshuffledTensor.from_hp(
                weight,
                block_size,
                activation_dtype=torch.bfloat16,
            )
            return new_weight
        elif int4_packing_format == Int4PackingFormat.PLAIN:
            new_weight = Int4Tensor.from_hp(
                weight,
                block_size,
            )
            return new_weight
        elif int4_packing_format == Int4PackingFormat.PLAIN_INT32:
            new_weight = Int4PlainInt32Tensor.from_hp(
                weight,
                block_size,
            )
            return new_weight
        elif int4_packing_format == Int4PackingFormat.MARLIN_SPARSE:
            new_weight = Int4MarlinSparseTensor.from_hp(
                weight,
                block_size,
            )
            return new_weight
        elif int4_packing_format == Int4PackingFormat.OPAQUE:
            new_weight = Int4OpaqueTensor.from_hp(
                weight,
                block_size,
                int4_choose_qparams_algorithm=int4_choose_qparams_algorithm,
            )
            return new_weight
        elif int4_packing_format == Int4PackingFormat.TILE_PACKED_TO_4D:
            new_weight = Int4TilePackedTo4dTensor.from_hp(
                weight,
                block_size,
                int4_choose_qparams_algorithm=int4_choose_qparams_algorithm,
            )
            return new_weight
        else:
            raise ValueError(f"Unsupported int4 packing format: {int4_packing_format}")

    assert config.version == 1

    warnings.warn(
        "Config Deprecation: version 1 of Int4WeightOnlyConfig is deprecated and will no longer be supported in a future release, please use version 2, see https://github.com/pytorch/ao/issues/2948 for more details"
    )
    mapping_type = MappingType.ASYMMETRIC
    target_dtype = torch.int32
    quant_min = 0
    quant_max = 15
    eps = 1e-6
    zero_point_dtype = (
        weight.dtype if isinstance(layout, Int4CPULayout) else torch.bfloat16
    )

    # nonlocal zero_point_domain
    assert type(layout) in LAYOUT_TO_ZERO_POINT_DOMAIN.keys(), (
        f"Only support layout: {LAYOUT_TO_ZERO_POINT_DOMAIN.keys()}"
    )
    if zero_point_domain == ZeroPointDomain.NONE:
        # the first value is the default one
        zero_point_domain = LAYOUT_TO_ZERO_POINT_DOMAIN[type(layout)][0]
    else:
        assert zero_point_domain in LAYOUT_TO_ZERO_POINT_DOMAIN[type(layout)], (
            f"Layout only support {LAYOUT_TO_ZERO_POINT_DOMAIN[layout]}"
        )

    if zero_point_domain == ZeroPointDomain.INT and isinstance(layout, Int4XPULayout):
        zero_point_dtype = torch.int32

    preserve_zero = (
        config.preserve_zero
        if config.preserve_zero is not None
        else LAYOUT_TO_PRESERVE_ZEROS[type(layout)]
    )
    # Sparse Marlin only supports symmetric quantization.
    # NOTE: If we start having lots of layouts that require different configurations,
    # we should consider moving this logic somewhere else.
    if isinstance(layout, MarlinSparseLayout):
        mapping_type = MappingType.SYMMETRIC
        assert group_size == 128 or group_size == weight.shape[-1], (
            f"MarlinSparseLayout only supports 128 group size or per channel quantization, got {group_size}"
        )

    new_weight = to_affine_quantized_intx(
        weight,
        mapping_type,
        block_size,
        target_dtype,
        quant_min,
        quant_max,
        eps,
        zero_point_dtype=zero_point_dtype,
        preserve_zero=preserve_zero,
        zero_point_domain=zero_point_domain,
        _layout=layout,
        use_hqq=use_hqq,
    )
    return new_weight


@register_quantize_module_handler(Int4WeightOnlyConfig)
def _int4_weight_only_transform(
    module: torch.nn.Module, config: Int4WeightOnlyConfig
) -> torch.nn.Module:
    if config.set_inductor_config:
        torchao.quantization.utils.recommended_inductor_config_setter()

    assert hasattr(module, "weight"), (
        "applying int8 weight only quant requires module to have weight attribute"
        + " but {module} does not have one"
    )
    new_weight = _int4_weight_only_quantize_tensor(module.weight, config)
    module.weight = torch.nn.Parameter(new_weight, requires_grad=False)
    module.extra_repr = types.MethodType(_linear_extra_repr, module)
    return module


@dataclass
class Float8DynamicActivationInt4WeightConfig(AOBaseConfig):
    """Configuration for apply float8 dynamic per row quantization and int4
    per group weight quantization to linear
    (only group_size 128 is supported right now since underlying kernel used only supports 128
    and above and no benefits of making it bigger)

    Args:
        `int4_packing_format`: how the weight is packed, only preshuffled is supported
    """

    int4_packing_format: Int4PackingFormat = "preshuffled"


@register_quantize_module_handler(Float8DynamicActivationInt4WeightConfig)
def _float8_dynamic_activation_int4_weight_transform(
    module: torch.nn.Module, config: Float8DynamicActivationInt4WeightConfig
) -> torch.nn.Module:
    assert hasattr(module, "weight"), (
        "applying int8 weight only quant requires module to have weight attribute"
        + " but {module} does not have one"
    )
    int4_packing_format = config.int4_packing_format

    assert int4_packing_format == "preshuffled", (
        f"only preshuffled int4_packing_format supported right now, got: {int4_packing_format}"
    )
    weight = module.weight
    group_size = 128
    block_size = tuple([1 for _ in range(weight.ndim - 1)] + [group_size])
    new_weight = Int4PreshuffledTensor.from_hp(
        module.weight,
        block_size,
        activation_dtype=torch.float8_e4m3fn,
    )
    module.weight = torch.nn.Parameter(new_weight, requires_grad=False)
    module.extra_repr = types.MethodType(_linear_extra_repr, module)
    return module


@dataclass
class Int8WeightOnlyConfig(AOBaseConfig):
    """
    Configuration for applying int8 weight-only symmetric per-channel quantization to linear layers.

    Args:
        group_size: Optional[int] = None - Controls the granularity of quantization. If None, applies per-channel quantization.
            Otherwise, applies per-group quantization with the specified group size.
        set_inductor_config: bool = True - If True, adjusts `torchinductor` settings to recommended values
            for better performance with this quantization scheme.
    """

    group_size: Optional[int] = None
    set_inductor_config: bool = True

    def __post_init__(self):
        torch._C._log_api_usage_once("torchao.quantization.Int8WeightOnlyConfig")


# for BC
int8_weight_only = _ConfigDeprecationWrapper("int8_weight_only", Int8WeightOnlyConfig)


def _int8_weight_only_quantize_tensor(weight, config):
    mapping_type = MappingType.SYMMETRIC
    target_dtype = torch.int8
    eps = torch.finfo(torch.float32).eps
    zero_point_dtype = torch.int64
    group_size = config.group_size
    if group_size is None:
        group_size = weight.shape[-1]
    block_size = tuple([1 for x in range(weight.dim() - 1)] + [group_size])
    new_weight = to_affine_quantized_intx(
        weight,
        mapping_type,
        block_size,
        target_dtype,
        eps=eps,
        zero_point_dtype=zero_point_dtype,
    )
    return new_weight


@register_quantize_module_handler(Int8WeightOnlyConfig)
def _int8_weight_only_transform(
    module: torch.nn.Module,
    config: Int8WeightOnlyConfig,
    *,
    parameter_name: str = "weight",
):
    if config.set_inductor_config:
        torchao.quantization.utils.recommended_inductor_config_setter()

    assert hasattr(module, parameter_name), (
        "applying int8 weight only quant requires module to have {parameter_name} attribute"
        + " but {module} does not have one"
    )
    new_weight = _int8_weight_only_quantize_tensor(
        getattr(module, parameter_name), config
    )
    setattr(module, parameter_name, torch.nn.Parameter(new_weight, requires_grad=False))
    module.extra_repr = types.MethodType(_linear_extra_repr, module)
    return module


def _int8_symm_per_token_reduced_range_quant(x: torch.Tensor) -> torch.Tensor:
    mapping_type = MappingType.SYMMETRIC
    target_dtype = torch.int8
    eps = 1e-5
    quant_min = -127
    quant_max = 127
    return to_affine_quantized_intx(
        x,
        mapping_type,
        _get_per_token_block_size(x),
        target_dtype,
        eps=eps,
        quant_min=quant_min,
        quant_max=quant_max,
        scale_dtype=torch.float32 if x.dtype == torch.float16 else None,
    )


def _int8_symm_per_token_reduced_range_quant_noop_decode(
    x: torch.Tensor,
) -> torch.Tensor:
    mapping_type = MappingType.SYMMETRIC
    target_dtype = torch.int8
    eps = 1e-5
    quant_min = -127
    quant_max = 127
    if x.shape[1] == 1:
        return x
    else:
        return to_affine_quantized_intx(
            x,
            mapping_type,
            _get_per_token_block_size(x),
            target_dtype,
            eps=eps,
            quant_min=quant_min,
            quant_max=quant_max,
            scale_dtype=torch.float32 if x.dtype == torch.float16 else None,
        )


def _int8_symm_cutlass_quant(x: torch.Tensor) -> torch.Tensor:
    return to_affine_quantized_intx(
        x,
        mapping_type=MappingType.SYMMETRIC,
        block_size=_get_per_token_block_size(x),
        target_dtype=torch.int8,
        scale_dtype=torch.float32,
        eps=torch.finfo(torch.float32).eps,
        zero_point_domain=ZeroPointDomain.NONE,
    )


def _int4_symm_cutlass_quant(x: torch.Tensor) -> torch.Tensor:
    return to_affine_quantized_intx(
        x,
        mapping_type=MappingType.SYMMETRIC,
        block_size=_get_per_token_block_size(x),
        target_dtype=torch.int8,
        quant_min=-8,
        quant_max=7,
        scale_dtype=torch.float32,
        eps=torch.finfo(torch.float32).eps,
        zero_point_domain=ZeroPointDomain.NONE,
        _layout=CutlassInt4PackedLayout(),
    )


def _float8_cutlass_quant(
    x: torch.Tensor,
    target_dtype: torch.dtype,
) -> torch.Tensor:
    return to_affine_quantized_floatx(
        x,
        block_size=_get_per_token_block_size(x),
        scale_dtype=torch.float32,
        target_dtype=target_dtype,
        _layout=Float8Layout(mm_config=None),
    )


def _float8_cutlass_quant_sparse(
    x: torch.Tensor,
    target_dtype: torch.dtype,
) -> (torch.Tensor, torch.Tensor):
    return to_affine_quantized_floatx(
        x,
        block_size=_get_per_token_block_size(x),
        scale_dtype=torch.float32,
        target_dtype=target_dtype,
        _layout=CutlassSemiSparseLayout(),
    )


@dataclass
class Int8DynamicActivationInt8WeightConfig(AOBaseConfig):
    """
    Configuration for applying int8 dynamic symmetric per-token activation and int8 per-channel weight
    quantization to linear layers.

    Args:
        layout: Optional[Layout] = PlainLayout() - Tensor layout for the quantized weights. Controls how the
            quantized data is stored and accessed.
        act_mapping_type: Optional[MappingType] = MappingType.SYMMETRIC - Mapping type for activation quantization.
            SYMMETRIC uses symmetric quantization around zero.
        weight_only_decode: bool = False - If True, only quantizes weights during forward pass and keeps activations
            in original precision during decode operations.
        set_inductor_config: bool = True - If True, adjusts `torchinductor` settings to recommended values
            for better performance with this quantization scheme.
    """

    layout: Optional[Layout] = PlainLayout()
    act_mapping_type: Optional[MappingType] = MappingType.SYMMETRIC
    weight_only_decode: bool = False
    set_inductor_config: bool = True

    def __post_init__(self):
        torch._C._log_api_usage_once(
            "torchao.quantization.Int8DynamicActivationInt8WeightConfig"
        )


# for BC
int8_dynamic_activation_int8_weight = _ConfigDeprecationWrapper(
    "int8_dynamic_activation_int8_weight", Int8DynamicActivationInt8WeightConfig
)


def _int8_dynamic_activation_int8_weight_quantize_tensor(weight, config):
    layout = config.layout
    act_mapping_type = config.act_mapping_type
    weight_only_decode = config.weight_only_decode

    in_features = weight.shape[-1]
    # int8 dynamic quantization only has benefit when in_feature > 16
    if in_features <= 16:
        logger.info(
            f"Skipping applying Int8DynamicActivationInt8WeightConfig to weight of shape {weight.shape}"
            f" because `in_feature` is <= 16: {in_features}"
        )
        return weight

    # weight settings
    mapping_type = MappingType.SYMMETRIC
    weight_zero_point_domain = ZeroPointDomain.NONE

    def get_weight_block_size(x):
        return tuple([1 for _ in range(x.dim() - 1)] + [x.shape[-1]])

    target_dtype = torch.int8
    eps = torch.finfo(torch.float32).eps
    zero_point_dtype = torch.int64

    if weight_only_decode:
        input_quant_func = _int8_symm_per_token_reduced_range_quant_noop_decode
    else:
        # input settings
        if act_mapping_type == MappingType.SYMMETRIC:
            input_quant_func = _int8_symm_per_token_reduced_range_quant
        else:
            input_quant_func = _int8_asymm_per_token_quant

    block_size = get_weight_block_size(weight)
    new_weight = to_affine_quantized_intx(
        weight,
        mapping_type,
        block_size,
        target_dtype,
        eps=eps,
        zero_point_dtype=zero_point_dtype,
        _layout=layout,
        zero_point_domain=weight_zero_point_domain,
    )
    new_weight = to_linear_activation_quantized(new_weight, input_quant_func)
    return new_weight


@register_quantize_module_handler(Int8DynamicActivationInt8WeightConfig)
def _int8_dynamic_activation_int8_weight_transform(
    module: torch.nn.Module, config: Int8DynamicActivationInt8WeightConfig
) -> torch.nn.Module:
    if config.set_inductor_config:
        torchao.quantization.utils.recommended_inductor_config_setter()

    assert hasattr(module, "weight"), (
        "applying int8 dynamic activation int8 weight quant requires module to have weight attribute"
        + "but {module} does not have one"
    )
    new_weight = _int8_dynamic_activation_int8_weight_quantize_tensor(
        module.weight, config
    )
    module.weight = torch.nn.Parameter(new_weight, requires_grad=False)
    module.extra_repr = types.MethodType(_linear_extra_repr, module)
    return module


def int8_dynamic_activation_int8_semi_sparse_weight():
    """
    Applies int8 dnynamic symmetric per-token activation and int8 per-channel weight
    quantization + 2:4 sparsity to linear layers.
    """
    warnings.warn(
        """int8_dyanmic_activation_int8_semi_sparse_weight() will be deprecated at a later release. Please use the layout kwarg in Int8DynamicActivationInt8WeightConfig instead.

    from torchao.dtypes import SemiSparseLayout
    Int8DynamicActivationInt8WeightConfig(layout=SemiSparseLayout()"""
    )

    return Int8DynamicActivationInt8WeightConfig(layout=SemiSparseLayout())


@dataclass
class Float8WeightOnlyConfig(AOBaseConfig):
    """
    Configuration for applying float8 weight-only symmetric per-channel quantization to linear layers.

    Args:
        weight_dtype (torch.dtype): The target data type for weight quantization. Default is torch.float8_e4m3fn.
        set_inductor_config (bool): if True, adjusts `torchinductor` settings to recommended values.
        version (int): the version of the config, version 1 is using AffineQuantizedTensor that we plan to deprecate/split, version 2 is using Float8Tensor (default)

    Note:
        The actual matmul will be computed in original precision of the weight tensor.
    """

    weight_dtype: torch.dtype = e4m3_dtype
    set_inductor_config: bool = True
    version: int = 2

    def __post_init__(self):
        torch._C._log_api_usage_once("torchao.quantization.Float8WeightOnlyConfig")


# for BC
float8_weight_only = _ConfigDeprecationWrapper(
    "float8_weight_only", Float8WeightOnlyConfig
)


def _float8_weight_only_quant_tensor(weight, config):
    if config.version == 1:
        warnings.warn(
            "Config Deprecation: version 1 of Float8WeightOnlyConfig is deprecated and will no longer be supported in a future release, please use version 2, see https://github.com/pytorch/ao/issues/2649 for more details"
        )
        from torchao.dtypes import to_affine_quantized_floatx

        block_size = tuple([1 for _ in range(weight.dim() - 1)] + [weight.shape[-1]])
        new_weight = to_affine_quantized_floatx(
            input_float=weight,
            block_size=block_size,
            target_dtype=config.weight_dtype,
            scale_dtype=None,
            _layout=Float8Layout(mm_config=None),
        )
    else:
        assert config.version == 2, f"Unexpected version: {config.version}"
        weight_dtype = config.weight_dtype
        new_weight = Float8Tensor.from_hp(
            weight, float8_dtype=weight_dtype, granularity=PerRow()
        )
    return new_weight


@register_quantize_module_handler(Float8WeightOnlyConfig)
def _float8_weight_only_transform(
    module: torch.nn.Module,
    config: Float8WeightOnlyConfig,
    *,
    parameter_name: str = "weight",
) -> torch.nn.Module:
    if config.set_inductor_config:
        torchao.quantization.utils.recommended_inductor_config_setter()

    assert hasattr(module, parameter_name), (
        "applying float8 weight only quant requires module to have {parameter_name} attribute"
        + " but {module} does not have one"
    )

    if isinstance(module, Float8Linear):
        module = _unwrap_float8_linear(module)

    new_weight = _float8_weight_only_quant_tensor(
        getattr(module, parameter_name), config
    )

    setattr(
        module,
        parameter_name,
        torch.nn.Parameter(new_weight, requires_grad=False),
    )
    module.extra_repr = types.MethodType(_linear_extra_repr, module)
    return module


def _input_activation_quant_func_fp8(
    x: torch.Tensor,
    activation_granularity: FP8Granularity,
    activation_dtype: torch.dtype,
    scale: Optional[torch.Tensor] = None,
    zero_point: Optional[torch.Tensor] = None,
):
    """This function is used to quantize the input activation tensor for an aqt_float variant. If scale
    is not provided it will be dynamically calculate the scales otherwise it will use the provided scale.
    """
    assert zero_point is None, (
        "Zero point is not supported for dynamic FP8 quantization"
    )
    if isinstance(activation_granularity, PerRow):
        assert x.dtype == torch.bfloat16, (
            "PerRow quantization only works for bfloat16 precision input activation"
        )

    block_size = get_block_size(x.shape, activation_granularity)
    if scale is None:
        activation = to_affine_quantized_floatx(
            input_float=x,
            block_size=block_size,
            target_dtype=activation_dtype,
            scale_dtype=torch.float32,
            _layout=Float8Layout(mm_config=None),  # Config is stored on weight
        )
    else:
        assert isinstance(activation_granularity, PerTensor), (
            "Static quantization only supports PerTensor granularity"
        )
        activation = to_affine_quantized_floatx_static(
            input_float=x,
            block_size=block_size,
            scale=scale,
            target_dtype=activation_dtype,
            _layout=Float8Layout(mm_config=None),  # Config is stored on weight
        )
    return activation


def _input_activation_quant_cpu_fp8(
    x: torch.Tensor,
    activation_granularity: FP8Granularity,
    activation_dtype: torch.dtype,
):
    """Dynamic quantize activation to fp8 for CPU."""
    block_size = get_block_size(x.shape, activation_granularity)
    return to_affine_quantized_floatx(
        input_float=x,
        block_size=block_size,
        target_dtype=activation_dtype,
        scale_dtype=torch.float32,
        _layout=PlainLayout(),
    )


def _fp8_mm_compat(weight: torch.Tensor) -> bool:
    """
    Check if a weight tensor meets float8 quantization requirements.

    Args:
        weight (torch.Tensor): The weight tensor to check

    Returns:
        bool: True if the tensor can be quantized to float8, False otherwise
    """
    assert weight.dim() in [
        2,
        3,
    ], f"float8 quantization only works for 2/3-D tensors, got {weight.dim()}D tensor"

    out_dim, in_dim = weight.shape[-2:]
    is_compatible = (in_dim % 16 == 0) and (out_dim % 16 == 0)

    if not is_compatible:
        logger.info(
            f"Skipping float8 quantization: weight shape {weight.shape} is not compatible with _scaled_mm. "
            f"Both input dimension ({in_dim}) and output dimension ({out_dim}) must be multiples of 16. "
        )

    return is_compatible


@dataclass
class Float8DynamicActivationFloat8WeightConfig(AOBaseConfig):
    """
    Configuration for applying float8 dynamic symmetric quantization to both activations and weights of linear layers.

    Args:
        activation_dtype (torch.dtype): The target data type for activation quantization. Default is torch.float8_e4m3fn.
        weight_dtype (torch.dtype): The target data type for weight quantization. Default is torch.float8_e4m3fn.
        granularity (Optional[Union[FP8Granularity, List[FP8Granularity]]]):
            The granularity for quantization. Can be either a single granularity (applied to both
            activations and weights) or a tuple of two granularities (one for activations, one for weights).
            If None, defaults to PerTensor for both. Currently both quantizations need to be the same type. And
            only PerTensor and PerRow are supported.
        mm_config (Float8MMConfig): Configuration for the matrix multiplication. Default uses fast accumulation.
        activation_value_lb (Optional[float]): the lower bound for activation value for calculating scale
        activation_value_ub (Optional[float]): the upper bound for activation value for calculating scale
        kernel_preference (KernelPreference): kernel preference for ops like matmul, grouped matmul etc. by defalut (KernelPreference.AUTO) it will be chosen for user based on hardware or other information, this only needs to be set in weight
        set_inductor_config (bool): if True, adjusts `torchinductor` settings to recommended values.
        version (int): the version of the config, version 1 is using AffineQuantizedTensor that we plan to deprecate/split, version 2 is using Float8Tensor (default)

    """

    activation_dtype: torch.dtype = e4m3_dtype
    weight_dtype: torch.dtype = e4m3_dtype
    granularity: Optional[Union[FP8Granularity, List[FP8Granularity]]] = None
    mm_config: Optional[Float8MMConfig] = None
    activation_value_lb: Optional[float] = None
    activation_value_ub: Optional[float] = None
    kernel_preference: KernelPreference = KernelPreference.AUTO
    set_inductor_config: bool = True
    version: int = 2
    float8_packing_format: Float8PackingFormat = Float8PackingFormat.PLAIN

    def __post_init__(self):
        torch._C._log_api_usage_once(
            "torchao.quantization.Float8DynamicActivationFloat8WeightConfig"
        )
        if (
            self.version == 2
            and self.float8_packing_format == Float8PackingFormat.OPAQUE
        ):
            activation_granularity, weight_granularity = (
                Float8OpaqueTensor._normalize_and_check_granularity(self.granularity)
            )
        else:
            activation_granularity, weight_granularity = _normalize_granularity(
                self.granularity
            )
        self.granularity = [activation_granularity, weight_granularity]

        default_use_fast_accum = True
        if _granularity_is_a_1_128_w_128_128(self.granularity):
            assert self.kernel_preference in (
                KernelPreference.AUTO,
                KernelPreference.TORCH,
            ), "unimplemented"
            assert self.version >= 2, "unimplemented"
            default_use_fast_accum = False

        if self.mm_config is None:
            self.mm_config = Float8MMConfig(use_fast_accum=default_use_fast_accum)


# for bc
float8_dynamic_activation_float8_weight = _ConfigDeprecationWrapper(
    "float8_dynamic_activation_float8_weight", Float8DynamicActivationFloat8WeightConfig
)


def _float8_dynamic_activation_float8_weight_quantize_tensor(weight, config):
    activation_dtype = config.activation_dtype
    weight_dtype = config.weight_dtype
    granularity = config.granularity
    mm_config = config.mm_config
    activation_value_lb = config.activation_value_lb
    activation_value_ub = config.activation_value_ub
    kernel_preference = config.kernel_preference
    float8_packing_format = config.float8_packing_format

    # Ensure works on device
    activation_granularity, weight_granularity = granularity

<<<<<<< HEAD
    if weight.device.type != "cpu" and isinstance(weight_granularity, PerRow):
=======
    # Note: right now we assume it's weights of conv2d and conv3d purely based
    # on the dimension of weight, currently there is no conflict with linear 2d
    # and moe weights 3d
    # if we need to support conv1d, which also has 3d weight, we may have to
    # pass around the module as well to distinguish between conv1d and 3d moe weight
    if weight.dim() in [4, 5]:
        # weights for conv2d or 3d
        assert isinstance(activation_granularity, PerTensor) and isinstance(
            weight_granularity, PerTensor
        ), "4D/5D tensor only supports per tensor activation and weight quantization"

        # conv3d weight dim: (C_out, C_in, K1, K2, K3)
        # conv2d weight dim: (C_out, C_in, K1, K2)
        # skip quantization when either C_out or C_in
        # is not a multiple of 16
        if weight.shape[0] % 16 != 0 or weight.shape[1] % 16 != 0:
            return weight

    elif not _fp8_mm_compat(weight):
        # TODO(future PR): this should really throw an exception instead of silently
        # not doing what the user asked
        return weight

    if isinstance(weight_granularity, PerRow):
>>>>>>> 9e93ab10
        assert weight.dtype == torch.bfloat16, (
            "PerRow quantization only works for bfloat16 precision input weight"
        )

    if config.version == 1:
        warnings.warn(
            "Config Deprecation: version 1 of Float8DynamicActivationFloat8WeightConfig is deprecated and will no longer be supported in a future release, please use version 2, see https://github.com/pytorch/ao/issues/2649 for more details"
        )

        _check_hardware_support(granularity)
        if weight.dim() == 5:
            # weights for conv3d
            assert isinstance(activation_granularity, PerTensor) and isinstance(
                weight_granularity, PerTensor
            ), "5D tensor only supports per tensor activation and weight quantization"

            # weight dim: (C_out, C_in, K1, K2, K3)
            # skip quantization when either C_out or C_in
            # is not a multiple of 16
            if weight.shape[0] % 16 != 0 or weight.shape[1] % 16 != 0:
                return weight

        elif not _fp8_mm_compat(weight):
            # TODO(future PR): this should really throw an exception instead of silently
            # not doing what the user asked
            return weight

        block_size = get_block_size(weight.shape[-2:], weight_granularity)
        if weight.dim() == 3:
            block_size = tuple([1] + list(block_size))
        quantized_weight = to_affine_quantized_floatx(
            input_float=weight,
            block_size=block_size,
            target_dtype=weight_dtype,
            scale_dtype=torch.float32,
            _layout=Float8Layout(mm_config=mm_config),
        )

        input_quant_func = _input_activation_quant_func_fp8
        input_quant_kwargs = {
            "activation_granularity": activation_granularity,
            "activation_dtype": activation_dtype,
        }

        quantized_weight = to_linear_activation_quantized(
            quantized_weight, input_quant_func, quant_kwargs=input_quant_kwargs
        )
    else:
        assert config.version == 2, f"Unexpected version: {config.version}"
        act_quant_kwargs = QuantizeTensorToFloat8Kwargs(
            activation_dtype,
            activation_granularity,
            hp_value_lb=activation_value_lb,
            hp_value_ub=activation_value_ub,
            kernel_preference=kernel_preference,
        )

        if float8_packing_format == Float8PackingFormat.PLAIN:
            quantized_weight = Float8Tensor.from_hp(
                weight,
                float8_dtype=weight_dtype,
                granularity=weight_granularity,
                mm_config=mm_config,
                kernel_preference=kernel_preference,
                act_quant_kwargs=act_quant_kwargs,
            )
        elif float8_packing_format == Float8PackingFormat.OPAQUE:
            block_size = get_block_size(weight.shape, weight_granularity)
            quantized_weight = Float8OpaqueTensor.from_hp(
                weight,
                block_size=block_size,
                act_quant_kwargs=act_quant_kwargs,
            )
        else:
            raise ValueError(
                f"Unsupported float8 packing format: {float8_packing_format}"
            )

    return quantized_weight


@register_quantize_module_handler(Float8DynamicActivationFloat8WeightConfig)
def _float8_dynamic_activation_float8_weight_transform(
    module: torch.nn.Module,
    config: Float8DynamicActivationFloat8WeightConfig,
    *,
    parameter_name: str = "weight",
):
    assert hasattr(module, parameter_name), (
        f"applying float8 dynamic activation quant requires module to have parameter {parameter_name} attribute"
        + f" but {module} does not have one"
    )
    if isinstance(module, Float8Linear):
        module = _unwrap_float8_linear(module)
    quantized_tensor = _float8_dynamic_activation_float8_weight_quantize_tensor(
        getattr(module, parameter_name), config
    )
    setattr(
        module,
        parameter_name,
        torch.nn.Parameter(quantized_tensor, requires_grad=False),
    )
    module.extra_repr = types.MethodType(_linear_extra_repr, module)
    return module


@dataclass
class Float8DynamicActivationFloat8SemiSparseWeightConfig(AOBaseConfig):
    """
    Applies float8 dynamic quantization to activations and float8 quantization followed by compression to sparse semi-structured tensor to weights of linear layers.

    Args:
        `layout`: layout type for quantized weight tensor, only supports `CutlassSemiSparseLayout` at the moment.
        `activation_dtype`: data type for quantized activation tensor.
        `weight_dtype`: data type for quantized weight tensor.
    """

    layout: Layout = CutlassSemiSparseLayout()
    activation_dtype: torch.dtype = e5m2_dtype
    weight_dtype: torch.dtype = e4m3_dtype

    def __post_init__(self):
        torch._C._log_api_usage_once(
            "torchao.quantization.Float8DynamicActivationFloat8SemiSparseWeightConfig"
        )


@register_quantize_module_handler(Float8DynamicActivationFloat8SemiSparseWeightConfig)
def _float8_dynamic_activation_float8_semi_sparse_weight_transform(
    module: torch.nn.Module, config: Float8DynamicActivationFloat8SemiSparseWeightConfig
):
    assert is_sm_at_least_90(), "Float8 quantization is only supported on CUDA>=9.0"

    if isinstance(module, Float8Linear):
        module = _unwrap_float8_linear(module)

    weight = module.weight
    weight_dtype = config.weight_dtype
    activation_dtype = config.activation_dtype
    layout = config.layout

    if not isinstance(layout, CutlassSemiSparseLayout):
        raise NotImplementedError(
            f"Only CutlassSemiSparseLayout layout is supported. Received {layout}."
        )

    weight = _float8_cutlass_quant_sparse(weight, weight_dtype)
    weight = to_linear_activation_quantized(
        weight,
        _float8_cutlass_quant,
        quant_kwargs={"target_dtype": activation_dtype},
    )

    module.weight = torch.nn.Parameter(weight, requires_grad=False)
    module.extra_repr = types.MethodType(_linear_extra_repr, module)
    return module


@dataclass
class Float8StaticActivationFloat8WeightConfig(AOBaseConfig):
    """
    Configuration for applying float8 static symmetric quantization to

    Args:
        scale (torch.Tensor): The scale tensor for activation quantization.
        activation_dtype (torch.dtype): The target data type for activation quantization. Default is torch.float8_e4m
        weight_dtype (torch.dtype): The target data type for weight quantization. Default is torch.float8_e4m
        mm_config (Float8MMConfig): Configuration for the matrix multiplication. Default uses fast accumulation.
        set_inductor_config (bool): if True, adjusts `torchinductor` settings to recommended values.
    """

    scale: torch.Tensor
    activation_dtype: torch.dtype = e4m3_dtype
    weight_dtype: torch.dtype = e4m3_dtype
    granularity: Optional[
        Union[FP8Granularity, Tuple[FP8Granularity, FP8Granularity]]
    ] = None
    mm_config: Optional[Float8MMConfig] = Float8MMConfig(use_fast_accum=True)
    set_inductor_config: bool = True

    def __post_init__(self):
        torch._C._log_api_usage_once(
            "torchao.quantization.Float8StaticActivationFloat8WeightConfig"
        )
        warnings.warn(
            "`Float8StaticActivationFloat8WeightConfig` will be moving to prototype in a future release of torchao. Please see https://github.com/pytorch/ao/issues/2752 for more details."
        )


# for bc
float8_static_activation_float8_weight = _ConfigDeprecationWrapper(
    "float8_static_activation_float8_weight", Float8StaticActivationFloat8WeightConfig
)


@register_quantize_module_handler(Float8StaticActivationFloat8WeightConfig)
def _float8_static_activation_float8_weight_transform(
    module: torch.nn.Module, config: Float8StaticActivationFloat8WeightConfig
):
    assert is_sm_at_least_89() or is_MI300(), (
        "Float8 static activation quantization is only supported on CUDA 8.9 and above"
    )

    if isinstance(module, Float8Linear):
        module = _unwrap_float8_linear(module)

    scale = config.scale
    activation_dtype = config.activation_dtype
    weight_dtype = config.weight_dtype
    granularity = config.granularity
    mm_config = config.mm_config
    if config.set_inductor_config:
        torchao.quantization.utils.recommended_inductor_config_setter()

    weight = module.weight
    activation_granularity, weight_granularity = _normalize_granularity(granularity)
    assert isinstance(activation_granularity, PerTensor), (
        "Static quantization only supports PerTensor granularity"
    )

    if not _fp8_mm_compat(weight):
        # TODO(future PR): this should really throw an exception instead of silently
        # not doing what the user asked
        return module
    block_size = get_block_size(weight.shape, weight_granularity)
    quantized_weight = to_affine_quantized_floatx(
        input_float=weight,
        block_size=block_size,
        target_dtype=weight_dtype,
        scale_dtype=torch.float32,
        _layout=Float8Layout(mm_config=mm_config),
    )

    input_quant_func = _input_activation_quant_func_fp8
    input_quant_kwargs = {
        "activation_granularity": activation_granularity,
        "activation_dtype": activation_dtype,
    }

    quantized_weight = to_weight_tensor_with_linear_activation_quantization_metadata(
        quantized_weight,
        input_quant_func,
        scale=scale,
        zero_point=None,
        quant_kwargs=input_quant_kwargs,
    )

    module.weight = torch.nn.Parameter(quantized_weight, requires_grad=False)
    module.extra_repr = types.MethodType(_linear_extra_repr, module)
    return module


@dataclass
class UIntXWeightOnlyConfig(AOBaseConfig):
    """
    Configuration for applying uintx weight-only asymmetric per-group quantization to linear layers, using uintx quantization where
    x is the number of bits specified by `dtype`

    Args:
        `dtype`: torch.uint1 to torch.uint7 sub byte dtypes
        `group_size`: parameter for quantization, controls the granularity of quantization, smaller
         size is more fine grained, defaults to 64
        `pack_dim`: the dimension we use for packing, defaults to -1
        `use_hqq`: whether to use hqq algorithm or the default algorithm to quantize the weight
        `set_inductor_config`: if True, adjusts `torchinductor` settings to recommended values.
    """

    dtype: torch.dtype
    group_size: int = 64
    pack_dim: int = -1
    use_hqq: bool = False
    set_inductor_config: bool = True

    def __post_init__(self):
        torch._C._log_api_usage_once("torchao.quantization.UIntXWeightOnlyConfig")
        warnings.warn(
            "`UIntXWeightOnlyConfig` will be moving to prototype in a future release of torchao. Please see https://github.com/pytorch/ao/issues/2752 for more details."
        )


# for BC
uintx_weight_only = _ConfigDeprecationWrapper(
    "uintx_weight_only", UIntXWeightOnlyConfig
)


@register_quantize_module_handler(UIntXWeightOnlyConfig)
def _uintx_weight_only_transform(
    module: torch.nn.Module, config: UIntXWeightOnlyConfig
):
    dtype = config.dtype
    group_size = config.group_size
    pack_dim = config.pack_dim
    use_hqq = config.use_hqq
    if config.set_inductor_config:
        torchao.quantization.utils.recommended_inductor_config_setter()

    weight = module.weight

    from torchao.quantization.quant_primitives import _DTYPE_TO_QVALUE_BOUNDS

    SUPPORTED_DTYPES = {
        torch.uint1,
        torch.uint2,
        torch.uint3,
        torch.uint4,
        torch.uint5,
        torch.uint6,
        torch.uint7,
        torch.uint8,
    }
    assert dtype in SUPPORTED_DTYPES, f"Unsupported dtype for hqq: {dtype}"

    mapping_type = MappingType.ASYMMETRIC
    block_size = (1, group_size)

    if use_hqq:
        if dtype == torch.uint4:
            logger.warning(
                "Recommended to use `Int4WeightOnlyConfig(group_size, use_hqq=True, version=1)` for the best performance"
            )
        quant_min, quant_max = _DTYPE_TO_QVALUE_BOUNDS[dtype]
        dtype = torch.uint8
        eps = None
        zero_point_dtype = None
        zero_point_domain = ZeroPointDomain.FLOAT
        preserve_zero = False
        _layout = PlainLayout()
    else:
        quant_min, quant_max = None, None
        eps = torch.finfo(torch.float32).eps
        zero_point_dtype = torch.int32
        zero_point_domain = ZeroPointDomain.INT
        preserve_zero = True
        _layout = UintxLayout(dtype=dtype, pack_dim=pack_dim)

    new_weight = to_affine_quantized_intx(
        weight,
        mapping_type,
        block_size,
        dtype,
        quant_min=quant_min,
        quant_max=quant_max,
        eps=eps,
        zero_point_dtype=zero_point_dtype,
        zero_point_domain=zero_point_domain,
        preserve_zero=preserve_zero,
        _layout=_layout,
        use_hqq=use_hqq,
    )
    module.weight = torch.nn.Parameter(new_weight, requires_grad=False)
    module.extra_repr = types.MethodType(_linear_extra_repr, module)
    return module


def _adjust_scale_dtype_in_intx_unpacked_tensor(
    intx_unpacked_tensor: IntxUnpackedToInt8Tensor,
    hp_tensor: torch.Tensor,
    scale_dtype: torch.dtype,
) -> None:
    """
    Adjusts the scale_dtype on IntxUnpackedToInt8Tensor.
    Updating the scale dtype requires updating the qdata because qdata is calculated after the scale.
    This is used in IntxWeightOnlyConfig and Int8DynamicActivationIntxWeightConfig to make
    version=2 and version=1 numerically equivalent when the scale_dtype differs from the input dtype
    """
    assert isinstance(intx_unpacked_tensor, IntxUnpackedToInt8Tensor)
    intx_unpacked_tensor.scale = intx_unpacked_tensor.scale.to(scale_dtype)
    qmin, qmax = _DTYPE_TO_QVALUE_BOUNDS[intx_unpacked_tensor.target_dtype]
    intx_unpacked_tensor.qdata = quantize_affine(
        hp_tensor,
        intx_unpacked_tensor.block_size,
        intx_unpacked_tensor.scale,
        intx_unpacked_tensor.zero_point,
        output_dtype=torch.int8,
        quant_min=qmin,
        quant_max=qmax,
    )


@dataclass
class IntxWeightOnlyConfig(AOBaseConfig):
    """
    Configuration for quantizing weights to torch.intx, with 1 <= x <= 8.
    Weights are quantized with scales/zeros in a groupwise or channelwise
    manner using the number of bits specified by weight_dtype.
    args:
        `weight_dtype`: The dtype to use for weight quantization.  Must be torch.intx, where 1 <= x <= 8.
        `granularity`: The granularity to use for weight quantization.  Must be PerGroup or PerAxis(0).
        `mapping_type`: The type of mapping to use for the weight quantization.
            Must be one of MappingType.ASYMMETRIC or MappingType.SYMMETRIC.
        `scale_dtype`: The dtype to use for the weight scale.
        `layout`: The layout to use for the packed weight tensor:
            - QDQLayout: this layout is designed for export to ExecuTorch.this layout represents the quantization with Q/DQ quant primitives,
                and is intended for export applications like ExecuTorch.
        `intx_packing_format`: The format to use for the packed weight tensor (version 2 only).
        `intx_choose_qparams_algorithm`: The algorithm to use for choosing the quantization parameters.
        `version`: version of the config to use, only subset of above args are valid based on version, see note for more details.

        Note:

        Current state for IntxWeightOnlyConfig is that it supports both v1 (legacy) and v2.

        * `intx_packing_format` is used for version 2.
        * `layout` is only used for version 1.
    """

    weight_dtype: torch.dtype = torch.int8
    granularity: Granularity = PerAxis(0)
    mapping_type: MappingType = MappingType.SYMMETRIC
    scale_dtype: Optional[torch.dtype] = None
    layout: Layout = QDQLayout()
    intx_packing_format: IntxPackingFormat = IntxPackingFormat.UNPACKED_TO_INT8
    intx_choose_qparams_algorithm: IntxChooseQParamsAlgorithm = (
        IntxChooseQParamsAlgorithm.AFFINE
    )
    version: int = 2

    def __post_init__(self):
        torch._C._log_api_usage_once("torchao.quantization.IntxWeightOnlyConfig")
        assert self.weight_dtype in [getattr(torch, f"int{b}") for b in range(1, 9)], (
            f"weight_dtype must be torch.intx, where 1 <= x <= 8, but got {self.weight_dtype}"
        )
        assert isinstance(self.granularity, (PerAxis, PerGroup)), (
            f"granularity must be PerAxis or PerGroup, but got {self.granularity}"
        )
        if isinstance(self.granularity, PerAxis):
            assert self.granularity.axis == 0, (
                f"axis must be 0 with PerAxis, but got {self.granularity.axis}"
            )
        assert self.mapping_type in [
            MappingType.ASYMMETRIC,
            MappingType.SYMMETRIC,
            MappingType.SYMMETRIC_NO_CLIPPING_ERR,
        ], (
            f"mapping_type must be MappingType.ASYMMETRIC, MappingType.SYMMETRIC, or MappingType.SYMMETRIC_NO_CLIPPING_ERR, but got {self.mapping_type}"
        )


def _intx_weight_only_quantize_tensor(
    weight,
    config,
    *,
    custom_scale: Optional[torch.Tensor] = None,
    custom_zero_point: Optional[torch.Tensor] = None,
):
    weight_dtype = config.weight_dtype
    granularity = config.granularity
    mapping_type = config.mapping_type
    scale_dtype = config.scale_dtype
    layout = config.layout
    intx_packing_format = config.intx_packing_format
    intx_choose_qparams_algorithm = config.intx_choose_qparams_algorithm

    assert weight.dim() == 2, (
        f"IntxWeightOnlyConfig only works for 2-d Tensor, got: {weight.dim()}"
    )
    if isinstance(granularity, PerGroup):
        group_size = granularity.group_size
    elif isinstance(granularity, PerAxis):
        assert granularity.axis == 0, (
            f"axis must be 0 with PerAxis, but got {granularity.axis}"
        )
        group_size = weight.shape[-1]
    else:
        raise ValueError(f"granularity must be PerGroup or PerAxis, got {granularity}")

    block_size = (1, group_size)

    if config.version == 2:
        if config.intx_packing_format == IntxPackingFormat.UNPACKED_TO_INT8:
            if custom_zero_point is not None and custom_zero_point.dtype == torch.int32:
                custom_zero_point = custom_zero_point.to(torch.int8)
            new_weight = IntxUnpackedToInt8Tensor.from_hp(
                weight,
                block_size,
                weight_dtype,
                mapping_type=mapping_type,
                custom_scale=custom_scale,
                custom_zero_point=custom_zero_point,
                intx_choose_qparams_algorithm=intx_choose_qparams_algorithm,
            )
            if scale_dtype is not None and scale_dtype != weight.dtype:
                _adjust_scale_dtype_in_intx_unpacked_tensor(
                    new_weight, weight, scale_dtype
                )

            return new_weight
        else:
            raise ValueError(f"Unsupported packing format: {intx_packing_format}")

    # Version 1
    assert config.intx_choose_qparams_algorithm == IntxChooseQParamsAlgorithm.AFFINE, (
        "version 1 only supports affine algorithm"
    )
    assert config.version == 1
    warnings.warn(
        "Config Deprecation: version 1 of IntxWeightOnlyConfig is deprecated and will no longer be supported in a future release, please use version 2, see https://github.com/pytorch/ao/issues/2967 for more details"
    )
    quant_min, quant_max = _DTYPE_TO_QVALUE_BOUNDS[weight_dtype]
    weight = to_affine_quantized_intx(
        input_float=weight,
        mapping_type=mapping_type,
        block_size=block_size,
        target_dtype=torch.int8,
        quant_min=quant_min,
        quant_max=quant_max,
        scale_dtype=scale_dtype,
        zero_point_dtype=torch.int8,
        preserve_zero=(mapping_type == MappingType.SYMMETRIC),
        zero_point_domain=ZeroPointDomain.INT,
        _layout=layout,
    )
    return weight


@register_quantize_module_handler(IntxWeightOnlyConfig)
def _intx_weight_only_transform(
    module: torch.nn.Module,
    config: IntxWeightOnlyConfig,
    *,
    custom_scale: Optional[torch.Tensor] = None,
    custom_zero_point: Optional[torch.Tensor] = None,
) -> torch.nn.Module:
    assert hasattr(module, "weight"), (
        "applying intx weight only quant requires module to have weight attribute"
        + " but {module} does not have one"
    )
    new_weight = _intx_weight_only_quantize_tensor(
        module.weight,
        config,
        custom_scale=custom_scale,
        custom_zero_point=custom_zero_point,
    )
    module.weight = torch.nn.Parameter(new_weight, requires_grad=False)

    if isinstance(module, nn.Linear):
        module.extra_repr = types.MethodType(_linear_extra_repr, module)
    elif isinstance(module, nn.Embedding):
        module.extra_repr = types.MethodType(_embedding_extra_repr, module)

    return module


@dataclass
class FPXWeightOnlyConfig(AOBaseConfig):
    """Sub-byte floating point dtypes defined by `ebits`: exponent bits and `mbits`: mantissa bits
    e.g. fp6_e3_m2, fp6_e2_m3, ...
    The packing format and kernels are from the fp6-llm paper: https://arxiv.org/abs/2401.14112
    github repo: https://github.com/usyd-fsalab/fp6_llm, now renamed to quant-llm
    For more details for packing please see: :class:`~torchao.dtypes.fpx.FpxTensorCoreAQTTensorImpl`

    This is experimental, will be merged with `to_affine_quantized_floatx`
    in the future
    """

    ebits: int
    mbits: int
    set_inductor_config: bool = True

    def __post_init__(self):
        torch._C._log_api_usage_once("torchao.quantization.FPXWeightOnlyConfig")
        warnings.warn(
            "`FPXWeightOnlyConfig` will be moving to prototype in a future release of torchao. Please see https://github.com/pytorch/ao/issues/2752 for more details."
        )


# for BC
fpx_weight_only = _ConfigDeprecationWrapper("fpx_weight_only", FPXWeightOnlyConfig)


@register_quantize_module_handler(FPXWeightOnlyConfig)
def _fpx_weight_only_transform(
    module: torch.nn.Module, config: FPXWeightOnlyConfig
) -> torch.nn.Module:
    ebits = config.ebits
    mbits = config.mbits
    weight = module.weight
    if config.set_inductor_config:
        torchao.quantization.utils.recommended_inductor_config_setter()

    if isinstance(module, Float8Linear):
        module = _unwrap_float8_linear(module)

    from torchao.dtypes import to_affine_quantized_fpx
    from torchao.dtypes.floatx import FloatxTensorCoreLayout

    assert weight.dim() == 2, f"floatx only works for 2-d Tensor, got: {weight.dim()}"
    out_dim, in_dim = weight.shape
    if (in_dim % 64 != 0) or (out_dim % 256 != 0):
        logger.info(
            f"Skipping floatx quantization float{ebits + mbits + 1}_{ebits}_{mbits} because "
            f"the shape is not compatible with the kernel: in_dim={in_dim}, out_dim={out_dim} "
            "expected in_dim % 64 == 0 and out_dim % 256 == 0"
        )
        return module

    _layout = FloatxTensorCoreLayout(ebits, mbits)
    new_weight = to_affine_quantized_fpx(weight, _layout)
    module.weight = torch.nn.Parameter(new_weight, requires_grad=False)
    module.extra_repr = types.MethodType(_linear_extra_repr, module)
    return module


@dataclass
class FqnToConfig(AOBaseConfig):
    """Configuration class for applying different quantization configs to modules or parameters based on their fully qualified names (FQNs).

    Args:
        `fqn_to_config`: typing.OrderedDict[str, Optional[AOBaseConfig]]: an
         ordered dictionary from
             (1). fully qualified name (fqn) of module or parameter
             (2). regex of fully qualified name (in python `re` module regex format), should
                  start with prefix "re:" or
             (3). "_default"
         to the config that we want to apply to the module/param or None

         Config key ordered by precedence:
           * fully qualified parameter name, e.g. `language.layers.0.q_proj.weight`
           * fully qualified module name, e.g. `language.layers.0.q_proj`
           * regex for parameter names, must start with `re:`, e.g. `re:language\.layers\..+\.q_proj.weight`.
             The first regex that matches will be applied.
           * regex for module names, must start with `re:`, e.g. `re:language\.layers\..+\.q_proj`,
             whichever regex fully matches the module fqn first will be applied
             (order of keys for dictionary are kept consistent since we are using OrderedDict)
           * "_default", fallback if no match for all previous keys
             (Note, when using `_default`, the config is applied to all modules, to apply
              it to only a subset of modules, e.g. with some types, it's better to filter
              the modules that we don't want to quantize before hand and configure them to
              None, e.g. `{"re:.+norm.+": None, "_default": linear_config}`) "_default" is not supported when filter_fn is not specified.
        `module_fqn_to_config`: typing.OrderedDict[str, Optional[AOBaseConfig]]: To maintain BC with ModuleFqnToConfig, to be deprecated later
        `version`: int: Version of config to use.

    Note:
        - The order of patterns in the OrderedDict may matter as only the first matching pattern is applied
        - "_default" is ignored for parameter replacement.
    """

    fqn_to_config: OrderedDictType[str, Optional[AOBaseConfig]] = field(
        default_factory=OrderedDict
    )
    # to maintain BC, we keep the previous module_fqn_to_config field
    module_fqn_to_config: OrderedDictType[str, Optional[AOBaseConfig]] = field(
        default_factory=OrderedDict
    )
    version: int = 1

    def __post_init__(self):
        torch._C._log_api_usage_once("torchao.quantization.FqnToConfig")

        # This code handles BC compatibility with `ModuleFqnToConfig`. It ensures that `self.module_fqn_to_config` and `self.fqn_to_config` share the same object.
        if len(self.module_fqn_to_config) > 0 and len(self.fqn_to_config) == 0:
            self.fqn_to_config = self.module_fqn_to_config

        if len(self.fqn_to_config) > 0 and len(self.module_fqn_to_config) == 0:
            self.module_fqn_to_config = self.fqn_to_config

        # TODO we plan to deprecate `_default later, so raise a warning if we find it passed in`
        if "_default" in self.fqn_to_config:
            warnings.warn(
                "Config Deprecation: _default is deprecated and will no longer be supported in a future release. Please see https://github.com/pytorch/ao/issues/3229 for more details."
            )


# maintain BC
ModuleFqnToConfig = FqnToConfig

# for now, we need to keep track of what configs support custom param quantization.
# Once we've updated all the transform functions to take in a custom_param kwarg, we can delete this object and the subsequent check
# TODO see https://github.com/pytorch/ao/issues/3252 for more details
CUSTOM_PARAM_QUANTIZATION_SUPPORTED_CONFIGS = {
    Float8DynamicActivationFloat8WeightConfig,
    Float8WeightOnlyConfig,
    Int8WeightOnlyConfig,
}


def _fqn_to_config_handler(
    module: torch.nn.Module,
    fqn: str,
    config: FqnToConfig,
):
    """This function expects a module that either is specified in FqnToConfig or has a parameter that is specified in FqnToConfig.

    Args:
        module (torch.nn.Module): The module to be processed.
        fqn (str): The fully qualified name of the module containing the parameters.
        config (FqnToConfig): Configuration object containing regex patterns / fqn mapped
            to quantization configurations.

    Returns:
        torch.nn.Module: The modified module with quantized parameters.

    Raises:
        NotImplementedError: If the quantization configuration is not yet supported for parameter quantization.
    """
    parameter_config_found = False
    top_level_params = []
    for i, (parameter_name, param) in enumerate(list(module.named_parameters())):
        if parameter_name in dir(module):
            parameter_fqn = (
                f"{fqn}.{parameter_name}" if len(fqn) > 0 else parameter_name
            )
            top_level_params.append((i, parameter_name, param, parameter_fqn))

    # First we see if any parameter fqn matches with FqnToConfig, if so, we apply the appropriate transform
    for i, parameter_name, param, parameter_fqn in list(top_level_params):
        if parameter_fqn in config.fqn_to_config:
            parameter_config_found = True
            c = config.fqn_to_config[parameter_fqn]
            # if None, remove from subsequent regex check
            if c is None:
                top_level_params.pop(i)
            else:
                handler = _QUANTIZE_CONFIG_HANDLER[type(c)]
                if type(c) in CUSTOM_PARAM_QUANTIZATION_SUPPORTED_CONFIGS:
                    # may be more than one param specified, so don't return prematurely
                    module = handler(module, c, parameter_name=parameter_name)
                else:
                    raise NotImplementedError(
                        f"{type(c)} does not yet support parameter quantization! Please see https://github.com/pytorch/ao/issues/3252 for more details"
                    )

    # then we see if we match module_fqn exactly
    if not parameter_config_found and fqn in config.fqn_to_config:
        c = config.fqn_to_config[fqn]
        if c is not None:
            handler = _QUANTIZE_CONFIG_HANDLER[type(c)]
            return handler(module, c)
        else:
            return module

    # Next try to match parameters on regex patterns
    for i, parameter_name, param, parameter_fqn in top_level_params:
        for pattern in config.fqn_to_config:
            if pattern.startswith("re:") and re.fullmatch(pattern[3:], parameter_fqn):
                parameter_config_found = True
                c = config.fqn_to_config[pattern]
                if c is not None:
                    handler = _QUANTIZE_CONFIG_HANDLER[type(c)]
                    if type(c) in CUSTOM_PARAM_QUANTIZATION_SUPPORTED_CONFIGS:
                        # may be more than one param specified, so don't return prematurely
                        module = handler(module, c, parameter_name=parameter_name)
                    else:
                        raise NotImplementedError(
                            f"{type(c)} does not yet support parameter quantization! Please see https://github.com/pytorch/ao/issues/3252 for more details"
                        )

    # try to match regex on module fqn
    if not parameter_config_found:
        for pattern in config.fqn_to_config:
            # we'll apply the config for first fully matched pattern
            if pattern.startswith("re:") and re.fullmatch(pattern[3:], fqn):
                c = config.fqn_to_config[pattern]
                if c is not None:
                    handler = _QUANTIZE_CONFIG_HANDLER[type(c)]
                    return handler(module, c)

    # If no module_fqn or parameter_fqn matches, then we apply _default
    if not parameter_config_found:
        c = config.fqn_to_config.get("_default", None)
        if c is not None:
            handler = _QUANTIZE_CONFIG_HANDLER[type(c)]
            # safe to return here as at most only one module will match
            return handler(module, c)

    return module


def fqn_matches_fqn_config(
    fqn: str,
    config: FqnToConfig,
):
    """Check if a given fqn matches the exact fqn or regex pattern specified in FqnToConfig.

    Args:
        fqn (str): The fully qualified name of the module.
        config (FqnToConfig): Configuration object containing regex patterns or raw FQNs for quantization.

    Returns:
        bool: True if the fqn is specified in FqnToConfig. False otherwise.
    """
    if fqn in config.fqn_to_config:
        assert not fqn.startswith("re:"), (
            f"Error: Exact match but regex {fqn} specified."
        )
        return True
    else:
        for maybe_module_or_param_fqn_pattern in config.fqn_to_config:
            if maybe_module_or_param_fqn_pattern.startswith("re:") and re.fullmatch(
                maybe_module_or_param_fqn_pattern[3:], fqn
            ):
                return True
    return False


def _module_param_matches_fqn_config(
    module: nn.Module,
    fqn: str,
    config: FqnToConfig,
):
    """Check if a given module contains top-level parameters that match the exact fqn or regex pattern specified in FqnToConfig.

    Args:
        module (nn.Module): The module to be checked.
        fqn (str): The fully qualified name of the module.
        config (FqnToConfig): Configuration object containing regex patterns or raw FQNs for quantization.

    Returns:
        bool: True if the module contains top-level parameters that match the fqn or regex pattern specified in FqnTo
    """
    for name, param in module.named_parameters():
        if name in dir(module):
            parameter_fqn = f"{fqn}.{name}" if len(fqn) > 0 else name
            if fqn_matches_fqn_config(parameter_fqn, config):
                return True

    return False


def _unwrap_float8_linear(module: Float8Linear) -> nn.Linear:
    """
    Unwrap a torchao Float8Linear by returning a nn.Linear with the same weights and bias.

    Torchao inference quantization techniques are generally only applicable to nn.Linear
    layers, so this helper is useful for unwrapping models trained with torchao float8 training,
    which replaces nn.Linear layers with Float8Linear layers.
    """
    with torch.device("meta"):
        new_module = nn.Linear(module.in_features, module.out_features)
    new_module.weight = module.weight
    new_module.bias = module.bias
    return new_module


torch.serialization.add_safe_globals(
    [
        _int8_asymm_per_token_quant,
        _int8_symm_per_token_reduced_range_quant,
        _input_activation_quant_func_fp8,
        _int4_symm_cutlass_quant,
        _int8_symm_cutlass_quant,
        _float8_cutlass_quant,
        _float8_cutlass_quant_sparse,
        Target,
    ]
)<|MERGE_RESOLUTION|>--- conflicted
+++ resolved
@@ -1842,10 +1842,8 @@
 
     # Ensure works on device
     activation_granularity, weight_granularity = granularity
-
-<<<<<<< HEAD
-    if weight.device.type != "cpu" and isinstance(weight_granularity, PerRow):
-=======
+    is_cpu = weight.device.type == "cpu"
+
     # Note: right now we assume it's weights of conv2d and conv3d purely based
     # on the dimension of weight, currently there is no conflict with linear 2d
     # and moe weights 3d
@@ -1864,13 +1862,12 @@
         if weight.shape[0] % 16 != 0 or weight.shape[1] % 16 != 0:
             return weight
 
-    elif not _fp8_mm_compat(weight):
+    elif not is_cpu and not _fp8_mm_compat(weight):
         # TODO(future PR): this should really throw an exception instead of silently
         # not doing what the user asked
         return weight
 
-    if isinstance(weight_granularity, PerRow):
->>>>>>> 9e93ab10
+    if not is_cpu and isinstance(weight_granularity, PerRow):
         assert weight.dtype == torch.bfloat16, (
             "PerRow quantization only works for bfloat16 precision input weight"
         )
@@ -1881,23 +1878,6 @@
         )
 
         _check_hardware_support(granularity)
-        if weight.dim() == 5:
-            # weights for conv3d
-            assert isinstance(activation_granularity, PerTensor) and isinstance(
-                weight_granularity, PerTensor
-            ), "5D tensor only supports per tensor activation and weight quantization"
-
-            # weight dim: (C_out, C_in, K1, K2, K3)
-            # skip quantization when either C_out or C_in
-            # is not a multiple of 16
-            if weight.shape[0] % 16 != 0 or weight.shape[1] % 16 != 0:
-                return weight
-
-        elif not _fp8_mm_compat(weight):
-            # TODO(future PR): this should really throw an exception instead of silently
-            # not doing what the user asked
-            return weight
-
         block_size = get_block_size(weight.shape[-2:], weight_granularity)
         if weight.dim() == 3:
             block_size = tuple([1] + list(block_size))
