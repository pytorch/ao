# Copyright (c) Meta Platforms, Inc. and affiliates.
# Copyright 2024-2025 Arm Limited and affiliates.
# All rights reserved.
# This source code is licensed under the license found in the
# LICENSE file in the root directory of this source tree.

"""
Quantization APIs

Generally these APIs can be applied directly to any model
with Linear modules to obtain quantized linear ops. The intended
usage involves applying torch.compile to the model afterwards
both because primitives were designed based on the fusions that
come along with it and because that is how we access the intended quantized
and mixed GEMM kernels
"""

import logging
import re
import types
import warnings
from collections import OrderedDict
from dataclasses import dataclass, field
from functools import partial
from typing import Any, Callable, List, Optional, Tuple, Union
from typing import OrderedDict as OrderedDictType

import torch
import torch.nn as nn
import torch.nn.utils.parametrize as parametrize

import torchao
from torchao.core.config import AOBaseConfig
from torchao.dtypes import (
    AffineQuantizedTensor,
    CutlassInt4PackedLayout,
    CutlassSemiSparseLayout,
    Float8Layout,
    Int4CPULayout,
    Int4XPULayout,
    Int8DynamicActInt4WeightCPULayout,
    MarlinQQQLayout,
    MarlinSparseLayout,
    PackedLinearInt8DynamicActivationIntxWeightLayout,
    PlainLayout,
    QDQLayout,
    SemiSparseLayout,
    TensorCoreTiledLayout,
    UintxLayout,
    to_affine_quantized_floatx,
    to_affine_quantized_floatx_static,
    to_affine_quantized_intx,
    to_marlinqqq_quantized_intx,
)
from torchao.dtypes.uintx.packed_linear_int8_dynamic_activation_intx_weight_layout import (
    Target,
    make_packed_linear_int8_dynamic_activation_intx_weight_tensor,
)
from torchao.dtypes.utils import Layout
from torchao.float8.config import e4m3_dtype
from torchao.float8.float8_linear import Float8Linear
from torchao.float8.inference import (
    Float8MMConfig,
    FP8Granularity,
    _check_hardware_support,
    _granularity_is_a_1_128_w_128_128,
    _normalize_granularity,
)
from torchao.quantization.linear_activation_weight_observed_tensor import (
    LinearActivationWeightObservedTensor,
)
from torchao.quantization.observer import AffineQuantizedObserverBase
from torchao.quantization.quantize_.common import (
    KernelPreference,
)
from torchao.quantization.quantize_.workflows import (
<<<<<<< HEAD
    Float8OpaqueTensor,
    Float8PackingFormat,
    Float8SemiSparseTensor,
=======
>>>>>>> 5f33595e
    Float8Tensor,
    Int4ChooseQParamsAlgorithm,
    Int4MarlinSparseTensor,
    Int4OpaqueTensor,
    Int4PackingFormat,
    Int4PlainInt32Tensor,
    Int4PreshuffledTensor,
    Int4Tensor,
    Int4TilePackedTo4dTensor,
    IntxChooseQParamsAlgorithm,
    IntxOpaqueTensor,
    IntxPackingFormat,
    IntxUnpackedToInt8Tensor,
    QuantizeTensorToFloat8Kwargs,
)
from torchao.quantization.transform_module import (
    _QUANTIZE_CONFIG_HANDLER,
    register_quantize_module_handler,
)
from torchao.quantization.utils import get_block_size
from torchao.quantization.weight_tensor_linear_activation_quantization import (
    to_weight_tensor_with_linear_activation_quantization_metadata,
)
from torchao.utils import (
    _ConfigDeprecationWrapper,
    is_MI300,
    is_sm_at_least_89,
    is_sm_at_least_90,
)

from .autoquant import AutoQuantizableLinearWeight, autoquant
from .GPTQ import (
    Int4WeightOnlyGPTQQuantizer,
)
from .granularity import (
    Granularity,
    PerAxis,
    PerGroup,
    PerRow,
    PerTensor,
)
from .linear_activation_quantized_tensor import (
    LinearActivationQuantizedTensor,
    to_linear_activation_quantized,
)
from .linear_quant_modules import (
    Int4WeightOnlyQuantizer,
    Int8DynActInt4WeightQuantizer,
)
from .qat import (
    intx_quantization_aware_training,
)
from .quant_primitives import (
    _DTYPE_TO_QVALUE_BOUNDS,
    MappingType,
    ZeroPointDomain,
    quantize_affine,
)
from .unified import Quantizer, TwoStepQuantizer
from .utils import _get_per_token_block_size

logger = logging.getLogger(__name__)

# TODO: revisit this list?
__all__ = [
    "swap_conv2d_1x1_to_linear",
    "Quantizer",
    "TwoStepQuantizer",
    "Int4WeightOnlyGPTQQuantizer",
    "Int4WeightOnlyQuantizer",
    "autoquant",
    "_get_subclass_inserter",
    "quantize_",
    "int8_dynamic_activation_int4_weight",
    "int8_dynamic_activation_int8_weight",
    "int8_dynamic_activation_int8_semi_sparse_weight",
    "int4_weight_only",
    "int8_weight_only",
    "intx_quantization_aware_training",
    "float8_weight_only",
    "uintx_weight_only",
    "fpx_weight_only",
    "gemlite_uintx_weight_only",
    "float8_dynamic_activation_float8_weight",
    "float8_static_activation_float8_weight",
    "Int8DynActInt4WeightQuantizer",
    "Float8DynamicActivationFloat8SemiSparseWeightConfig",
    "ModuleFqnToConfig",
]

LAYOUT_TO_ZERO_POINT_DOMAIN = {
    TensorCoreTiledLayout: [ZeroPointDomain.FLOAT],
    MarlinSparseLayout: [ZeroPointDomain.INT],
    Int4CPULayout: [ZeroPointDomain.FLOAT],
    Int4XPULayout: [ZeroPointDomain.FLOAT, ZeroPointDomain.INT],
}

LAYOUT_TO_PRESERVE_ZEROS = {
    TensorCoreTiledLayout: False,
    MarlinSparseLayout: True,
    Int4CPULayout: False,
    Int4XPULayout: False,
}


def _replace_with_custom_fn_if_matches_filter(
    model,
    replacement_fn,
    filter_fn,
    cur_fqn="",
    device=None,
    extra_args: Optional[Tuple[Any, ...]] = (),
) -> None:
    """
    Recursively replaces each child module in `model` with the result of `replacement_fn(child)`
    if `filter_fn(child)` returns `True`.

    Args:
        model (torch.nn.Module): The model containing modules to be replaced.
        replacement_fn (Callable[[torch.nn.Module], torch.nn.Module]): The function to replace matching modules.
        filter_fn (Callable[[torch.nn.Module], bool]): The filter function to determine which modules to replace.
        cur_fqn (str, optional): The current fully qualified name of the module being processed. Defaults to "".
        device (device, optional): Device to move the model to before applying `filter_fn`. Defaults to None.
        extra_args (Tuple[Any, ...], optional): optional extra args to pass to `replacement_fn`.

    Returns:
        None
    """
    if filter_fn(model, cur_fqn[:-1]):
        if device is not None:
            model.to(device=device)  # move to device before quantization
        model = replacement_fn(model, *extra_args)
        return model
    else:
        named_children_list = list(model.named_children())
        for name, child in named_children_list:
            new_child = _replace_with_custom_fn_if_matches_filter(
                child,
                replacement_fn,
                filter_fn,
                f"{cur_fqn}{name}.",
                device,
                extra_args,
            )
            if new_child is not child and new_child is not None:
                setattr(model, name, new_child)
        if device is not None:
            model.to(device=device)  # move parent module to device
        return model


def _is_linear(mod, *args):
    # avoid circular dependencies
    from torchao.quantization.qat.affine_fake_quantized_tensor import (
        _AffineFakeQuantizedTensor,
    )

    # adding weight tensor subclass isinstance check to make sure the weight is only quantized once
    # when it is shared by multiple linear modules
    return (
        isinstance(mod, torch.nn.Linear)
        and hasattr(mod, "weight")
        and not isinstance(mod.weight, AutoQuantizableLinearWeight)
        and not isinstance(mod.weight, AffineQuantizedTensor)
        and not isinstance(mod.weight, LinearActivationQuantizedTensor)
        and not isinstance(mod.weight, _AffineFakeQuantizedTensor)
        and not isinstance(mod, nn.modules.linear.NonDynamicallyQuantizableLinear)
    )


def _get_subclass_inserter(cls, enable_parametrization=False, **kwargs):
    """
    Returns a function which inserts the given subclass into all linear modules
    in the model. The inserted module will have its weight set to the result of
    `cls(mod.weight, **kwargs)`. If parametrization is enabled then this will be done using
    torch.nn.utils.parametrize instead of directly setting the attribute on the module.

    Args:
        cls (torch.Tensor): The class to insert as a child module.
        kwargs (Any): Any additional arguments for the constructor.
    """
    constructor = kwargs.pop("constructor", "subclass_constructor")
    from_float = kwargs.pop("method", "from_float")

    def insert_subclass(lin):
        if enable_parametrization:
            lin.weight = torch.nn.Parameter(
                cls.from_float(lin.weight, **kwargs), requires_grad=False
            )
            _, args = lin.weight.__tensor_flatten__()
            parametrize.register_parametrization(
                lin, "weight", getattr(cls, constructor)(*args)
            )
        else:
            lin.weight = torch.nn.Parameter(
                # cls.from_float(...)
                getattr(cls, from_float)(lin.weight, **kwargs),
                requires_grad=False,
            )
        return lin

    return insert_subclass


def swap_conv2d_1x1_to_linear(model, filter_fn=None):
    """
    Changes all conv2d 1x1 modules to equivalent linear modules so that they can then be quantized.
    """

    class PermuteSandwich(torch.nn.Module):
        def __init__(self, mod):
            super().__init__()
            self.mod = mod

        def forward(self, *args):
            return self.mod(args[0].permute(0, 2, 3, 1)).permute(-0, 3, 1, 2)

    def replace_conv2d_1x1(conv):
        assert conv.kernel_size == (1, 1)
        lin = torch.nn.Linear(
            conv.in_channels, conv.out_channels, bias=(conv.bias is None)
        )
        lin.weight = torch.nn.Parameter(conv.weight.squeeze(-1, -2))
        lin.bias = conv.bias
        return PermuteSandwich(lin)

    if filter_fn is None:
        filter_fn = lambda mod, *args: isinstance(
            mod, torch.nn.Conv2d
        ) and mod.kernel_size == (1, 1)

    _replace_with_custom_fn_if_matches_filter(
        model, replace_conv2d_1x1, filter_fn=filter_fn
    )


def insert_observers_(
    model: nn.Module,
    input_observer: Optional[AffineQuantizedObserverBase],
    weight_observer: Optional[AffineQuantizedObserverBase],
    *,
    filter_fn: Optional[Callable[[torch.nn.Module, str], bool]] = None,
):
    """
    Converts the weight of a linear module to a LinearActivationWeightObservedTensor.

    This function wraps the weight of the given linear module with a LinearActivationWeightObservedTensor,
    which enables observation of both input and weight tensors during forward passes.
    The wrapped weight is then re-wrapped as a nn.Parameter to maintain compatibility
    with PyTorch's module system.

    Example::

    ```
        import torch
        import torch.nn as nn
        from torchao.quantization import PerTensor
        from torchao.quantization.linear_observer_tensor import insert_observers_
        from torchao.quantization.observer import (
            AffineQuantizedMinMaxObserver,
            MappingType
        )

        # Create observers
        input_observer = AffineQuantizedMinMaxObserver(
            MappingType.SYMMETRIC,
            torch.float8_e4m3fn,
            granularity_type=PerTensor(),
            eps=torch.finfo(torch.float32).eps,
            scale_dtype=torch.float,
            zero_point_dtype=torch.int,
            zero_point_domain=ZeroPointDomain.NONE,
        )

        # Create a linear module
        linear_module = nn.Linear(10, 20)

        # Convert the linear module's weight to an observed tensor
        insert_observers_(linear_module, input_observer, weight_observer=None)

        # The linear_module can now be used as usual, with observers calculating statistics
        output = linear_module(torch.randn(10, 10))

        # Get the scale and zero point of the input observer
        scale, zero_point = linear_module.weight.input_observer.calculate_qparams()
    ```

    Args:
        model (nn.Module): The nn.Module to convert.
        input_observer (Optional[AffineQuantizedObserverBase]): Observer for input tensor.
        weight_observer (Optional[AffineQuantizedObserverBase]): Observer for weight tensor.
        filter_fn (Optional[Callable[[torch.nn.Module, str], bool]]): Filter function to select which modules to convert.
            If not provided, all linear modules will be converted. This function should take a module and its fully qualified name.

    Returns:
        nn.Linear: The modified linear module with its weight wrapped in a LinearActivationWeightObservedTensor.
    """

    def convert_to_linear_observer(linear_module: nn.Linear):
        # Wrap the weight with LinearActivationWeightObservedTensor and then with nn.Parameter
        linear_module.weight = nn.Parameter(
            LinearActivationWeightObservedTensor.from_float(
                linear_module.weight,
                input_observer=input_observer,
                weight_observer=weight_observer,
            ),
            requires_grad=linear_module.weight.requires_grad,
        )
        return linear_module

    _replace_with_custom_fn_if_matches_filter(
        model,
        convert_to_linear_observer,
        _is_linear if filter_fn is None else filter_fn,
    )


def _quantization_type(weight: torch.Tensor):
    if isinstance(weight, AffineQuantizedTensor):
        return f"{weight.__class__.__name__}({weight._quantization_type()})"

    if isinstance(weight, LinearActivationQuantizedTensor):
        return f"{weight.__class__.__name__}(activation={weight.input_quant_func}, weight={_quantization_type(weight.original_weight_tensor)})"

    if hasattr(weight, "_quantization_type"):
        return f"{weight.__class__.__name__}({weight._quantization_type()})"

    if type(weight) is torch.Tensor or isinstance(weight, torch.nn.Parameter):
        return f"Tensor: {type(weight)}"

    return f"not recognized: {type(weight)}"


def _linear_extra_repr(self):
    return f"in_features={self.weight.shape[1]}, out_features={self.weight.shape[0]}, weight={_quantization_type(self.weight)}"


def _embedding_extra_repr(self):
    return f"num_embeddings={self.weight.shape[0]}, embedding_dim={self.weight.shape[1]}, weight={_quantization_type(self.weight)}"


def _module_extra_repr(self, original_extra_repr, parameter_name):
    module_torchao_extra_repr = []

    original_extra_repr_str = original_extra_repr()
    if len(original_extra_repr_str) > 0:
        module_torchao_extra_repr.append(original_extra_repr_str)

    module_torchao_extra_repr.append(
        f"{parameter_name}={_quantization_type(getattr(self, parameter_name))}"
    )
    return ", ".join(module_torchao_extra_repr)


def _get_linear_subclass_inserter(
    constructor, *, allow_requires_grad=False, propagate_bias=False, **kwargs
):
    """Helper function to apply the constructor that quantizes the weight Tensor (with additional kwargs)
    to the weight of linear module
    """

    def insert_subclass(lin):
        requires_grad = allow_requires_grad and lin.weight.requires_grad
        if propagate_bias == True:
            kwargs["bias"] = lin.bias
        lin.weight = torch.nn.Parameter(
            constructor(lin.weight, **kwargs), requires_grad=requires_grad
        )
        lin.extra_repr = types.MethodType(_linear_extra_repr, lin)
        return lin

    return insert_subclass


def quantize_(
    model: torch.nn.Module,
    config: AOBaseConfig,
    filter_fn: Optional[Callable[[torch.nn.Module, str], bool]] = _is_linear,
    device: Optional[torch.types.Device] = None,
):
    """Convert the weight of linear modules in the model with `config`, model is modified inplace

    Args:
        model (torch.nn.Module): input model
        config (AOBaseConfig): a workflow configuration object.
        filter_fn (Optional[Callable[[torch.nn.Module, str], bool]]): function that takes a nn.Module instance and fully qualified name of the module, returns True if we want to run `config` on
        the weight of the module
        device (device, optional): Device to move module to before applying `filter_fn`. This can be set to `"cuda"` to speed up quantization. The final model will be on the specified `device`.
            Defaults to None (do not change device).

    Example::

        import torch
        import torch.nn as nn
        from torchao import quantize_

        # quantize with some predefined `config` method that corresponds to
        # optimized execution paths or kernels (e.g. int4 tinygemm kernel)
        # also customizable with arguments
        # currently options are
        # Int8DynamicActivationInt4WeightConfig (for executorch)
        # Int8DynamicActivationInt8WeightConfig (optimized with int8 mm op and torch.compile)
        # Int4WeightOnlyConfig (optimized with int4 tinygemm kernel and torch.compile)
        # Int8WeightOnlyConfig (optimized with int8 mm op and torch.compile
        from torchao.quantization.quant_api import int4_weight_only

        m = nn.Sequential(nn.Linear(32, 1024), nn.Linear(1024, 32))
        quantize_(m, Int4WeightOnlyConfig(group_size=32, version=1))

    """
    torch._C._log_api_usage_once("torchao.quantization.quantize_")

    if isinstance(config, FqnToConfig):
        if filter_fn is not None:
            raise ValueError(
                "Custom filter_fn and FqnToConfig were both specified. Only filter_fn=None is supported when FqnToConfig is specified."
            )

        for module_fqn, module in model.named_modules():
            if (
                fqn_matches_fqn_config(module_fqn, config)
                or _module_param_matches_fqn_config(module, module_fqn, config)
                or ("_default" in config.fqn_to_config and _is_linear(module))
            ):
                # this replaces inplace, so no need to reassign
                _fqn_to_config_handler(module, module_fqn, config)
                if device is not None:
                    module.to(device=device)
        return
    if isinstance(config, AOBaseConfig):
        filter_fn = _is_linear if filter_fn is None else filter_fn
        handler = _QUANTIZE_CONFIG_HANDLER[type(config)]
        # for each linear in the model, apply the transform if filtering passes
        _replace_with_custom_fn_if_matches_filter(
            model,
            handler,
            filter_fn,
            device=device,
            extra_args=(config,),
        )

    else:
        raise AssertionError(
            """Passing a generic Callable to `quantize_` is no longer recommended and will be deprecated at a later release. Please see https://github.com/pytorch/ao/issues/1690 for instructions on how to pass in workflow configuration instead."""
        )


def _int8_asymm_per_token_quant(x: torch.Tensor) -> torch.Tensor:
    """This is defined here instead of local function to support serialization"""
    mapping_type = MappingType.ASYMMETRIC
    target_dtype = torch.int8
    scale_dtype = torch.float32
    eps = torch.finfo(torch.float32).eps
    zero_point_dtype = torch.int8
    return to_affine_quantized_intx(
        x,
        mapping_type,
        _get_per_token_block_size(x),
        target_dtype,
        eps=eps,
        scale_dtype=scale_dtype,
        zero_point_dtype=zero_point_dtype,
    )


def _uint8_asymm_per_token_quant(x: torch.Tensor) -> torch.Tensor:
    mapping_type = MappingType.ASYMMETRIC
    target_dtype = torch.uint8
    scale_dtype = torch.float32
    eps = torch.finfo(torch.float32).eps
    zero_point_dtype = torch.int32
    quant_min = 0
    quant_max = 255
    out = to_affine_quantized_intx(
        x,
        mapping_type,
        _get_per_token_block_size(x),
        target_dtype,
        quant_min=quant_min,
        quant_max=quant_max,
        eps=eps,
        scale_dtype=scale_dtype,
        zero_point_dtype=zero_point_dtype,
    )
    return out


def _int8_symm_per_token_quant(x: torch.Tensor) -> torch.Tensor:
    mapping_type = MappingType.SYMMETRIC
    target_dtype = torch.int8
    eps = 1e-5
    quant_min = -127
    quant_max = 127

    return to_affine_quantized_intx(
        x,
        mapping_type,
        _get_per_token_block_size(x),
        target_dtype,
        eps=eps,
        quant_min=quant_min,
        quant_max=quant_max,
        scale_dtype=torch.float32,
    )


@dataclass
class Int8DynamicActivationInt4WeightConfig(AOBaseConfig):
    """Configuration for applying int8 dynamic per token asymmetric activation quantization and int4 per group weight symmetric quantization to linear
    This is used to produce a model for executorch backend, but currently executorch did not
    support lowering for the quantized model from this flow yet

    Args:
        `group_size`: parameter for quantization, controls the granularity of quantization, smaller
         size is more fine grained
        `layout`: layout type for quantized weight tensor, only supports `MarlinQQQLayout()` and `CutlassInt4PackedLayout()` for now
        `mapping_type`: quantization type for weight, controls the weight quantization is symmetric or asymmetric
        `act_mapping_type`: quantization type for activation, controls the activation quantization is symmetric or asymmetric
        `set_inductor_config`: if True, adjusts `torchinductor` settings to recommended values.
    """

    group_size: int = 32
    layout: Layout = PlainLayout()
    mapping_type: MappingType = MappingType.SYMMETRIC
    act_mapping_type: MappingType = MappingType.ASYMMETRIC
    set_inductor_config: bool = True

    def __post_init__(self):
        torch._C._log_api_usage_once(
            "torchao.quantization.Int8DynamicActivationInt4WeightConfig"
        )
        warnings.warn(
            "`Int8DynamicActivationInt4WeightConfig` will be moving to prototype in a future release of torchao. Please see https://github.com/pytorch/ao/issues/2752 for more details."
        )


# for BC
int8_dynamic_activation_int4_weight = _ConfigDeprecationWrapper(
    "int8_dynamic_activation_int4_weight", Int8DynamicActivationInt4WeightConfig
)


@register_quantize_module_handler(Int8DynamicActivationInt4WeightConfig)
def _int8_dynamic_activation_int4_weight_transform(
    module: torch.nn.Module,
    config: Int8DynamicActivationInt4WeightConfig,
    *,
    custom_scale: Optional[torch.Tensor] = None,
    custom_zero_point: Optional[torch.Tensor] = None,
):
    group_size = config.group_size
    layout = config.layout
    mapping_type = config.mapping_type
    act_mapping_type = config.act_mapping_type
    if config.set_inductor_config:
        torchao.quantization.utils.recommended_inductor_config_setter()

    weight = module.weight

    if group_size is None or group_size == -1:
        group_size = weight.shape[-1]
    if weight.shape[-1] % group_size != 0:
        return module

    # weight settings
    block_size = (1, group_size)
    target_dtype = torch.int8
    quant_min = -8
    quant_max = 7

    # input settings
    if act_mapping_type == MappingType.ASYMMETRIC:
        if isinstance(layout, Int8DynamicActInt4WeightCPULayout):
            input_quant_func = _uint8_asymm_per_token_quant
        else:
            input_quant_func = _int8_asymm_per_token_quant
    elif act_mapping_type == MappingType.SYMMETRIC:
        if isinstance(layout, MarlinQQQLayout):
            input_quant_func = _int8_symm_per_token_quant
        elif isinstance(layout, CutlassInt4PackedLayout):
            input_quant_func = _int8_symm_cutlass_quant
        else:
            input_quant_func = _int8_symm_per_token_quant
    else:
        assert False, f"Unsupported activation mapping type: {act_mapping_type}"

    if isinstance(layout, MarlinQQQLayout):
        weight = to_marlinqqq_quantized_intx(
            weight, block_size, quant_min, quant_max, _layout=layout
        )
    elif isinstance(layout, CutlassInt4PackedLayout):
        weight = _int4_symm_cutlass_quant(weight)
    elif isinstance(layout, Int8DynamicActInt4WeightCPULayout):
        weight = to_affine_quantized_intx(
            weight,
            mapping_type,
            block_size,
            target_dtype=torch.uint8,
            quant_min=0,
            quant_max=15,
            _layout=layout,
            custom_scale=custom_scale,
            custom_zero_point=custom_zero_point,
        )
    else:
        weight = to_affine_quantized_intx(
            weight,
            mapping_type,
            block_size,
            target_dtype,
            quant_min,
            quant_max,
            _layout=layout,
            custom_scale=custom_scale,
            custom_zero_point=custom_zero_point,
        )
    weight = to_linear_activation_quantized(weight, input_quant_func)
    module.weight = torch.nn.Parameter(weight, requires_grad=False)
    module.extra_repr = types.MethodType(_linear_extra_repr, module)
    return module


@dataclass
class Int8DynamicActivationIntxWeightConfig(AOBaseConfig):
    """
    Configuration for dynamically quantizing activations to torch.int8 and weights to torch.intx, with 1 <= x <= 8.
    More specifically, activations are dynamically quantized to 8-bits at a per-token granularity with scales/zeros.
    Weights are quantized with scales/zeros in a groupwise or channelwise manner using the number of bits specified by weight_dtype.

    This layout is identical to Int8DynamicActivationInt4WeightConfig when weight_dtype is torch.int4 and other args
    are the same.  However, this layout is more general and supports other weight dtypes.

    args:
        `weight_dtype`: The dtype to use for weight quantization.  Must be torch.intx, where 1 <= x <= 8.
       ` weight_granularity`: The granularity to use for weight quantization.  Must be PerGroup or PerAxis(axis=0).
        `weight_mapping_type`: The type of mapping to use for the weight quantization.
            Must be one of MappingType.ASYMMETRIC or MappingType.SYMMETRIC.  MappingType.SYMMETRIC requires ZeroPointDomain.NONE
        `weight_scale_dtype`: The dtype to use for the weight scale.
        `act_mapping_type`: The type of mapping to use for the activation quantization.
            Must be one of MappingType.ASYMMETRIC or MappingType.SYMMETRIC.
        `layout`: The layout to use for the packed weight tensor:
            - PackedLinearInt8DynamicActivationIntxWeightLayout: this layout is optimized for CPU performance.
            - QDQLayout: this layout represents the quantization with Q/DQ quant primitives, and is intended for
                export applications like ExecuTorch.
        `intx_packing_format`: The format to use for the packed weight tensor (version 2 only).
            - unpacked_to_int8: this format is the default and is intended for export applications like ExecuTorch.
            - opaque_torchao_auto: this format is optimized for CPU performance.
        `intx_choose_qparams_algorithm`: The algorithm to use for choosing the quantization parameters.
        `version`: version of the config to use, only subset of above args are valid based on version, see note for more details.

        Note:

        Current state for Int8DynamicActivationIntxWeightConfig is that it supports both v1 (legacy) and v2.

        * `intx_packing_format` is used for version 2.
        * `layout` is only used for version 1.
    """

    weight_dtype: torch.dtype = torch.int8
    weight_granularity: Granularity = PerGroup(32)
    weight_mapping_type: MappingType = MappingType.SYMMETRIC
    # TODO: add weight_scale_dtype to Int8DynamicActivationInt4WeightConfig
    weight_scale_dtype: Optional[torch.dtype] = None
    act_mapping_type: MappingType = MappingType.ASYMMETRIC
    layout: Layout = QDQLayout()
    intx_packing_format: IntxPackingFormat = IntxPackingFormat.UNPACKED_TO_INT8
    intx_choose_qparams_algorithm: IntxChooseQParamsAlgorithm = (
        IntxChooseQParamsAlgorithm.AFFINE
    )

    version: int = 2

    def __post_init__(self):
        torch._C._log_api_usage_once(
            "torchao.quantization.Int8DynamicActivationIntxWeightConfig"
        )
        assert self.weight_dtype in [getattr(torch, f"int{b}") for b in range(1, 9)], (
            f"weight_dtype must be torch.intx, where 1 <= x <= 8, but got {self.weight_dtype}"
        )
        assert isinstance(self.weight_granularity, (PerAxis, PerGroup)), (
            f"weight_granularity must be PerAxis or PerGroup, but got {self.weight_granularity}"
        )
        if isinstance(self.weight_granularity, PerAxis):
            assert self.weight_granularity.axis == 0, (
                f"axis must be 0, but got {self.weight_granularity.axis}"
            )
        assert self.weight_mapping_type in [
            MappingType.ASYMMETRIC,
            MappingType.SYMMETRIC,
            MappingType.SYMMETRIC_NO_CLIPPING_ERR,
        ], (
            f"weight_mapping_type must be MappingType.ASYMMETRIC or MappingType.SYMMETRIC or MappingType.SYMMETRIC_NO_CLIPPING_ERR, but got {self.weight_mapping_type}"
        )
        assert self.act_mapping_type in [
            MappingType.ASYMMETRIC,
            MappingType.SYMMETRIC,
        ], (
            f"act_mapping_type must be MappingType.ASYMMETRIC or MappingType.SYMMETRIC, but got {self.act_mapping_type}"
        )
        assert isinstance(
            self.layout, (PackedLinearInt8DynamicActivationIntxWeightLayout, QDQLayout)
        ), (
            f"layout must be PackedLinearInt8DynamicActivationIntxWeightLayout or QDQLayout, but got {self.layout}"
        )

        if isinstance(self.layout, PackedLinearInt8DynamicActivationIntxWeightLayout):
            if self.layout.target in [Target.AUTO, Target.KLEIDIAI, Target.ATEN]:
                if (self.weight_scale_dtype) is None or (
                    self.weight_scale_dtype != torch.bfloat16
                ):
                    logging.warning(
                        f"When using layout PackedLinearInt8DynamicActivationIntxWeightLayout with target {self.layout.target}, "
                        f"the weight scale may be cast to bfloat16 by the kernel, but weight_scale_dtype is set to {self.weight_scale_dtype}. "
                        "Explicitly set weight_scale_dtype to torch.bfloat16 to suppress this warning. "
                        "If you need weight_scale_dtype = torch.float32, use target=Target.UNIVERSAL instead."
                    )


def _int8_dynamic_activation_intx_weight_quantize_tensor(
    weight,
    bias,
    config,
    *,
    custom_scale: Optional[torch.Tensor] = None,
    custom_zero_point: Optional[torch.Tensor] = None,
):
    weight_dtype = config.weight_dtype
    weight_granularity = config.weight_granularity
    weight_mapping_type = config.weight_mapping_type
    weight_scale_dtype = config.weight_scale_dtype
    act_mapping_type = config.act_mapping_type
    layout = config.layout
    intx_packing_format = config.intx_packing_format
    intx_choose_qparams_algorithm = config.intx_choose_qparams_algorithm

    assert weight.dim() == 2, (
        f"Int8DynamicActivationIntxWeightConfig only works for 2-d Tensor, got: {weight.dim()}"
    )
    if isinstance(weight_granularity, PerGroup):
        group_size = weight_granularity.group_size
    elif isinstance(weight_granularity, PerAxis):
        assert weight_granularity.axis == 0, (
            f"axis must be 0 with PerAxis, but got {weight_granularity.axis}"
        )
        group_size = weight.shape[-1]
    else:
        raise ValueError(
            f"weight_granularity must be PerGroup or PerAxis, got {weight_granularity}"
        )

    block_size = (1, group_size)

    if config.version == 2:
        assert act_mapping_type == MappingType.ASYMMETRIC
        opaque_formats = [
            IntxPackingFormat.OPAQUE_ATEN_KLEIDIAI,
            IntxPackingFormat.OPAQUE_TORCHAO_AUTO,
            IntxPackingFormat.OPAQUE_TORCHAO_KLEIDIAI,
            IntxPackingFormat.OPAQUE_TORCHAO_LOWBIT,
        ]
        assert (
            intx_packing_format == IntxPackingFormat.UNPACKED_TO_INT8
            or intx_packing_format in opaque_formats
        ), f"Unsupported packing format: {intx_packing_format}"
        if custom_zero_point is not None and custom_zero_point.dtype == torch.int32:
            custom_zero_point = custom_zero_point.to(torch.int8)
        new_weight = IntxUnpackedToInt8Tensor.from_hp(
            weight,
            block_size,
            weight_dtype,
            mapping_type=weight_mapping_type,
            activation_quantization="int8_asym_per_token",
            intx_choose_qparams_algorithm=intx_choose_qparams_algorithm,
            custom_scale=custom_scale,
            custom_zero_point=custom_zero_point,
        )
        if weight_scale_dtype is not None and weight_scale_dtype != weight.dtype:
            _adjust_scale_dtype_in_intx_unpacked_tensor(
                new_weight, weight, weight_scale_dtype
            )

        new_bias = bias

        # Create packed tensor
        if intx_packing_format in opaque_formats:
            new_weight = IntxOpaqueTensor.from_intx_unpacked_to_int8_tensor(
                new_weight, bias=new_bias, intx_packing_format=intx_packing_format
            )
            new_bias = None  # bias is packed with weights

        return new_weight, new_bias

    # Version 1
    assert config.version == 1
    assert intx_choose_qparams_algorithm == IntxChooseQParamsAlgorithm.AFFINE, (
        "IntxChooseQParamsAlgorithm.AFFINE is the only supported algorithm for version 1"
    )
    warnings.warn(
        "Config Deprecation: version 1 of Int8DynamicActivationIntxWeightConfig is deprecated and will no longer be supported in a future release, please use version 2, see https://github.com/pytorch/ao/issues/2967 for more details"
    )
    quant_min, quant_max = _DTYPE_TO_QVALUE_BOUNDS[weight_dtype]

    # We quantize with QDQLayout, and then construct the packed weight tensor later
    # set preserve_zero based on weight mapping type
    preserve_zero = weight_mapping_type in [
        MappingType.SYMMETRIC,
        MappingType.SYMMETRIC_NO_CLIPPING_ERR,
    ]

    weight = to_affine_quantized_intx(
        input_float=weight,
        mapping_type=weight_mapping_type,
        block_size=(1, group_size),
        target_dtype=torch.int8,
        quant_min=quant_min,
        quant_max=quant_max,
        scale_dtype=weight_scale_dtype,
        zero_point_dtype=torch.int8,
        preserve_zero=preserve_zero,
        zero_point_domain=ZeroPointDomain.INT,
        _layout=QDQLayout(),
    )
    if isinstance(layout, QDQLayout):
        # TODO: _int8_asymm_per_token_quant uses scale_dtype=torch.float64, zero_point_dtype=torch.int64,
        # which is not great for export with QDQLayout.  It is also not consistent with _int8_symm_per_token_quant,
        # which uses scale_dtype=torch.float32, zero_point_dtype=torch.int32.
        # Maybe introduce new fp32/int32 versions of _int8_asymm_per_token_quant?
        if act_mapping_type == MappingType.ASYMMETRIC:
            activation_quant_func = _int8_asymm_per_token_quant
        elif act_mapping_type == MappingType.SYMMETRIC:
            activation_quant_func = _int8_symm_per_token_quant
        else:
            assert False, f"Unsupported activation mapping type: {act_mapping_type}"
        weight = to_linear_activation_quantized(weight, activation_quant_func)
    elif isinstance(layout, PackedLinearInt8DynamicActivationIntxWeightLayout):
        # PackedLinearInt8DynamicActivationIntxWeightLayout has dynamic activation quantization
        # fused with the kernel and it should not be applied separately
        assert act_mapping_type == MappingType.ASYMMETRIC, (
            "PackedLinearInt8DynamicActivationIntxWeightLayout requires act_mapping_type=MappingType.ASYMMETRIC"
        )
        data, scale, zero_point = weight.tensor_impl.get_plain()
        groups_per_row = weight.shape[-1] // group_size
        scale = scale.reshape(-1, groups_per_row)

        assert zero_point is not None
        zero_point = zero_point.reshape(-1, groups_per_row)
        has_weight_zeros = (zero_point != 0).any()
        weight = make_packed_linear_int8_dynamic_activation_intx_weight_tensor(
            data,
            scale,
            zero_point if has_weight_zeros else None,
            bias,
            weight_dtype,
            layout.target,
            validate_inputs=False,
        )
        # bias is packed with weights if present
        bias = None

    return weight, bias


@register_quantize_module_handler(Int8DynamicActivationIntxWeightConfig)
def _int8_dynamic_activation_intx_weight_transform(
    module: torch.nn.Module,
    config: Int8DynamicActivationIntxWeightConfig,
    *,
    custom_scale: Optional[torch.Tensor] = None,
    custom_zero_point: Optional[torch.Tensor] = None,
) -> torch.nn.Module:
    new_weight, new_bias = _int8_dynamic_activation_intx_weight_quantize_tensor(
        module.weight,
        module.bias,
        config,
        custom_scale=custom_scale,
        custom_zero_point=custom_zero_point,
    )
    module.weight = torch.nn.Parameter(new_weight, requires_grad=False)
    if new_bias is None:
        module.bias = None
    if isinstance(module, nn.Linear):
        module.extra_repr = types.MethodType(_linear_extra_repr, module)
    return module


@dataclass
class Int4DynamicActivationInt4WeightConfig(AOBaseConfig):
    """Applies int4 dynamic per token symmetric activation quantization and int4 per row weight symmetric quantization to linear

    Args:
        `layout`: layout type for quantized weight tensor, only supports `MarlinQQQLayout()` and `CutlassInt4PackedLayout()` for now
        `mapping_type`: quantization type for weight, controls the weight quantization is symmetric or asymmetric
        `act_mapping_type`: quantization type for activation, controls the activation quantization is symmetric or asymmetric
        `set_inductor_config`: if True, adjusts `torchinductor` settings to recommended values.
    """

    layout: Layout = CutlassInt4PackedLayout()
    mapping_type: MappingType = MappingType.SYMMETRIC
    act_mapping_type: MappingType = MappingType.SYMMETRIC
    set_inductor_config: bool = True

    def __post_init__(self):
        torch._C._log_api_usage_once(
            "torchao.quantization.Int4DynamicActivationInt4WeightConfig"
        )
        warnings.warn(
            "`Int4DynamicActivationInt4WeightConfig` will be moving to prototype in a future release of torchao. Please see https://github.com/pytorch/ao/issues/2752 for more details."
        )


# for bc
int4_dynamic_activation_int4_weight = _ConfigDeprecationWrapper(
    "int4_dynamic_activation_int4_weight", Int4DynamicActivationInt4WeightConfig
)


@register_quantize_module_handler(Int4DynamicActivationInt4WeightConfig)
def _int4_dynamic_activation_int4_weight_transform(
    module: torch.nn.Module, config: Int4DynamicActivationInt4WeightConfig
) -> torch.nn.Module:
    weight = module.weight
    layout = config.layout
    mapping_type = config.mapping_type
    act_mapping_type = config.act_mapping_type
    if config.set_inductor_config:
        torchao.quantization.utils.recommended_inductor_config_setter()

    if not isinstance(layout, CutlassInt4PackedLayout):
        raise NotImplementedError(
            f"Only CutlassInt4PackedLayout layout is supported. Received {layout}."
        )
    if mapping_type != MappingType.SYMMETRIC:
        raise NotImplementedError("Only mapping_type=SYMMETRIC is supported.")
    if act_mapping_type != MappingType.SYMMETRIC:
        raise NotImplementedError("Only act_mapping_type=SYMMETRIC is supported.")

    weight = _int4_symm_cutlass_quant(weight)
    weight = to_linear_activation_quantized(
        weight,
        _int4_symm_cutlass_quant,
    )
    module.weight = torch.nn.Parameter(weight, requires_grad=False)
    module.extra_repr = types.MethodType(_linear_extra_repr, module)
    return module


@dataclass
class GemliteUIntXWeightOnlyConfig(AOBaseConfig):
    """
    applies weight only 4 or 8 bit integer quantization and utilizes the gemlite triton kernel and its associated weight packing format.
    This only works for fp16 models. 8 bit quantization is symmetric, 4 bit quantization is asymmetric.

    Args:
        `group_size`: parameter for quantization, controls the granularity of quantization, smaller
         size is more fine grained
        `bit_width`: bit width of the quantized weight.
        `packing_bitwidth`: bit width of the packed weight, should be 8 or 32. Can have performance impacts depending on hardware.
        `mode`: if set to "dynamic", activations are quantized at runtime; default is "weight_only" (weight-only quantization).
        `set_inductor_config`: if True, adjusts `torchinductor` settings to recommended values.
    """

    group_size: Optional[int] = 128
    bit_width: int = 4
    packing_bitwidth: Optional[int] = None
    mode: Optional[str] = "weight_only"
    set_inductor_config: bool = True

    def __post_init__(self):
        torch._C._log_api_usage_once(
            "torchao.quantization.GemliteUIntXWeightOnlyConfig"
        )
        warnings.warn(
            "`GemliteUIntXWeightOnlyConfig` will be moving to prototype in a future release of torchao. Please see https://github.com/pytorch/ao/issues/2752 for more details."
        )


# for BC
gemlite_uintx_weight_only = _ConfigDeprecationWrapper(
    "gemlite_uintx_weight_only", GemliteUIntXWeightOnlyConfig
)


@register_quantize_module_handler(GemliteUIntXWeightOnlyConfig)
def _gemlite_uintx_weight_only_transform(
    module: torch.nn.Module, config: GemliteUIntXWeightOnlyConfig
):
    group_size = config.group_size
    bit_width = config.bit_width
    packing_bitwidth = config.packing_bitwidth
    mode = config.mode
    if config.set_inductor_config:
        torchao.quantization.utils.recommended_inductor_config_setter()

    weight = module.weight

    from torchao.prototype.dtypes.uintx.gemlite_layout import get_gemlite_aqt_kwargs

    use_hqq = True if bit_width == 4 else False
    new_weight = to_affine_quantized_intx(
        weight,
        **get_gemlite_aqt_kwargs(
            weight,
            group_size=group_size,
            bit_width=bit_width,
            packing_bitwidth=packing_bitwidth,
            mode=mode,
            use_hqq=use_hqq,
        ),
    )
    module.weight = torch.nn.Parameter(new_weight, requires_grad=False)
    module.extra_repr = types.MethodType(_linear_extra_repr, module)
    return module


@dataclass
class Int4WeightOnlyConfig(AOBaseConfig):
    """
    Configuration for int4 weight only quantization, only groupwise quantization is supported
    right now, and we support version 1 and version 2, that are implemented differently although with
    same support. In version 2, different target are mainly distinguished by `packing_format` arg, and in version 1, mainly by `layout`.

    Args:
        `group_size`: parameter for quantization, controls the granularity of quantization, smaller
         size is more fine grained, choices are [256, 128, 64, 32], used in both version 1 and 2
        `int4_packing_format`: the packing format for int4 tensor, used in version 2 only
         `int4_choose_qparams_algorithm`: variants of choose qparams algorithm to use for int4,
         currently support TINYGEMM ("tinygemm") and HQQ ("hqq"), used in version 2 only
        `layout`: layout type for quantized tensor, default is `TensorCoreTiledLayout(inner_k_tiles=8)`, used in version 1 only
        `use_hqq`: whether to use hqq or default quantization mode, default is False, used in version 1 only
        `zero_point_domain`: data type of zeros points, choices are [ZeroPointDomain.FLOAT, ZeroPointDomain.INT, ZeroPointDomain.NONE], used in version 1 only
        `set_inductor_config`: if True, adjusts `torchinductor` settings to recommended values. used in both version 1 and 2
        `preserve_zero`: whether to preserve zero, default is None. Will be set to True if zero_point_domain is ZeroPointDomain.INT, used in version 1 only
        `version`: version of the config to use, only subset of above args are valid for version 1, and subset of above args are valid for version 2, default is 2, see note for more details

    Note:
        Current state for Int4WeightOnlyConfig is that it supports both v1 (legacy) and v2

        For v2 (version = 2), only `group_size`, `int4_packing_format`, `int4_choose_qparams_algorithm` and `set_inductor_config` are valid, all other args will be ignored
        For v1 (version = 1), only `group_size`, `layout`, `use_hqq`, `zero_point_domain`, `preserve_zero` and `set_inductor_config` are valid, we plan to deprecate v1 in torchao 0.15 to make this config
        less confusing
    """

    group_size: int = 128
    layout: Optional[TensorCoreTiledLayout] = TensorCoreTiledLayout(inner_k_tiles=8)
    use_hqq: bool = False
    zero_point_domain: Optional[ZeroPointDomain] = ZeroPointDomain.NONE
    set_inductor_config: bool = True
    preserve_zero: Optional[bool] = None
    # only used in version >= 2
    int4_packing_format: Int4PackingFormat = Int4PackingFormat.PLAIN
    int4_choose_qparams_algorithm: Int4ChooseQParamsAlgorithm = (
        Int4ChooseQParamsAlgorithm.TINYGEMM
    )
    version: int = 2

    def __post_init__(self):
        torch._C._log_api_usage_once("torchao.quantization.Int4WeightOnlyConfig")


# for BC
# TODO maybe change other callsites
int4_weight_only = _ConfigDeprecationWrapper("int4_weight_only", Int4WeightOnlyConfig)


def _int4_weight_only_quantize_tensor(weight, config):
    # TODO(future PR): perhaps move this logic to a different file, to keep the API
    # file clean of implementation details

    # for now, make these local variables to allow the rest of the function
    # to be a direct copy-paste
    group_size = config.group_size
    layout = config.layout
    use_hqq = config.use_hqq
    int4_choose_qparams_algorithm = config.int4_choose_qparams_algorithm
    zero_point_domain = config.zero_point_domain
    int4_packing_format = config.int4_packing_format

    if weight.shape[-1] % group_size != 0:
        logger.info(
            f"Skipping quantizing weight with int4 weight only quantization because the shape of weight {weight.shape} is not compatible with group_size {group_size}"
        )
        return weight

    block_size = tuple([1 for _ in range(weight.ndim - 1)] + [group_size])

    if config.version == 2:
        block_size = list(block_size)

        if int4_choose_qparams_algorithm == Int4ChooseQParamsAlgorithm.HQQ:
            assert int4_packing_format in [
                Int4PackingFormat.TILE_PACKED_TO_4D,
                Int4PackingFormat.OPAQUE,
            ], (
                f"Int4ChooseQParamsAlgorithm.HQQ is not supported by packing format {int4_packing_format}, "
                f"it's only supported by Int4PackingFormat.TILE_PACKED_TO_4D and Int4PackingFormat.OPAQUE currently"
            )

        if int4_packing_format == Int4PackingFormat.PRESHUFFLED:
            new_weight = Int4PreshuffledTensor.from_hp(
                weight,
                block_size,
                activation_dtype=torch.bfloat16,
            )
            return new_weight
        elif int4_packing_format == Int4PackingFormat.PLAIN:
            new_weight = Int4Tensor.from_hp(
                weight,
                block_size,
            )
            return new_weight
        elif int4_packing_format == Int4PackingFormat.PLAIN_INT32:
            new_weight = Int4PlainInt32Tensor.from_hp(
                weight,
                block_size,
            )
            return new_weight
        elif int4_packing_format == Int4PackingFormat.MARLIN_SPARSE:
            new_weight = Int4MarlinSparseTensor.from_hp(
                weight,
                block_size,
            )
            return new_weight
        elif int4_packing_format == Int4PackingFormat.OPAQUE:
            new_weight = Int4OpaqueTensor.from_hp(
                weight,
                block_size,
                int4_choose_qparams_algorithm=int4_choose_qparams_algorithm,
            )
            return new_weight
        elif int4_packing_format == Int4PackingFormat.TILE_PACKED_TO_4D:
            new_weight = Int4TilePackedTo4dTensor.from_hp(
                weight,
                block_size,
                int4_choose_qparams_algorithm=int4_choose_qparams_algorithm,
            )
            return new_weight
        else:
            raise ValueError(f"Unsupported int4 packing format: {int4_packing_format}")

    assert config.version == 1

    warnings.warn(
        "Config Deprecation: version 1 of Int4WeightOnlyConfig is deprecated and will no longer be supported in a future release, please use version 2, see https://github.com/pytorch/ao/issues/2948 for more details"
    )
    mapping_type = MappingType.ASYMMETRIC
    target_dtype = torch.int32
    quant_min = 0
    quant_max = 15
    eps = 1e-6
    zero_point_dtype = (
        weight.dtype if isinstance(layout, Int4CPULayout) else torch.bfloat16
    )

    # nonlocal zero_point_domain
    assert type(layout) in LAYOUT_TO_ZERO_POINT_DOMAIN.keys(), (
        f"Only support layout: {LAYOUT_TO_ZERO_POINT_DOMAIN.keys()}"
    )
    if zero_point_domain == ZeroPointDomain.NONE:
        # the first value is the default one
        zero_point_domain = LAYOUT_TO_ZERO_POINT_DOMAIN[type(layout)][0]
    else:
        assert zero_point_domain in LAYOUT_TO_ZERO_POINT_DOMAIN[type(layout)], (
            f"Layout only support {LAYOUT_TO_ZERO_POINT_DOMAIN[layout]}"
        )

    if zero_point_domain == ZeroPointDomain.INT and isinstance(layout, Int4XPULayout):
        zero_point_dtype = torch.int32

    preserve_zero = (
        config.preserve_zero
        if config.preserve_zero is not None
        else LAYOUT_TO_PRESERVE_ZEROS[type(layout)]
    )
    # Sparse Marlin only supports symmetric quantization.
    # NOTE: If we start having lots of layouts that require different configurations,
    # we should consider moving this logic somewhere else.
    if isinstance(layout, MarlinSparseLayout):
        mapping_type = MappingType.SYMMETRIC
        assert group_size == 128 or group_size == weight.shape[-1], (
            f"MarlinSparseLayout only supports 128 group size or per channel quantization, got {group_size}"
        )

    new_weight = to_affine_quantized_intx(
        weight,
        mapping_type,
        block_size,
        target_dtype,
        quant_min,
        quant_max,
        eps,
        zero_point_dtype=zero_point_dtype,
        preserve_zero=preserve_zero,
        zero_point_domain=zero_point_domain,
        _layout=layout,
        use_hqq=use_hqq,
    )
    return new_weight


@register_quantize_module_handler(Int4WeightOnlyConfig)
def _int4_weight_only_transform(
    module: torch.nn.Module, config: Int4WeightOnlyConfig
) -> torch.nn.Module:
    if config.set_inductor_config:
        torchao.quantization.utils.recommended_inductor_config_setter()

    assert hasattr(module, "weight"), (
        "applying int8 weight only quant requires module to have weight attribute"
        + " but {module} does not have one"
    )
    new_weight = _int4_weight_only_quantize_tensor(module.weight, config)
    module.weight = torch.nn.Parameter(new_weight, requires_grad=False)
    module.extra_repr = types.MethodType(_linear_extra_repr, module)
    return module


@dataclass
class Float8DynamicActivationInt4WeightConfig(AOBaseConfig):
    """Configuration for apply float8 dynamic per row quantization and int4
    per group weight quantization to linear
    (only group_size 128 is supported right now since underlying kernel used only supports 128
    and above and no benefits of making it bigger)

    Args:
        `int4_packing_format`: how the weight is packed, only preshuffled is supported
    """

    int4_packing_format: Int4PackingFormat = "preshuffled"


@register_quantize_module_handler(Float8DynamicActivationInt4WeightConfig)
def _float8_dynamic_activation_int4_weight_transform(
    module: torch.nn.Module, config: Float8DynamicActivationInt4WeightConfig
) -> torch.nn.Module:
    assert hasattr(module, "weight"), (
        "applying int8 weight only quant requires module to have weight attribute"
        + " but {module} does not have one"
    )
    int4_packing_format = config.int4_packing_format

    assert int4_packing_format == "preshuffled", (
        f"only preshuffled int4_packing_format supported right now, got: {int4_packing_format}"
    )
    weight = module.weight
    group_size = 128
    block_size = tuple([1 for _ in range(weight.ndim - 1)] + [group_size])
    new_weight = Int4PreshuffledTensor.from_hp(
        module.weight,
        block_size,
        activation_dtype=torch.float8_e4m3fn,
    )
    module.weight = torch.nn.Parameter(new_weight, requires_grad=False)
    module.extra_repr = types.MethodType(_linear_extra_repr, module)
    return module


@dataclass
class Int8WeightOnlyConfig(AOBaseConfig):
    """
    Configuration for applying int8 weight-only symmetric per-channel quantization to linear layers.

    Args:
        group_size: Optional[int] = None - Controls the granularity of quantization. If None, applies per-channel quantization.
            Otherwise, applies per-group quantization with the specified group size.
        set_inductor_config: bool = True - If True, adjusts `torchinductor` settings to recommended values
            for better performance with this quantization scheme.
    """

    group_size: Optional[int] = None
    set_inductor_config: bool = True

    def __post_init__(self):
        torch._C._log_api_usage_once("torchao.quantization.Int8WeightOnlyConfig")


# for BC
int8_weight_only = _ConfigDeprecationWrapper("int8_weight_only", Int8WeightOnlyConfig)


def _int8_weight_only_quantize_tensor(weight, config):
    mapping_type = MappingType.SYMMETRIC
    target_dtype = torch.int8
    eps = torch.finfo(torch.float32).eps
    zero_point_dtype = torch.int64
    group_size = config.group_size
    if group_size is None:
        group_size = weight.shape[-1]
    block_size = tuple([1 for x in range(weight.dim() - 1)] + [group_size])
    new_weight = to_affine_quantized_intx(
        weight,
        mapping_type,
        block_size,
        target_dtype,
        eps=eps,
        zero_point_dtype=zero_point_dtype,
    )
    return new_weight


@register_quantize_module_handler(Int8WeightOnlyConfig)
def _int8_weight_only_transform(
    module: torch.nn.Module,
    config: Int8WeightOnlyConfig,
    *,
    parameter_name: str = "weight",
):
    if config.set_inductor_config:
        torchao.quantization.utils.recommended_inductor_config_setter()

    assert hasattr(module, parameter_name), (
        "applying int8 weight only quant requires module to have {parameter_name} attribute"
        + " but {module} does not have one"
    )
    quantized_tensor = _int8_weight_only_quantize_tensor(
        getattr(module, parameter_name), config
    )
    setattr(
        module,
        parameter_name,
        torch.nn.Parameter(quantized_tensor, requires_grad=False),
    )
    module.extra_repr = types.MethodType(
        partial(
            _module_extra_repr,
            original_extra_repr=module.extra_repr,
            parameter_name=parameter_name,
        ),
        module,
    )
    return module


def _int8_symm_per_token_reduced_range_quant(x: torch.Tensor) -> torch.Tensor:
    mapping_type = MappingType.SYMMETRIC
    target_dtype = torch.int8
    eps = 1e-5
    quant_min = -127
    quant_max = 127
    return to_affine_quantized_intx(
        x,
        mapping_type,
        _get_per_token_block_size(x),
        target_dtype,
        eps=eps,
        quant_min=quant_min,
        quant_max=quant_max,
        scale_dtype=torch.float32 if x.dtype == torch.float16 else None,
    )


def _int8_symm_per_token_reduced_range_quant_noop_decode(
    x: torch.Tensor,
) -> torch.Tensor:
    mapping_type = MappingType.SYMMETRIC
    target_dtype = torch.int8
    eps = 1e-5
    quant_min = -127
    quant_max = 127
    if x.shape[1] == 1:
        return x
    else:
        return to_affine_quantized_intx(
            x,
            mapping_type,
            _get_per_token_block_size(x),
            target_dtype,
            eps=eps,
            quant_min=quant_min,
            quant_max=quant_max,
            scale_dtype=torch.float32 if x.dtype == torch.float16 else None,
        )


def _int8_symm_cutlass_quant(x: torch.Tensor) -> torch.Tensor:
    return to_affine_quantized_intx(
        x,
        mapping_type=MappingType.SYMMETRIC,
        block_size=_get_per_token_block_size(x),
        target_dtype=torch.int8,
        scale_dtype=torch.float32,
        eps=torch.finfo(torch.float32).eps,
        zero_point_domain=ZeroPointDomain.NONE,
    )


def _int4_symm_cutlass_quant(x: torch.Tensor) -> torch.Tensor:
    return to_affine_quantized_intx(
        x,
        mapping_type=MappingType.SYMMETRIC,
        block_size=_get_per_token_block_size(x),
        target_dtype=torch.int8,
        quant_min=-8,
        quant_max=7,
        scale_dtype=torch.float32,
        eps=torch.finfo(torch.float32).eps,
        zero_point_domain=ZeroPointDomain.NONE,
        _layout=CutlassInt4PackedLayout(),
    )


def _float8_cutlass_quant(
    x: torch.Tensor,
    target_dtype: torch.dtype,
) -> torch.Tensor:
    return to_affine_quantized_floatx(
        x,
        block_size=_get_per_token_block_size(x),
        scale_dtype=torch.float32,
        target_dtype=target_dtype,
        _layout=Float8Layout(mm_config=None),
    )


def _float8_cutlass_quant_sparse(
    x: torch.Tensor,
    target_dtype: torch.dtype,
) -> (torch.Tensor, torch.Tensor):
    return to_affine_quantized_floatx(
        x,
        block_size=_get_per_token_block_size(x),
        scale_dtype=torch.float32,
        target_dtype=target_dtype,
        _layout=CutlassSemiSparseLayout(),
    )


@dataclass
class Int8DynamicActivationInt8WeightConfig(AOBaseConfig):
    """
    Configuration for applying int8 dynamic symmetric per-token activation and int8 per-channel weight
    quantization to linear layers.

    Args:
        layout: Optional[Layout] = PlainLayout() - Tensor layout for the quantized weights. Controls how the
            quantized data is stored and accessed.
        act_mapping_type: Optional[MappingType] = MappingType.SYMMETRIC - Mapping type for activation quantization.
            SYMMETRIC uses symmetric quantization around zero.
        weight_only_decode: bool = False - If True, only quantizes weights during forward pass and keeps activations
            in original precision during decode operations.
        set_inductor_config: bool = True - If True, adjusts `torchinductor` settings to recommended values
            for better performance with this quantization scheme.
    """

    layout: Optional[Layout] = PlainLayout()
    act_mapping_type: Optional[MappingType] = MappingType.SYMMETRIC
    weight_only_decode: bool = False
    set_inductor_config: bool = True

    def __post_init__(self):
        torch._C._log_api_usage_once(
            "torchao.quantization.Int8DynamicActivationInt8WeightConfig"
        )


# for BC
int8_dynamic_activation_int8_weight = _ConfigDeprecationWrapper(
    "int8_dynamic_activation_int8_weight", Int8DynamicActivationInt8WeightConfig
)


def _int8_dynamic_activation_int8_weight_quantize_tensor(weight, config):
    layout = config.layout
    act_mapping_type = config.act_mapping_type
    weight_only_decode = config.weight_only_decode

    in_features = weight.shape[-1]
    # int8 dynamic quantization only has benefit when in_feature > 16
    if in_features <= 16:
        logger.info(
            f"Skipping applying Int8DynamicActivationInt8WeightConfig to weight of shape {weight.shape}"
            f" because `in_feature` is <= 16: {in_features}"
        )
        return weight

    # weight settings
    mapping_type = MappingType.SYMMETRIC
    weight_zero_point_domain = ZeroPointDomain.NONE

    def get_weight_block_size(x):
        return tuple([1 for _ in range(x.dim() - 1)] + [x.shape[-1]])

    target_dtype = torch.int8
    eps = torch.finfo(torch.float32).eps
    zero_point_dtype = torch.int64

    if weight_only_decode:
        input_quant_func = _int8_symm_per_token_reduced_range_quant_noop_decode
    else:
        # input settings
        if act_mapping_type == MappingType.SYMMETRIC:
            input_quant_func = _int8_symm_per_token_reduced_range_quant
        else:
            input_quant_func = _int8_asymm_per_token_quant

    block_size = get_weight_block_size(weight)
    new_weight = to_affine_quantized_intx(
        weight,
        mapping_type,
        block_size,
        target_dtype,
        eps=eps,
        zero_point_dtype=zero_point_dtype,
        _layout=layout,
        zero_point_domain=weight_zero_point_domain,
    )
    new_weight = to_linear_activation_quantized(new_weight, input_quant_func)
    return new_weight


@register_quantize_module_handler(Int8DynamicActivationInt8WeightConfig)
def _int8_dynamic_activation_int8_weight_transform(
    module: torch.nn.Module, config: Int8DynamicActivationInt8WeightConfig
) -> torch.nn.Module:
    if config.set_inductor_config:
        torchao.quantization.utils.recommended_inductor_config_setter()

    assert hasattr(module, "weight"), (
        "applying int8 dynamic activation int8 weight quant requires module to have weight attribute"
        + "but {module} does not have one"
    )
    new_weight = _int8_dynamic_activation_int8_weight_quantize_tensor(
        module.weight, config
    )
    module.weight = torch.nn.Parameter(new_weight, requires_grad=False)
    module.extra_repr = types.MethodType(_linear_extra_repr, module)
    return module


def int8_dynamic_activation_int8_semi_sparse_weight():
    """
    Applies int8 dnynamic symmetric per-token activation and int8 per-channel weight
    quantization + 2:4 sparsity to linear layers.
    """
    warnings.warn(
        """int8_dyanmic_activation_int8_semi_sparse_weight() will be deprecated at a later release. Please use the layout kwarg in Int8DynamicActivationInt8WeightConfig instead.

    from torchao.dtypes import SemiSparseLayout
    Int8DynamicActivationInt8WeightConfig(layout=SemiSparseLayout()"""
    )

    return Int8DynamicActivationInt8WeightConfig(layout=SemiSparseLayout())


@dataclass
class Float8WeightOnlyConfig(AOBaseConfig):
    """
    Configuration for applying float8 weight-only symmetric per-channel quantization to linear layers.

    Args:
        weight_dtype (torch.dtype): The target data type for weight quantization. Default is torch.float8_e4m3fn.
        set_inductor_config (bool): if True, adjusts `torchinductor` settings to recommended values.
        version (int): the version of the config, version 1 is using AffineQuantizedTensor that we plan to deprecate/split, version 2 is using Float8Tensor (default)

    Note:
        The actual matmul will be computed in original precision of the weight tensor.
    """

    weight_dtype: torch.dtype = e4m3_dtype
    set_inductor_config: bool = True
    version: int = 2

    def __post_init__(self):
        torch._C._log_api_usage_once("torchao.quantization.Float8WeightOnlyConfig")


# for BC
float8_weight_only = _ConfigDeprecationWrapper(
    "float8_weight_only", Float8WeightOnlyConfig
)


def _float8_weight_only_quant_tensor(weight, config):
    if config.version == 1:
        warnings.warn(
            "Config Deprecation: version 1 of Float8WeightOnlyConfig is deprecated and will no longer be supported in a future release, please use version 2, see https://github.com/pytorch/ao/issues/2649 for more details"
        )
        from torchao.dtypes import to_affine_quantized_floatx

        block_size = tuple([1 for _ in range(weight.dim() - 1)] + [weight.shape[-1]])
        new_weight = to_affine_quantized_floatx(
            input_float=weight,
            block_size=block_size,
            target_dtype=config.weight_dtype,
            scale_dtype=None,
            _layout=Float8Layout(mm_config=None),
        )
    else:
        assert config.version == 2, f"Unexpected version: {config.version}"
        weight_dtype = config.weight_dtype
        new_weight = Float8Tensor.from_hp(
            weight, float8_dtype=weight_dtype, granularity=PerRow()
        )
    return new_weight


@register_quantize_module_handler(Float8WeightOnlyConfig)
def _float8_weight_only_transform(
    module: torch.nn.Module,
    config: Float8WeightOnlyConfig,
    *,
    parameter_name: str = "weight",
) -> torch.nn.Module:
    if config.set_inductor_config:
        torchao.quantization.utils.recommended_inductor_config_setter()

    assert hasattr(module, parameter_name), (
        "applying float8 weight only quant requires module to have {parameter_name} attribute"
        + " but {module} does not have one"
    )

    if isinstance(module, Float8Linear):
        module = _unwrap_float8_linear(module)

    quantized_tensor = _float8_weight_only_quant_tensor(
        getattr(module, parameter_name), config
    )

    setattr(
        module,
        parameter_name,
        torch.nn.Parameter(quantized_tensor, requires_grad=False),
    )
    module.extra_repr = types.MethodType(
        partial(
            _module_extra_repr,
            original_extra_repr=module.extra_repr,
            parameter_name=parameter_name,
        ),
        module,
    )
    return module


def _input_activation_quant_func_fp8(
    x: torch.Tensor,
    activation_granularity: FP8Granularity,
    activation_dtype: torch.dtype,
    scale: Optional[torch.Tensor] = None,
    zero_point: Optional[torch.Tensor] = None,
):
    """This function is used to quantize the input activation tensor for an aqt_float variant. If scale
    is not provided it will be dynamically calculate the scales otherwise it will use the provided scale.
    """
    assert zero_point is None, (
        "Zero point is not supported for dynamic FP8 quantization"
    )
    if isinstance(activation_granularity, PerRow):
        assert x.dtype == torch.bfloat16, (
            "PerRow quantization only works for bfloat16 precision input activation"
        )

    block_size = get_block_size(x.shape, activation_granularity)
    if scale is None:
        activation = to_affine_quantized_floatx(
            input_float=x,
            block_size=block_size,
            target_dtype=activation_dtype,
            scale_dtype=torch.float32,
            _layout=Float8Layout(mm_config=None),  # Config is stored on weight
        )
    else:
        assert isinstance(activation_granularity, PerTensor), (
            "Static quantization only supports PerTensor granularity"
        )
        activation = to_affine_quantized_floatx_static(
            input_float=x,
            block_size=block_size,
            scale=scale,
            target_dtype=activation_dtype,
            _layout=Float8Layout(mm_config=None),  # Config is stored on weight
        )
    return activation


def _fp8_mm_compat(weight: torch.Tensor) -> bool:
    """
    Check if a weight tensor meets float8 quantization requirements.

    Args:
        weight (torch.Tensor): The weight tensor to check

    Returns:
        bool: True if the tensor can be quantized to float8, False otherwise
    """
    assert weight.dim() in [
        2,
        3,
    ], f"float8 quantization only works for 2/3-D tensors, got {weight.dim()}D tensor"

    out_dim, in_dim = weight.shape[-2:]
    is_compatible = (in_dim % 16 == 0) and (out_dim % 16 == 0)

    if not is_compatible:
        logger.info(
            f"Skipping float8 quantization: weight shape {weight.shape} is not compatible with _scaled_mm. "
            f"Both input dimension ({in_dim}) and output dimension ({out_dim}) must be multiples of 16. "
        )

    return is_compatible


@dataclass
class Float8DynamicActivationFloat8WeightConfig(AOBaseConfig):
    """
    Configuration for applying float8 dynamic symmetric quantization to both activations and weights of linear layers.

    Args:
        activation_dtype (torch.dtype): The target data type for activation quantization. Default is torch.float8_e4m3fn.
        weight_dtype (torch.dtype): The target data type for weight quantization. Default is torch.float8_e4m3fn.
        granularity (Optional[Union[FP8Granularity, List[FP8Granularity]]]):
            The granularity for quantization. Can be either a single granularity (applied to both
            activations and weights) or a tuple of two granularities (one for activations, one for weights).
            If None, defaults to PerTensor for both. Currently both quantizations need to be the same type. And
            only PerTensor and PerRow are supported.
        mm_config (Float8MMConfig): Configuration for the matrix multiplication. Default uses fast accumulation.
        activation_value_lb (Optional[float]): the lower bound for activation value for calculating scale
        activation_value_ub (Optional[float]): the upper bound for activation value for calculating scale
        kernel_preference (KernelPreference): kernel preference for ops like matmul, grouped matmul etc. by defalut (KernelPreference.AUTO) it will be chosen for user based on hardware or other information, this only needs to be set in weight
        set_inductor_config (bool): if True, adjusts `torchinductor` settings to recommended values.
        version (int): the version of the config, version 1 is using AffineQuantizedTensor that we plan to deprecate/split, version 2 is using Float8Tensor (default)

    """

    activation_dtype: torch.dtype = e4m3_dtype
    weight_dtype: torch.dtype = e4m3_dtype
    granularity: Optional[Union[FP8Granularity, List[FP8Granularity]]] = None
    mm_config: Optional[Float8MMConfig] = None
    activation_value_lb: Optional[float] = None
    activation_value_ub: Optional[float] = None
    kernel_preference: KernelPreference = KernelPreference.AUTO
    set_inductor_config: bool = True
    version: int = 2

    def __post_init__(self):
        torch._C._log_api_usage_once(
            "torchao.quantization.Float8DynamicActivationFloat8WeightConfig"
        )
        activation_granularity, weight_granularity = _normalize_granularity(
            self.granularity
        )
        self.granularity = [activation_granularity, weight_granularity]

        default_use_fast_accum = True
        if _granularity_is_a_1_128_w_128_128(self.granularity):
            assert self.kernel_preference in (
                KernelPreference.AUTO,
                KernelPreference.TORCH,
            ), "unimplemented"
            assert self.version >= 2, "unimplemented"
            default_use_fast_accum = False

        if self.mm_config is None:
            self.mm_config = Float8MMConfig(use_fast_accum=default_use_fast_accum)


# for bc
float8_dynamic_activation_float8_weight = _ConfigDeprecationWrapper(
    "float8_dynamic_activation_float8_weight", Float8DynamicActivationFloat8WeightConfig
)


def _float8_dynamic_activation_float8_weight_quantize_tensor(weight, config):
    activation_dtype = config.activation_dtype
    weight_dtype = config.weight_dtype
    granularity = config.granularity
    mm_config = config.mm_config
    activation_value_lb = config.activation_value_lb
    activation_value_ub = config.activation_value_ub
    kernel_preference = config.kernel_preference

    # Ensure works on device
    _check_hardware_support(granularity)
    activation_granularity, weight_granularity = granularity

    # Note: right now we assume it's weights of conv2d and conv3d purely based
    # on the dimension of weight, currently there is no conflict with linear 2d
    # and moe weights 3d
    # if we need to support conv1d, which also has 3d weight, we may have to
    # pass around the module as well to distinguish between conv1d and 3d moe weight
    if weight.dim() in [4, 5]:
        # weights for conv2d or 3d
        assert isinstance(activation_granularity, PerTensor) and isinstance(
            weight_granularity, PerTensor
        ), "4D/5D tensor only supports per tensor activation and weight quantization"

        # conv3d weight dim: (C_out, C_in, K1, K2, K3)
        # conv2d weight dim: (C_out, C_in, K1, K2)
        # skip quantization when either C_out or C_in
        # is not a multiple of 16
        if weight.shape[0] % 16 != 0 or weight.shape[1] % 16 != 0:
            return weight
    elif not _fp8_mm_compat(weight):
        # TODO(future PR): this should really throw an exception instead of silently
        # not doing what the user asked
        return weight

    if isinstance(weight_granularity, PerRow):
        assert weight.dtype == torch.bfloat16, (
            "PerRow quantization only works for bfloat16 precision input weight"
        )

    if config.version == 1:
        warnings.warn(
            "Config Deprecation: version 1 of Float8DynamicActivationFloat8WeightConfig is deprecated and will no longer be supported in a future release, please use version 2, see https://github.com/pytorch/ao/issues/2649 for more details"
        )

        block_size = get_block_size(weight.shape[-2:], weight_granularity)
        if weight.dim() == 3:
            block_size = tuple([1] + list(block_size))
        quantized_weight = to_affine_quantized_floatx(
            input_float=weight,
            block_size=block_size,
            target_dtype=weight_dtype,
            scale_dtype=torch.float32,
            _layout=Float8Layout(mm_config=mm_config),
        )

        input_quant_func = _input_activation_quant_func_fp8
        input_quant_kwargs = {
            "activation_granularity": activation_granularity,
            "activation_dtype": activation_dtype,
        }

        quantized_weight = to_linear_activation_quantized(
            quantized_weight, input_quant_func, quant_kwargs=input_quant_kwargs
        )
    else:
        assert config.version == 2, f"Unexpected version: {config.version}"
        act_quant_kwargs = QuantizeTensorToFloat8Kwargs(
            activation_dtype,
            activation_granularity,
            hp_value_lb=activation_value_lb,
            hp_value_ub=activation_value_ub,
            kernel_preference=kernel_preference,
        )

        quantized_weight = Float8Tensor.from_hp(
            weight,
            float8_dtype=weight_dtype,
            granularity=weight_granularity,
            mm_config=mm_config,
            kernel_preference=kernel_preference,
            act_quant_kwargs=act_quant_kwargs,
        )

    return quantized_weight


@register_quantize_module_handler(Float8DynamicActivationFloat8WeightConfig)
def _float8_dynamic_activation_float8_weight_transform(
    module: torch.nn.Module,
    config: Float8DynamicActivationFloat8WeightConfig,
    *,
    parameter_name: str = "weight",
):
    assert is_sm_at_least_89() or is_MI300(), (
        "Float8 dynamic activation quantization is only supported on CUDA>=8.9 and MI300+"
    )
    if config.set_inductor_config:
        torchao.quantization.utils.recommended_inductor_config_setter()

    assert hasattr(module, parameter_name), (
        f"applying float8 dynamic activation quant requires module to have parameter {parameter_name} attribute"
        + f" but {module} does not have one"
    )
    if isinstance(module, Float8Linear):
        module = _unwrap_float8_linear(module)
    quantized_tensor = _float8_dynamic_activation_float8_weight_quantize_tensor(
        getattr(module, parameter_name), config
    )
    setattr(
        module,
        parameter_name,
        torch.nn.Parameter(quantized_tensor, requires_grad=False),
    )
    module.extra_repr = types.MethodType(
        partial(
            _module_extra_repr,
            original_extra_repr=module.extra_repr,
            parameter_name=parameter_name,
        ),
        module,
    )
    return module


@dataclass
class Float8DynamicActivationFloat8SemiSparseWeightConfig(AOBaseConfig):
    """
    Applies float8 dynamic quantization to activations and float8 quantization followed by compression to sparse semi-structured tensor to weights of linear layers.

    Args:
        `layout`: layout type for quantized weight tensor, only supports `CutlassSemiSparseLayout` at the moment.
        `activation_dtype`: data type for quantized activation tensor.
        `weight_dtype`: data type for quantized weight tensor.
    """

    activation_dtype: torch.dtype = e4m3_dtype
    weight_dtype: torch.dtype = e4m3_dtype
    granularity: Optional[Union[FP8Granularity, List[FP8Granularity]]] = PerRow()
    activation_value_lb: Optional[float] = None
    activation_value_ub: Optional[float] = None
    float8_packing_format: Float8PackingFormat = Float8PackingFormat.SPARSE_CUTLASS
    version: int = 2

    def __post_init__(self):
        torch._C._log_api_usage_once(
            "torchao.quantization.Float8DynamicActivationFloat8SemiSparseWeightConfig"
        )

        assert self.float8_packing_format in {
            Float8PackingFormat.SPARSE_CUTLASS,
            Float8PackingFormat.SPARSE_CUSPARSELT,
        }, f"{self.float8_packing_format} is not supported"


@register_quantize_module_handler(Float8DynamicActivationFloat8SemiSparseWeightConfig)
def _float8_dynamic_activation_float8_semi_sparse_weight_transform(
    module: torch.nn.Module,
    config: Float8DynamicActivationFloat8SemiSparseWeightConfig,
    *,
    parameter_name: str = "weight",
):
    assert is_sm_at_least_90(), "Float8 quantization is only supported on CUDA>=9.0"

    if isinstance(module, Float8Linear):
        module = _unwrap_float8_linear(module)

    unquantized_param = getattr(module, parameter_name)
    weight_dtype = config.weight_dtype
    activation_dtype = config.activation_dtype
    version = config.version
    activation_granularity, weight_granularity = _normalize_granularity(
        config.granularity
    )
    activation_value_lb = config.activation_value_lb
    activation_value_ub = config.activation_value_ub
    act_quant_kwargs = QuantizeTensorToFloat8Kwargs(
        activation_dtype,
        activation_granularity,
        hp_value_lb=activation_value_lb,
        hp_value_ub=activation_value_ub,
    )
    packing_format = config.float8_packing_format

    if version == 2:
        quantized_param = Float8SemiSparseTensor.from_hp(
            unquantized_param,
            float8_dtype=weight_dtype,
            granularity=weight_granularity,
            packing_format=packing_format,
            act_quant_kwargs=act_quant_kwargs,
        )
    else:
        raise NotImplementedError(
            f"Only version 2 of Float8DynamicActivationFloat8SemiSparseWeightConfig is supported. Received {version}."
        )

    setattr(
        module,
        parameter_name,
        torch.nn.Parameter(quantized_param, requires_grad=False),
    )
    module.extra_repr = types.MethodType(
        partial(
            _module_extra_repr,
            original_extra_repr=module.extra_repr,
            parameter_name=parameter_name,
        ),
        module,
    )
    return module


@dataclass
class Float8StaticActivationFloat8WeightConfig(AOBaseConfig):
    """
    Configuration for applying float8 static symmetric quantization to

    Args:
        scale (torch.Tensor): The scale tensor for activation quantization.
        activation_dtype (torch.dtype): The target data type for activation quantization. Default is torch.float8_e4m
        weight_dtype (torch.dtype): The target data type for weight quantization. Default is torch.float8_e4m
        mm_config (Float8MMConfig): Configuration for the matrix multiplication. Default uses fast accumulation.
        set_inductor_config (bool): if True, adjusts `torchinductor` settings to recommended values.
    """

    scale: torch.Tensor
    activation_dtype: torch.dtype = e4m3_dtype
    weight_dtype: torch.dtype = e4m3_dtype
    granularity: Optional[
        Union[FP8Granularity, Tuple[FP8Granularity, FP8Granularity]]
    ] = None
    mm_config: Optional[Float8MMConfig] = Float8MMConfig(use_fast_accum=True)
    set_inductor_config: bool = True

    def __post_init__(self):
        torch._C._log_api_usage_once(
            "torchao.quantization.Float8StaticActivationFloat8WeightConfig"
        )
        warnings.warn(
            "`Float8StaticActivationFloat8WeightConfig` will be moving to prototype in a future release of torchao. Please see https://github.com/pytorch/ao/issues/2752 for more details."
        )


# for bc
float8_static_activation_float8_weight = _ConfigDeprecationWrapper(
    "float8_static_activation_float8_weight", Float8StaticActivationFloat8WeightConfig
)


@register_quantize_module_handler(Float8StaticActivationFloat8WeightConfig)
def _float8_static_activation_float8_weight_transform(
    module: torch.nn.Module, config: Float8StaticActivationFloat8WeightConfig
):
    assert is_sm_at_least_89() or is_MI300(), (
        "Float8 static activation quantization is only supported on CUDA 8.9 and above"
    )

    if isinstance(module, Float8Linear):
        module = _unwrap_float8_linear(module)

    scale = config.scale
    activation_dtype = config.activation_dtype
    weight_dtype = config.weight_dtype
    granularity = config.granularity
    mm_config = config.mm_config
    if config.set_inductor_config:
        torchao.quantization.utils.recommended_inductor_config_setter()

    weight = module.weight
    activation_granularity, weight_granularity = _normalize_granularity(granularity)
    assert isinstance(activation_granularity, PerTensor), (
        "Static quantization only supports PerTensor granularity"
    )

    if not _fp8_mm_compat(weight):
        # TODO(future PR): this should really throw an exception instead of silently
        # not doing what the user asked
        return module
    block_size = get_block_size(weight.shape, weight_granularity)
    quantized_weight = to_affine_quantized_floatx(
        input_float=weight,
        block_size=block_size,
        target_dtype=weight_dtype,
        scale_dtype=torch.float32,
        _layout=Float8Layout(mm_config=mm_config),
    )

    input_quant_func = _input_activation_quant_func_fp8
    input_quant_kwargs = {
        "activation_granularity": activation_granularity,
        "activation_dtype": activation_dtype,
    }

    quantized_weight = to_weight_tensor_with_linear_activation_quantization_metadata(
        quantized_weight,
        input_quant_func,
        scale=scale,
        zero_point=None,
        quant_kwargs=input_quant_kwargs,
    )

    module.weight = torch.nn.Parameter(quantized_weight, requires_grad=False)
    module.extra_repr = types.MethodType(_linear_extra_repr, module)
    return module


@dataclass
class UIntXWeightOnlyConfig(AOBaseConfig):
    """
    Configuration for applying uintx weight-only asymmetric per-group quantization to linear layers, using uintx quantization where
    x is the number of bits specified by `dtype`

    Args:
        `dtype`: torch.uint1 to torch.uint7 sub byte dtypes
        `group_size`: parameter for quantization, controls the granularity of quantization, smaller
         size is more fine grained, defaults to 64
        `pack_dim`: the dimension we use for packing, defaults to -1
        `use_hqq`: whether to use hqq algorithm or the default algorithm to quantize the weight
        `set_inductor_config`: if True, adjusts `torchinductor` settings to recommended values.
    """

    dtype: torch.dtype
    group_size: int = 64
    pack_dim: int = -1
    use_hqq: bool = False
    set_inductor_config: bool = True

    def __post_init__(self):
        torch._C._log_api_usage_once("torchao.quantization.UIntXWeightOnlyConfig")
        warnings.warn(
            "`UIntXWeightOnlyConfig` will be moving to prototype in a future release of torchao. Please see https://github.com/pytorch/ao/issues/2752 for more details."
        )


# for BC
uintx_weight_only = _ConfigDeprecationWrapper(
    "uintx_weight_only", UIntXWeightOnlyConfig
)


@register_quantize_module_handler(UIntXWeightOnlyConfig)
def _uintx_weight_only_transform(
    module: torch.nn.Module, config: UIntXWeightOnlyConfig
):
    dtype = config.dtype
    group_size = config.group_size
    pack_dim = config.pack_dim
    use_hqq = config.use_hqq
    if config.set_inductor_config:
        torchao.quantization.utils.recommended_inductor_config_setter()

    weight = module.weight

    from torchao.quantization.quant_primitives import _DTYPE_TO_QVALUE_BOUNDS

    SUPPORTED_DTYPES = {
        torch.uint1,
        torch.uint2,
        torch.uint3,
        torch.uint4,
        torch.uint5,
        torch.uint6,
        torch.uint7,
        torch.uint8,
    }
    assert dtype in SUPPORTED_DTYPES, f"Unsupported dtype for hqq: {dtype}"

    mapping_type = MappingType.ASYMMETRIC
    block_size = (1, group_size)

    if use_hqq:
        if dtype == torch.uint4:
            logger.warning(
                "Recommended to use `Int4WeightOnlyConfig(group_size, use_hqq=True, version=1)` for the best performance"
            )
        quant_min, quant_max = _DTYPE_TO_QVALUE_BOUNDS[dtype]
        dtype = torch.uint8
        eps = None
        zero_point_dtype = None
        zero_point_domain = ZeroPointDomain.FLOAT
        preserve_zero = False
        _layout = PlainLayout()
    else:
        quant_min, quant_max = None, None
        eps = torch.finfo(torch.float32).eps
        zero_point_dtype = torch.int32
        zero_point_domain = ZeroPointDomain.INT
        preserve_zero = True
        _layout = UintxLayout(dtype=dtype, pack_dim=pack_dim)

    new_weight = to_affine_quantized_intx(
        weight,
        mapping_type,
        block_size,
        dtype,
        quant_min=quant_min,
        quant_max=quant_max,
        eps=eps,
        zero_point_dtype=zero_point_dtype,
        zero_point_domain=zero_point_domain,
        preserve_zero=preserve_zero,
        _layout=_layout,
        use_hqq=use_hqq,
    )
    module.weight = torch.nn.Parameter(new_weight, requires_grad=False)
    module.extra_repr = types.MethodType(_linear_extra_repr, module)
    return module


def _adjust_scale_dtype_in_intx_unpacked_tensor(
    intx_unpacked_tensor: IntxUnpackedToInt8Tensor,
    hp_tensor: torch.Tensor,
    scale_dtype: torch.dtype,
) -> None:
    """
    Adjusts the scale_dtype on IntxUnpackedToInt8Tensor.
    Updating the scale dtype requires updating the qdata because qdata is calculated after the scale.
    This is used in IntxWeightOnlyConfig and Int8DynamicActivationIntxWeightConfig to make
    version=2 and version=1 numerically equivalent when the scale_dtype differs from the input dtype
    """
    assert isinstance(intx_unpacked_tensor, IntxUnpackedToInt8Tensor)
    intx_unpacked_tensor.scale = intx_unpacked_tensor.scale.to(scale_dtype)
    qmin, qmax = _DTYPE_TO_QVALUE_BOUNDS[intx_unpacked_tensor.target_dtype]
    intx_unpacked_tensor.qdata = quantize_affine(
        hp_tensor,
        intx_unpacked_tensor.block_size,
        intx_unpacked_tensor.scale,
        intx_unpacked_tensor.zero_point,
        output_dtype=torch.int8,
        quant_min=qmin,
        quant_max=qmax,
    )


@dataclass
class IntxWeightOnlyConfig(AOBaseConfig):
    """
    Configuration for quantizing weights to torch.intx, with 1 <= x <= 8.
    Weights are quantized with scales/zeros in a groupwise or channelwise
    manner using the number of bits specified by weight_dtype.
    args:
        `weight_dtype`: The dtype to use for weight quantization.  Must be torch.intx, where 1 <= x <= 8.
        `granularity`: The granularity to use for weight quantization.  Must be PerGroup or PerAxis(0).
        `mapping_type`: The type of mapping to use for the weight quantization.
            Must be one of MappingType.ASYMMETRIC or MappingType.SYMMETRIC.
        `scale_dtype`: The dtype to use for the weight scale.
        `layout`: The layout to use for the packed weight tensor:
            - QDQLayout: this layout is designed for export to ExecuTorch.this layout represents the quantization with Q/DQ quant primitives,
                and is intended for export applications like ExecuTorch.
        `intx_packing_format`: The format to use for the packed weight tensor (version 2 only).
        `intx_choose_qparams_algorithm`: The algorithm to use for choosing the quantization parameters.
        `version`: version of the config to use, only subset of above args are valid based on version, see note for more details.

        Note:

        Current state for IntxWeightOnlyConfig is that it supports both v1 (legacy) and v2.

        * `intx_packing_format` is used for version 2.
        * `layout` is only used for version 1.
    """

    weight_dtype: torch.dtype = torch.int8
    granularity: Granularity = PerAxis(0)
    mapping_type: MappingType = MappingType.SYMMETRIC
    scale_dtype: Optional[torch.dtype] = None
    layout: Layout = QDQLayout()
    intx_packing_format: IntxPackingFormat = IntxPackingFormat.UNPACKED_TO_INT8
    intx_choose_qparams_algorithm: IntxChooseQParamsAlgorithm = (
        IntxChooseQParamsAlgorithm.AFFINE
    )
    version: int = 2

    def __post_init__(self):
        torch._C._log_api_usage_once("torchao.quantization.IntxWeightOnlyConfig")
        assert self.weight_dtype in [getattr(torch, f"int{b}") for b in range(1, 9)], (
            f"weight_dtype must be torch.intx, where 1 <= x <= 8, but got {self.weight_dtype}"
        )
        assert isinstance(self.granularity, (PerAxis, PerGroup)), (
            f"granularity must be PerAxis or PerGroup, but got {self.granularity}"
        )
        if isinstance(self.granularity, PerAxis):
            assert self.granularity.axis == 0, (
                f"axis must be 0 with PerAxis, but got {self.granularity.axis}"
            )
        assert self.mapping_type in [
            MappingType.ASYMMETRIC,
            MappingType.SYMMETRIC,
            MappingType.SYMMETRIC_NO_CLIPPING_ERR,
        ], (
            f"mapping_type must be MappingType.ASYMMETRIC, MappingType.SYMMETRIC, or MappingType.SYMMETRIC_NO_CLIPPING_ERR, but got {self.mapping_type}"
        )


def _intx_weight_only_quantize_tensor(
    weight,
    config,
    *,
    custom_scale: Optional[torch.Tensor] = None,
    custom_zero_point: Optional[torch.Tensor] = None,
):
    weight_dtype = config.weight_dtype
    granularity = config.granularity
    mapping_type = config.mapping_type
    scale_dtype = config.scale_dtype
    layout = config.layout
    intx_packing_format = config.intx_packing_format
    intx_choose_qparams_algorithm = config.intx_choose_qparams_algorithm

    assert weight.dim() == 2, (
        f"IntxWeightOnlyConfig only works for 2-d Tensor, got: {weight.dim()}"
    )
    if isinstance(granularity, PerGroup):
        group_size = granularity.group_size
    elif isinstance(granularity, PerAxis):
        assert granularity.axis == 0, (
            f"axis must be 0 with PerAxis, but got {granularity.axis}"
        )
        group_size = weight.shape[-1]
    else:
        raise ValueError(f"granularity must be PerGroup or PerAxis, got {granularity}")

    block_size = (1, group_size)

    if config.version == 2:
        if config.intx_packing_format == IntxPackingFormat.UNPACKED_TO_INT8:
            if custom_zero_point is not None and custom_zero_point.dtype == torch.int32:
                custom_zero_point = custom_zero_point.to(torch.int8)
            new_weight = IntxUnpackedToInt8Tensor.from_hp(
                weight,
                block_size,
                weight_dtype,
                mapping_type=mapping_type,
                custom_scale=custom_scale,
                custom_zero_point=custom_zero_point,
                intx_choose_qparams_algorithm=intx_choose_qparams_algorithm,
            )
            if scale_dtype is not None and scale_dtype != weight.dtype:
                _adjust_scale_dtype_in_intx_unpacked_tensor(
                    new_weight, weight, scale_dtype
                )

            return new_weight
        else:
            raise ValueError(f"Unsupported packing format: {intx_packing_format}")

    # Version 1
    assert config.intx_choose_qparams_algorithm == IntxChooseQParamsAlgorithm.AFFINE, (
        "version 1 only supports affine algorithm"
    )
    assert config.version == 1
    warnings.warn(
        "Config Deprecation: version 1 of IntxWeightOnlyConfig is deprecated and will no longer be supported in a future release, please use version 2, see https://github.com/pytorch/ao/issues/2967 for more details"
    )
    quant_min, quant_max = _DTYPE_TO_QVALUE_BOUNDS[weight_dtype]
    weight = to_affine_quantized_intx(
        input_float=weight,
        mapping_type=mapping_type,
        block_size=block_size,
        target_dtype=torch.int8,
        quant_min=quant_min,
        quant_max=quant_max,
        scale_dtype=scale_dtype,
        zero_point_dtype=torch.int8,
        preserve_zero=(mapping_type == MappingType.SYMMETRIC),
        zero_point_domain=ZeroPointDomain.INT,
        _layout=layout,
    )
    return weight


@register_quantize_module_handler(IntxWeightOnlyConfig)
def _intx_weight_only_transform(
    module: torch.nn.Module,
    config: IntxWeightOnlyConfig,
    *,
    custom_scale: Optional[torch.Tensor] = None,
    custom_zero_point: Optional[torch.Tensor] = None,
) -> torch.nn.Module:
    assert hasattr(module, "weight"), (
        "applying intx weight only quant requires module to have weight attribute"
        + " but {module} does not have one"
    )
    new_weight = _intx_weight_only_quantize_tensor(
        module.weight,
        config,
        custom_scale=custom_scale,
        custom_zero_point=custom_zero_point,
    )
    module.weight = torch.nn.Parameter(new_weight, requires_grad=False)

    if isinstance(module, nn.Linear):
        module.extra_repr = types.MethodType(_linear_extra_repr, module)
    elif isinstance(module, nn.Embedding):
        module.extra_repr = types.MethodType(_embedding_extra_repr, module)

    return module


@dataclass
class FPXWeightOnlyConfig(AOBaseConfig):
    """Sub-byte floating point dtypes defined by `ebits`: exponent bits and `mbits`: mantissa bits
    e.g. fp6_e3_m2, fp6_e2_m3, ...
    The packing format and kernels are from the fp6-llm paper: https://arxiv.org/abs/2401.14112
    github repo: https://github.com/usyd-fsalab/fp6_llm, now renamed to quant-llm
    For more details for packing please see: :class:`~torchao.dtypes.fpx.FpxTensorCoreAQTTensorImpl`

    This is experimental, will be merged with `to_affine_quantized_floatx`
    in the future
    """

    ebits: int
    mbits: int
    set_inductor_config: bool = True

    def __post_init__(self):
        torch._C._log_api_usage_once("torchao.quantization.FPXWeightOnlyConfig")
        warnings.warn(
            "`FPXWeightOnlyConfig` will be moving to prototype in a future release of torchao. Please see https://github.com/pytorch/ao/issues/2752 for more details."
        )


# for BC
fpx_weight_only = _ConfigDeprecationWrapper("fpx_weight_only", FPXWeightOnlyConfig)


@register_quantize_module_handler(FPXWeightOnlyConfig)
def _fpx_weight_only_transform(
    module: torch.nn.Module, config: FPXWeightOnlyConfig
) -> torch.nn.Module:
    ebits = config.ebits
    mbits = config.mbits
    weight = module.weight
    if config.set_inductor_config:
        torchao.quantization.utils.recommended_inductor_config_setter()

    if isinstance(module, Float8Linear):
        module = _unwrap_float8_linear(module)

    from torchao.dtypes import to_affine_quantized_fpx
    from torchao.prototype.dtypes.floatx import FloatxTensorCoreLayout

    assert weight.dim() == 2, f"floatx only works for 2-d Tensor, got: {weight.dim()}"
    out_dim, in_dim = weight.shape
    if (in_dim % 64 != 0) or (out_dim % 256 != 0):
        logger.info(
            f"Skipping floatx quantization float{ebits + mbits + 1}_{ebits}_{mbits} because "
            f"the shape is not compatible with the kernel: in_dim={in_dim}, out_dim={out_dim} "
            "expected in_dim % 64 == 0 and out_dim % 256 == 0"
        )
        return module

    _layout = FloatxTensorCoreLayout(ebits, mbits)
    new_weight = to_affine_quantized_fpx(weight, _layout)
    module.weight = torch.nn.Parameter(new_weight, requires_grad=False)
    module.extra_repr = types.MethodType(_linear_extra_repr, module)
    return module


@dataclass
class FqnToConfig(AOBaseConfig):
    """Configuration class for applying different quantization configs to modules or parameters based on their fully qualified names (FQNs).

    Args:
        `fqn_to_config`: typing.OrderedDict[str, Optional[AOBaseConfig]]: an
         ordered dictionary from
             (1). fully qualified name (fqn) of module or parameter
             (2). regex of fully qualified name (in python `re` module regex format), should
                  start with prefix "re:" or
             (3). "_default"
         to the config that we want to apply to the module/param or None

         Config key ordered by precedence:
           * fully qualified parameter name, e.g. `language.layers.0.q_proj.weight`
           * fully qualified module name, e.g. `language.layers.0.q_proj`
           * regex for parameter names, must start with `re:`, e.g. `re:language\.layers\..+\.q_proj.weight`.
             The first regex that matches will be applied.
           * regex for module names, must start with `re:`, e.g. `re:language\.layers\..+\.q_proj`,
             whichever regex fully matches the module fqn first will be applied
             (order of keys for dictionary are kept consistent since we are using OrderedDict)
           * "_default", fallback if no match for all previous keys
             (Note, when using `_default`, the config is applied to all modules, to apply
              it to only a subset of modules, e.g. with some types, it's better to filter
              the modules that we don't want to quantize before hand and configure them to
              None, e.g. `{"re:.+norm.+": None, "_default": linear_config}`) "_default" is not supported when filter_fn is not specified.
        `module_fqn_to_config`: typing.OrderedDict[str, Optional[AOBaseConfig]]: To maintain BC with ModuleFqnToConfig, to be deprecated later
        `version`: int: Version of config to use.

    Note:
        - The order of patterns in the OrderedDict may matter as only the first matching pattern is applied
        - "_default" is ignored for parameter replacement.
    """

    fqn_to_config: OrderedDictType[str, Optional[AOBaseConfig]] = field(
        default_factory=OrderedDict
    )
    # to maintain BC, we keep the previous module_fqn_to_config field
    module_fqn_to_config: OrderedDictType[str, Optional[AOBaseConfig]] = field(
        default_factory=OrderedDict
    )
    version: int = 1

    def __post_init__(self):
        torch._C._log_api_usage_once("torchao.quantization.FqnToConfig")

        if (
            len(self.fqn_to_config) > 0
            and len(self.module_fqn_to_config) > 0
            and self.fqn_to_config != self.module_fqn_to_config
        ):
            raise ValueError(
                "`fqn_to_config` and `module_fqn_to_config` are both specified and are not equal!"
            )

        # This code handles BC compatibility with `ModuleFqnToConfig`. It ensures that `self.module_fqn_to_config` and `self.fqn_to_config` share the same object.
        if len(self.module_fqn_to_config) > 0 and len(self.fqn_to_config) == 0:
            self.fqn_to_config = self.module_fqn_to_config

        if len(self.fqn_to_config) > 0 and len(self.module_fqn_to_config) == 0:
            self.module_fqn_to_config = self.fqn_to_config

        # TODO we plan to deprecate `_default later, so raise a warning if we find it passed in`
        if "_default" in self.fqn_to_config:
            warnings.warn(
                "Config Deprecation: _default is deprecated and will no longer be supported in a future release. Please see https://github.com/pytorch/ao/issues/3229 for more details."
            )

    def __str__(self):
        return "\n".join(
            [
                "FqnToConfig({",
                *(
                    f"  '{key}':\n    {value},"
                    for key, value in self.fqn_to_config.items()
                ),
                "})",
            ]
        )


# maintain BC
ModuleFqnToConfig = FqnToConfig

# for now, we need to keep track of what configs support custom param quantization.
# Once we've updated all the transform functions to take in a custom_param kwarg, we can delete this object and the subsequent check
# TODO see https://github.com/pytorch/ao/issues/3252 for more details
CUSTOM_PARAM_QUANTIZATION_SUPPORTED_CONFIGS = {
    Float8DynamicActivationFloat8WeightConfig,
    Float8WeightOnlyConfig,
    Int8WeightOnlyConfig,
}


def _fqn_to_config_handler(
    module: torch.nn.Module,
    fqn: str,
    config: FqnToConfig,
):
    """This function expects a module that either is specified in FqnToConfig or has a parameter that is specified in FqnToConfig.

    Args:
        module (torch.nn.Module): The module to be processed.
        fqn (str): The fully qualified name of the module containing the parameters.
        config (FqnToConfig): Configuration object containing regex patterns / fqn mapped
            to quantization configurations.

    Returns:
        torch.nn.Module: The modified module with quantized parameters.

    Raises:
        NotImplementedError: If the quantization configuration is not yet supported for parameter quantization.
    """
    parameter_config_found = False
    top_level_params = []
    for i, (parameter_name, param) in enumerate(list(module.named_parameters())):
        if parameter_name in dir(module):
            parameter_fqn = (
                f"{fqn}.{parameter_name}" if len(fqn) > 0 else parameter_name
            )
            top_level_params.append((i, parameter_name, param, parameter_fqn))

    # First we see if any parameter fqn matches with FqnToConfig, if so, we apply the appropriate transform
    for i, parameter_name, param, parameter_fqn in list(top_level_params):
        if parameter_fqn in config.fqn_to_config:
            parameter_config_found = True
            c = config.fqn_to_config[parameter_fqn]
            # if None, remove from subsequent regex check
            if c is None:
                top_level_params.pop(i)
            else:
                handler = _QUANTIZE_CONFIG_HANDLER[type(c)]
                if type(c) in CUSTOM_PARAM_QUANTIZATION_SUPPORTED_CONFIGS:
                    # may be more than one param specified, so don't return prematurely
                    module = handler(module, c, parameter_name=parameter_name)
                else:
                    raise NotImplementedError(
                        f"{type(c)} does not yet support parameter quantization! Please see https://github.com/pytorch/ao/issues/3252 for more details"
                    )

    # then we see if we match module_fqn exactly
    if not parameter_config_found and fqn in config.fqn_to_config:
        c = config.fqn_to_config[fqn]
        if c is not None:
            handler = _QUANTIZE_CONFIG_HANDLER[type(c)]
            return handler(module, c)
        else:
            return module

    # Next try to match parameters on regex patterns
    for i, parameter_name, param, parameter_fqn in top_level_params:
        for pattern in config.fqn_to_config:
            if pattern.startswith("re:") and re.fullmatch(pattern[3:], parameter_fqn):
                parameter_config_found = True
                c = config.fqn_to_config[pattern]
                if c is not None:
                    handler = _QUANTIZE_CONFIG_HANDLER[type(c)]
                    if type(c) in CUSTOM_PARAM_QUANTIZATION_SUPPORTED_CONFIGS:
                        # may be more than one param specified, so don't return prematurely
                        module = handler(module, c, parameter_name=parameter_name)
                    else:
                        raise NotImplementedError(
                            f"{type(c)} does not yet support parameter quantization! Please see https://github.com/pytorch/ao/issues/3252 for more details"
                        )

    # try to match regex on module fqn
    if not parameter_config_found:
        for pattern in config.fqn_to_config:
            # we'll apply the config for first fully matched pattern
            if pattern.startswith("re:") and re.fullmatch(pattern[3:], fqn):
                c = config.fqn_to_config[pattern]
                if c is not None:
                    handler = _QUANTIZE_CONFIG_HANDLER[type(c)]
                    return handler(module, c)

    # If no module_fqn or parameter_fqn matches, then we apply _default
    if not parameter_config_found:
        c = config.fqn_to_config.get("_default", None)
        if c is not None:
            handler = _QUANTIZE_CONFIG_HANDLER[type(c)]
            # safe to return here as at most only one module will match
            return handler(module, c)

    return module


def fqn_matches_fqn_config(
    fqn: str,
    config: FqnToConfig,
):
    """Check if a given fqn matches the exact fqn or regex pattern specified in FqnToConfig.

    Args:
        fqn (str): The fully qualified name of the module.
        config (FqnToConfig): Configuration object containing regex patterns or raw FQNs for quantization.

    Returns:
        bool: True if the fqn is specified in FqnToConfig. False otherwise.
    """
    if fqn in config.fqn_to_config:
        assert not fqn.startswith("re:"), (
            f"Error: Exact match but regex {fqn} specified."
        )
        return True
    else:
        for maybe_module_or_param_fqn_pattern in config.fqn_to_config:
            if maybe_module_or_param_fqn_pattern.startswith("re:") and re.fullmatch(
                maybe_module_or_param_fqn_pattern[3:], fqn
            ):
                return True
    return False


def _module_param_matches_fqn_config(
    module: nn.Module,
    fqn: str,
    config: FqnToConfig,
):
    """Check if a given module contains top-level parameters that match the exact fqn or regex pattern specified in FqnToConfig.

    Args:
        module (nn.Module): The module to be checked.
        fqn (str): The fully qualified name of the module.
        config (FqnToConfig): Configuration object containing regex patterns or raw FQNs for quantization.

    Returns:
        bool: True if the module contains top-level parameters that match the fqn or regex pattern specified in FqnTo
    """
    for name, param in module.named_parameters():
        if name in dir(module):
            parameter_fqn = f"{fqn}.{name}" if len(fqn) > 0 else name
            if fqn_matches_fqn_config(parameter_fqn, config):
                return True

    return False


def _unwrap_float8_linear(module: Float8Linear) -> nn.Linear:
    """
    Unwrap a torchao Float8Linear by returning a nn.Linear with the same weights and bias.

    Torchao inference quantization techniques are generally only applicable to nn.Linear
    layers, so this helper is useful for unwrapping models trained with torchao float8 training,
    which replaces nn.Linear layers with Float8Linear layers.
    """
    with torch.device("meta"):
        new_module = nn.Linear(module.in_features, module.out_features)
    new_module.weight = module.weight
    new_module.bias = module.bias
    return new_module


torch.serialization.add_safe_globals(
    [
        _int8_asymm_per_token_quant,
        _int8_symm_per_token_reduced_range_quant,
        _input_activation_quant_func_fp8,
        _int4_symm_cutlass_quant,
        _int8_symm_cutlass_quant,
        _float8_cutlass_quant,
        _float8_cutlass_quant_sparse,
        Target,
    ]
)<|MERGE_RESOLUTION|>--- conflicted
+++ resolved
@@ -74,12 +74,8 @@
     KernelPreference,
 )
 from torchao.quantization.quantize_.workflows import (
-<<<<<<< HEAD
-    Float8OpaqueTensor,
     Float8PackingFormat,
     Float8SemiSparseTensor,
-=======
->>>>>>> 5f33595e
     Float8Tensor,
     Int4ChooseQParamsAlgorithm,
     Int4MarlinSparseTensor,
