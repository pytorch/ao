--- conflicted
+++ resolved
@@ -1655,7 +1655,6 @@
         # TODO(future PR): this should really throw an exception instead of silently
         # not doing what the user asked
         return weight
-<<<<<<< HEAD
     if config.version == 1:
         if isinstance(weight_granularity, PerRow):
             assert weight.dtype == torch.bfloat16, (
@@ -1719,33 +1718,6 @@
                 granularity=weight_granularity,
                 act_quant_kwargs=act_quant_kwargs,
             )
-=======
-
-    if isinstance(weight_granularity, PerRow):
-        assert weight.dtype == torch.bfloat16, (
-            "PerRow quantization only works for bfloat16 precision input weight"
-        )
-
-    assert config.version == 2, f"Unexpected version: {config.version}"
-    act_quant_kwargs = QuantizeTensorToFloat8Kwargs(
-        activation_dtype,
-        activation_granularity,
-        hp_value_lb=activation_value_lb,
-        hp_value_ub=activation_value_ub,
-        kernel_preference=kernel_preference,
-    )
-
-    quantized_weight = Float8Tensor.from_hp(
-        weight,
-        float8_dtype=weight_dtype,
-        granularity=weight_granularity,
-        mm_config=mm_config,
-        kernel_preference=kernel_preference,
-        act_quant_kwargs=act_quant_kwargs,
-    )
->>>>>>> 7035fb7c
-
-    return quantized_weight
 
 
 @register_quantize_module_handler(Float8DynamicActivationFloat8WeightConfig)
