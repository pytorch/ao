# Copyright (c) Meta Platforms, Inc. and affiliates.
# Copyright 2024-2025 Arm Limited and affiliates.
# All rights reserved.
# This source code is licensed under the license found in the
# LICENSE file in the root directory of this source tree.

"""
Quantization APIs

Generally these APIs can be applied directly to any model
with Linear modules to obtain quantized linear ops. The intended
usage involves applying torch.compile to the model afterwards
both because primitives were designed based on the fusions that
come along with it and because that is how we access the intended quantized
and mixed GEMM kernels
"""

import logging
import types
import warnings
from dataclasses import dataclass, field
from typing import Any, Callable, Dict, List, Optional, Tuple, Union

import torch
import torch.nn as nn
import torch.nn.utils.parametrize as parametrize

import torchao
from torchao.core.config import (
    AOBaseConfig,
)
from torchao.dtypes import (
    AffineQuantizedTensor,
    CutlassInt4PackedLayout,
    CutlassSemiSparseLayout,
    Float8Layout,
    Int4CPULayout,
    Int4XPULayout,
    Int8DynamicActInt4WeightCPULayout,
    MarlinQQQLayout,
    MarlinSparseLayout,
    PackedLinearInt8DynamicActivationIntxWeightLayout,
    PlainLayout,
    QDQLayout,
    SemiSparseLayout,
    TensorCoreTiledLayout,
    UintxLayout,
    to_affine_quantized_floatx,
    to_affine_quantized_floatx_static,
    to_affine_quantized_intx,
    to_fbgemm_fp8,
    to_marlinqqq_quantized_intx,
)
from torchao.dtypes.uintx.packed_linear_int8_dynamic_activation_intx_weight_layout import (
    Target,
    make_packed_linear_int8_dynamic_activation_intx_weight_tensor,
)
from torchao.dtypes.utils import Layout
from torchao.float8.config import e4m3_dtype, e5m2_dtype
from torchao.float8.float8_linear import Float8Linear
from torchao.float8.inference import (
    Float8MMConfig,
    FP8Granularity,
    _check_hardware_support,
    _normalize_granularity,
)
from torchao.quantization.linear_activation_weight_observed_tensor import (
    LinearActivationWeightObservedTensor,
)
from torchao.quantization.observer import AffineQuantizedObserverBase, get_block_size
from torchao.quantization.quantize_.common import (
    KernelPreference,
    PackingFormat,
)
from torchao.quantization.quantize_.workflows import (
    Float8Tensor,
    Int4PreshuffledTensor,
    Int4Tensor,
    QuantizeTensorToFloat8Kwargs,
)
from torchao.quantization.transform_module import (
    _QUANTIZE_CONFIG_HANDLER,
    register_quantize_module_handler,
)
from torchao.quantization.weight_tensor_linear_activation_quantization import (
    to_weight_tensor_with_linear_activation_quantization_metadata,
)
from torchao.utils import (
    _is_fbgemm_genai_gpu_available,
    is_MI300,
    is_sm_at_least_89,
    is_sm_at_least_90,
)

from .autoquant import AutoQuantizableLinearWeight, autoquant
from .GPTQ import (
    Int4WeightOnlyGPTQQuantizer,
)
from .granularity import (
    Granularity,
    PerAxis,
    PerGroup,
    PerRow,
    PerTensor,
)
from .linear_activation_quantized_tensor import (
    LinearActivationQuantizedTensor,
    to_linear_activation_quantized,
)
from .linear_quant_modules import (
    Int4WeightOnlyQuantizer,
    Int8DynActInt4WeightQuantizer,
)
from .qat import (
    intx_quantization_aware_training,
)
from .quant_primitives import (
    _DTYPE_TO_QVALUE_BOUNDS,
    MappingType,
    ZeroPointDomain,
)
from .subclass import (
    QuantizedLinearWeightBase,
)
from .unified import Quantizer, TwoStepQuantizer
from .utils import _get_per_token_block_size

logger = logging.getLogger(__name__)

# TODO: revisit this list?
__all__ = [
    "swap_conv2d_1x1_to_linear",
    "Quantizer",
    "TwoStepQuantizer",
    "Int4WeightOnlyGPTQQuantizer",
    "Int4WeightOnlyQuantizer",
    "autoquant",
    "_get_subclass_inserter",
    "quantize_",
    "int8_dynamic_activation_int4_weight",
    "int8_dynamic_activation_int8_weight",
    "int8_dynamic_activation_int8_semi_sparse_weight",
    "int4_weight_only",
    "int8_weight_only",
    "intx_quantization_aware_training",
    "float8_weight_only",
    "uintx_weight_only",
    "fpx_weight_only",
    "gemlite_uintx_weight_only",
    "float8_dynamic_activation_float8_weight",
    "float8_static_activation_float8_weight",
    "Int8DynActInt4WeightQuantizer",
    "Float8DynamicActivationFloat8SemiSparseWeightConfig",
    "ModuleFqnToConfig",
    "FbgemmConfig",
]

LAYOUT_TO_ZERO_POINT_DOMAIN = {
    TensorCoreTiledLayout: [ZeroPointDomain.FLOAT],
    MarlinSparseLayout: [ZeroPointDomain.INT],
    Int4CPULayout: [ZeroPointDomain.FLOAT],
    Int4XPULayout: [ZeroPointDomain.FLOAT, ZeroPointDomain.INT],
}

LAYOUT_TO_PRESERVE_ZEROS = {
    TensorCoreTiledLayout: False,
    MarlinSparseLayout: True,
    Int4CPULayout: False,
    Int4XPULayout: False,
}


def _replace_with_custom_fn_if_matches_filter(
    model,
    replacement_fn,
    filter_fn,
    cur_fqn="",
    device=None,
    extra_args: Optional[Tuple[Any, ...]] = (),
) -> None:
    """
    Recursively replaces each child module in `model` with the result of `replacement_fn(child)`
    if `filter_fn(child)` returns `True`.

    Args:
        model (torch.nn.Module): The model containing modules to be replaced.
        replacement_fn (Callable[[torch.nn.Module], torch.nn.Module]): The function to replace matching modules.
        filter_fn (Callable[[torch.nn.Module], bool]): The filter function to determine which modules to replace.
        cur_fqn (str, optional): The current fully qualified name of the module being processed. Defaults to "".
        device (device, optional): Device to move the model to before applying `filter_fn`. Defaults to None.
        extra_args (Tuple[Any, ...], optional): optional extra args to pass to `replacement_fn`.

    Returns:
        None
    """
    if isinstance(model, Float8Linear):
        with torch.device("meta"):
            new_module = nn.Linear(model.in_features, model.out_features)
        new_module.weight = model.weight
        new_module.bias = model.bias
        model = new_module
    if filter_fn(model, cur_fqn[:-1]):
        if device is not None:
            model.to(device=device)  # move to device before quantization
        model = replacement_fn(model, *extra_args)
        return model
    else:
        named_children_list = list(model.named_children())
        for name, child in named_children_list:
            new_child = _replace_with_custom_fn_if_matches_filter(
                child,
                replacement_fn,
                filter_fn,
                f"{cur_fqn}{name}.",
                device,
                extra_args,
            )
            if new_child is not child and new_child is not None:
                setattr(model, name, new_child)
        if device is not None:
            model.to(device=device)  # move parent module to device
        return model


def _replace_with_custom_fn_if_matches_filter_with_name(
    model,
    replacement_fn,
    filter_fn,
    cur_fqn="",
    device=None,
    extra_args: Optional[Tuple[Any, ...]] = (),
) -> None:
    """
    A variant of _replace_with_custom_fn_if_matches_filter where replacement_fn takes module name as well
        ...
        replacement_fn (Callable[[torch.nn.Module, str], torch.nn.Module]): The function to replace matching modules.
        ...

    Returns:
        None
    """
    if isinstance(model, Float8Linear):
        with torch.device("meta"):
            new_module = nn.Linear(model.in_features, model.out_features)
        new_module.weight = model.weight
        new_module.bias = model.bias
        model = new_module
    if filter_fn(model, cur_fqn[:-1]):
        if device is not None:
            model.to(device=device)  # move to device before quantization
        model = replacement_fn(model, cur_fqn[:-1], *extra_args)
        return model
    else:
        named_children_list = list(model.named_children())
        for name, child in named_children_list:
            new_child = _replace_with_custom_fn_if_matches_filter_with_name(
                child,
                replacement_fn,
                filter_fn,
                f"{cur_fqn}{name}.",
                device,
                extra_args,
            )
            if new_child is not child:
                setattr(model, name, new_child)
        if device is not None:
            model.to(device=device)  # move parent module to device
        return model


def _is_linear(mod, *args):
    # avoid circular dependencies
    from torchao.quantization.qat.affine_fake_quantized_tensor import (
        _AffineFakeQuantizedTensor,
    )

    # adding weight tensor subclass isinstance check to make sure the weight is only quantized once
    # when it is shared by multiple linear modules
    return (
        isinstance(mod, torch.nn.Linear)
        and hasattr(mod, "weight")
        and not isinstance(mod.weight, QuantizedLinearWeightBase)
        and not isinstance(mod.weight, AutoQuantizableLinearWeight)
        and not isinstance(mod.weight, AffineQuantizedTensor)
        and not isinstance(mod.weight, LinearActivationQuantizedTensor)
        and not isinstance(mod.weight, _AffineFakeQuantizedTensor)
        and not isinstance(mod, nn.modules.linear.NonDynamicallyQuantizableLinear)
    )


def _get_subclass_inserter(cls, enable_parametrization=False, **kwargs):
    """
    Returns a function which inserts the given subclass into all linear modules
    in the model. The inserted module will have its weight set to the result of
    `cls(mod.weight, **kwargs)`. If parametrization is enabled then this will be done using
    torch.nn.utils.parametrize instead of directly setting the attribute on the module.

    Args:
        cls (torch.Tensor): The class to insert as a child module.
        kwargs (Any): Any additional arguments for the constructor.
    """
    constructor = kwargs.pop("constructor", "subclass_constructor")
    from_float = kwargs.pop("method", "from_float")

    def insert_subclass(lin):
        if enable_parametrization:
            lin.weight = torch.nn.Parameter(
                cls.from_float(lin.weight, **kwargs), requires_grad=False
            )
            _, args = lin.weight.__tensor_flatten__()
            parametrize.register_parametrization(
                lin, "weight", getattr(cls, constructor)(*args)
            )
        else:
            lin.weight = torch.nn.Parameter(
                # cls.from_float(...)
                getattr(cls, from_float)(lin.weight, **kwargs),
                requires_grad=False,
            )
        return lin

    return insert_subclass


def swap_conv2d_1x1_to_linear(model, filter_fn=None):
    """
    Changes all conv2d 1x1 modules to equivalent linear modules so that they can then be quantized.
    """

    class PermuteSandwich(torch.nn.Module):
        def __init__(self, mod):
            super().__init__()
            self.mod = mod

        def forward(self, *args):
            return self.mod(args[0].permute(0, 2, 3, 1)).permute(-0, 3, 1, 2)

    def replace_conv2d_1x1(conv):
        assert conv.kernel_size == (1, 1)
        lin = torch.nn.Linear(
            conv.in_channels, conv.out_channels, bias=(conv.bias is None)
        )
        lin.weight = torch.nn.Parameter(conv.weight.squeeze(-1, -2))
        lin.bias = conv.bias
        return PermuteSandwich(lin)

    if filter_fn is None:
        filter_fn = lambda mod, *args: isinstance(
            mod, torch.nn.Conv2d
        ) and mod.kernel_size == (1, 1)

    _replace_with_custom_fn_if_matches_filter(
        model, replace_conv2d_1x1, filter_fn=filter_fn
    )


def insert_observers_(
    model: nn.Module,
    input_observer: Optional[AffineQuantizedObserverBase],
    weight_observer: Optional[AffineQuantizedObserverBase],
    *,
    filter_fn: Optional[Callable[[torch.nn.Module, str], bool]] = None,
):
    """
    Converts the weight of a linear module to a LinearActivationWeightObservedTensor.

    This function wraps the weight of the given linear module with a LinearActivationWeightObservedTensor,
    which enables observation of both input and weight tensors during forward passes.
    The wrapped weight is then re-wrapped as a nn.Parameter to maintain compatibility
    with PyTorch's module system.

    Example::

    ```
        import torch
        import torch.nn as nn
        from torchao.quantization.linear_observer_tensor import insert_observers_
        from torchao.quantization.observer import (
            AffineQuantizedMinMaxObserver,
            PerTensor,
            MappingType
        )

        # Create observers
        input_observer = AffineQuantizedMinMaxObserver(
            MappingType.SYMMETRIC,
            torch.float8_e4m3fn,
            granularity_type=PerTensor(),
            eps=torch.finfo(torch.float32).eps,
            scale_dtype=torch.float,
            zero_point_dtype=torch.int,
            zero_point_domain=ZeroPointDomain.NONE,
        )

        # Create a linear module
        linear_module = nn.Linear(10, 20)

        # Convert the linear module's weight to an observed tensor
        insert_observers_(linear_module, input_observer, weight_observer=None)

        # The linear_module can now be used as usual, with observers calculating statistics
        output = linear_module(torch.randn(10, 10))

        # Get the scale and zero point of the input observer
        scale, zero_point = linear_module.weight.input_observer.calculate_qparams()
    ```

    Args:
        model (nn.Module): The nn.Module to convert.
        input_observer (Optional[AffineQuantizedObserverBase]): Observer for input tensor.
        weight_observer (Optional[AffineQuantizedObserverBase]): Observer for weight tensor.
        filter_fn (Optional[Callable[[torch.nn.Module, str], bool]]): Filter function to select which modules to convert.
            If not provided, all linear modules will be converted. This function should take a module and its fully qualified name.

    Returns:
        nn.Linear: The modified linear module with its weight wrapped in a LinearActivationWeightObservedTensor.
    """

    def convert_to_linear_observer(linear_module: nn.Linear):
        # Wrap the weight with LinearActivationWeightObservedTensor and then with nn.Parameter
        linear_module.weight = nn.Parameter(
            LinearActivationWeightObservedTensor.from_float(
                linear_module.weight,
                input_observer=input_observer,
                weight_observer=weight_observer,
            ),
            requires_grad=linear_module.weight.requires_grad,
        )
        return linear_module

    _replace_with_custom_fn_if_matches_filter(
        model,
        convert_to_linear_observer,
        _is_linear if filter_fn is None else filter_fn,
    )


def _quantization_type(weight: torch.Tensor):
    if isinstance(weight, AffineQuantizedTensor):
        return f"{weight.__class__.__name__}({weight._quantization_type()})"

    if isinstance(weight, LinearActivationQuantizedTensor):
        return f"{weight.__class__.__name__}(activation={weight.input_quant_func}, weight={_quantization_type(weight.original_weight_tensor)})"

    if hasattr(weight, "_quantization_type"):
        return f"{weight.__class__.__name__}({weight._quantization_type()})"

    if type(weight) is torch.Tensor or isinstance(weight, torch.nn.Parameter):
        return f"Tensor: {type(weight)}"

    return f"not recognized: {type(weight)}"


def _linear_extra_repr(self):
    return f"in_features={self.weight.shape[1]}, out_features={self.weight.shape[0]}, weight={_quantization_type(self.weight)}"


def _get_linear_subclass_inserter(
    constructor, *, allow_requires_grad=False, propagate_bias=False, **kwargs
):
    """Helper function to apply the constructor that quantizes the weight Tensor (with additional kwargs)
    to the weight of linear module
    """

    def insert_subclass(lin):
        requires_grad = allow_requires_grad and lin.weight.requires_grad
        if propagate_bias == True:
            kwargs["bias"] = lin.bias
        lin.weight = torch.nn.Parameter(
            constructor(lin.weight, **kwargs), requires_grad=requires_grad
        )
        lin.extra_repr = types.MethodType(_linear_extra_repr, lin)
        return lin

    return insert_subclass


def quantize_(
    model: torch.nn.Module,
    config: AOBaseConfig,
    filter_fn: Optional[Callable[[torch.nn.Module, str], bool]] = None,
    device: Optional[torch.types.Device] = None,
):
    """Convert the weight of linear modules in the model with `config`, model is modified inplace

    Args:
        model (torch.nn.Module): input model
        config (AOBaseConfig): a workflow configuration object.
        filter_fn (Optional[Callable[[torch.nn.Module, str], bool]]): function that takes a nn.Module instance and fully qualified name of the module, returns True if we want to run `config` on
        the weight of the module
        device (device, optional): Device to move module to before applying `filter_fn`. This can be set to `"cuda"` to speed up quantization. The final model will be on the specified `device`.
            Defaults to None (do not change device).

    Example::

        import torch
        import torch.nn as nn
        from torchao import quantize_

        # quantize with some predefined `config` method that corresponds to
        # optimized execution paths or kernels (e.g. int4 tinygemm kernel)
        # also customizable with arguments
        # currently options are
        # int8_dynamic_activation_int4_weight (for executorch)
        # int8_dynamic_activation_int8_weight (optimized with int8 mm op and torch.compile)
        # int4_weight_only (optimized with int4 tinygemm kernel and torch.compile)
        # int8_weight_only (optimized with int8 mm op and torch.compile
        from torchao.quantization.quant_api import int4_weight_only

        m = nn.Sequential(nn.Linear(32, 1024), nn.Linear(1024, 32))
        quantize_(m, int4_weight_only(group_size=32))

    """
    torch._C._log_api_usage_once("torchao.quantization.quantize_")

    filter_fn = _is_linear if filter_fn is None else filter_fn

    if isinstance(config, ModuleFqnToConfig):
        _replace_with_custom_fn_if_matches_filter_with_name(
            model,
            _module_fqn_to_config_handler,
            filter_fn,
            device=device,
            extra_args=(config,),
        )
        return

    if isinstance(config, AOBaseConfig):
        handler = _QUANTIZE_CONFIG_HANDLER[type(config)]
        # for each linear in the model, apply the transform if filtering passes
        _replace_with_custom_fn_if_matches_filter(
            model,
            handler,
            filter_fn,
            device=device,
            extra_args=(config,),
        )

    else:
        raise AssertionError(
            """Passing a generic Callable to `quantize_` is no longer recommended and will be deprecated at a later release. Please see https://github.com/pytorch/ao/issues/1690 for instructions on how to pass in workflow configuration instead."""
        )


def _int8_asymm_per_token_quant(x: torch.Tensor) -> torch.Tensor:
    """This is defined here instead of local function to support serialization"""
    mapping_type = MappingType.ASYMMETRIC
    target_dtype = torch.int8
    scale_dtype = torch.float32
    eps = torch.finfo(torch.float32).eps
    zero_point_dtype = torch.int8
    return to_affine_quantized_intx(
        x,
        mapping_type,
        _get_per_token_block_size(x),
        target_dtype,
        eps=eps,
        scale_dtype=scale_dtype,
        zero_point_dtype=zero_point_dtype,
    )


def _uint8_asymm_per_token_quant(x: torch.Tensor) -> torch.Tensor:
    mapping_type = MappingType.ASYMMETRIC
    target_dtype = torch.uint8
    scale_dtype = torch.float32
    eps = torch.finfo(torch.float32).eps
    zero_point_dtype = torch.int32
    quant_min = 0
    quant_max = 255
    out = to_affine_quantized_intx(
        x,
        mapping_type,
        _get_per_token_block_size(x),
        target_dtype,
        quant_min=quant_min,
        quant_max=quant_max,
        eps=eps,
        scale_dtype=scale_dtype,
        zero_point_dtype=zero_point_dtype,
    )
    return out


def _int8_symm_per_token_quant(x: torch.Tensor) -> torch.Tensor:
    mapping_type = MappingType.SYMMETRIC
    target_dtype = torch.int8
    eps = 1e-5
    quant_min = -127
    quant_max = 127

    return to_affine_quantized_intx(
        x,
        mapping_type,
        _get_per_token_block_size(x),
        target_dtype,
        eps=eps,
        quant_min=quant_min,
        quant_max=quant_max,
        scale_dtype=torch.float32,
    )


@dataclass
class Int8DynamicActivationInt4WeightConfig(AOBaseConfig):
    """Configuration for applying int8 dynamic per token asymmetric activation quantization and int4 per group weight symmetric quantization to linear
    This is used to produce a model for executorch backend, but currently executorch did not
    support lowering for the quantized model from this flow yet

    Args:
        `group_size`: parameter for quantization, controls the granularity of quantization, smaller
         size is more fine grained
        `layout`: layout type for quantized weight tensor, only supports `MarlinQQQLayout()` and `CutlassInt4PackedLayout()` for now
        `mapping_type`: quantization type for weight, controls the weight quantization is symmetric or asymmetric
        `act_mapping_type`: quantization type for activation, controls the activation quantization is symmetric or asymmetric
        `set_inductor_config`: if True, adjusts `torchinductor` settings to recommended values.
    """

    group_size: int = 32
    layout: Layout = PlainLayout()
    mapping_type: MappingType = MappingType.SYMMETRIC
    act_mapping_type: MappingType = MappingType.ASYMMETRIC
    set_inductor_config: bool = True

    def __post_init__(self):
        torch._C._log_api_usage_once(
            "torchao.quantization.Int8DynamicActivationInt4WeightConfig"
        )


# for BC
int8_dynamic_activation_int4_weight = Int8DynamicActivationInt4WeightConfig


@register_quantize_module_handler(Int8DynamicActivationInt4WeightConfig)
def _int8_dynamic_activation_int4_weight_transform(
    module: torch.nn.Module, config: Int8DynamicActivationInt4WeightConfig
):
    group_size = config.group_size
    layout = config.layout
    mapping_type = config.mapping_type
    act_mapping_type = config.act_mapping_type
    if config.set_inductor_config:
        torchao.quantization.utils.recommended_inductor_config_setter()

    weight = module.weight

    if group_size is None or group_size == -1:
        group_size = weight.shape[-1]
    if weight.shape[-1] % group_size != 0:
        return module

    # weight settings
    block_size = (1, group_size)
    target_dtype = torch.int8
    quant_min = -8
    quant_max = 7

    # input settings
    if act_mapping_type == MappingType.ASYMMETRIC:
        if isinstance(layout, Int8DynamicActInt4WeightCPULayout):
            input_quant_func = _uint8_asymm_per_token_quant
        else:
            input_quant_func = _int8_asymm_per_token_quant
    elif act_mapping_type == MappingType.SYMMETRIC:
        if isinstance(layout, MarlinQQQLayout):
            input_quant_func = _int8_symm_per_token_quant
        elif isinstance(layout, CutlassInt4PackedLayout):
            input_quant_func = _int8_symm_cutlass_quant
        else:
            input_quant_func = _int8_symm_per_token_quant
    else:
        assert False, f"Unsupported activation mapping type: {act_mapping_type}"

    if isinstance(layout, MarlinQQQLayout):
        weight = to_marlinqqq_quantized_intx(
            weight, block_size, quant_min, quant_max, _layout=layout
        )
    elif isinstance(layout, CutlassInt4PackedLayout):
        weight = _int4_symm_cutlass_quant(weight)
    elif isinstance(layout, Int8DynamicActInt4WeightCPULayout):
        weight = to_affine_quantized_intx(
            weight,
            mapping_type,
            block_size,
            target_dtype=torch.uint8,
            quant_min=0,
            quant_max=15,
            _layout=layout,
        )
    else:
        weight = to_affine_quantized_intx(
            weight,
            mapping_type,
            block_size,
            target_dtype,
            quant_min,
            quant_max,
            _layout=layout,
        )
    weight = to_linear_activation_quantized(weight, input_quant_func)
    module.weight = torch.nn.Parameter(weight, requires_grad=False)
    module.extra_repr = types.MethodType(_linear_extra_repr, module)
    return module


@dataclass
class Int8DynamicActivationIntxWeightConfig(AOBaseConfig):
    """
    Configuration for dynamically quantizing activations to torch.int8 and weights to torch.intx, with 1 <= x <= 8.
    More specifically, activations are dynamically quantized to 8-bits at a per-token granularity with scales/zeros.
    Weights are quantized with scales/zeros in a groupwise or channelwise manner using the number of bits specified by weight_dtype.

    This layout is identical to Int8DynamicActivationInt4WeightConfig when weight_dtype is torch.int4 and other args
    are the same.  However, this layout is more general and supports other weight dtypes.

    args:
        weight_dtype: The dtype to use for weight quantization.  Must be torch.intx, where 1 <= x <= 8.
        weight_granularity: The granularity to use for weight quantization.  Must be PerGroup or PerAxis(axis=0).
        weight_mapping_type: The type of mapping to use for the weight quantization.
            Must be one of MappingType.ASYMMETRIC or MappingType.SYMMETRIC.  MappingType.SYMMETRIC requires ZeroPointDomain.NONE
        weight_scale_dtype: The dtype to use for the weight scale.
        act_mapping_type: The type of mapping to use for the activation quantization.
            Must be one of MappingType.ASYMMETRIC or MappingType.SYMMETRIC.
        layout: The layout to use for the packed weight tensor:
            - PackedLinearInt8DynamicActivationIntxWeightLayout: this layout is optimized for CPU performance.
            - QDQLayout: this layout represents the quantization with Q/DQ quant primitives, and is intended for
                export applications like ExecuTorch.
    """

    weight_dtype: torch.dtype = torch.int8
    weight_granularity: Granularity = PerGroup(32)
    weight_mapping_type: MappingType = MappingType.SYMMETRIC
    # TODO: add weight_scale_dtype to Int8DynamicActivationInt4WeightConfig
    weight_scale_dtype: Optional[torch.dtype] = None
    act_mapping_type: MappingType = MappingType.ASYMMETRIC
    layout: Layout = QDQLayout()

    def __post_init__(self):
<<<<<<< HEAD
        torch._C._log_api_usage_once(
            "torchao.quantization.Int8DynamicActivationIntxWeightConfig"
        )
        assert TORCH_VERSION_AT_LEAST_2_6, (
            "Int8DynamicActivationIntxWeightConfig requires torch 2.6+"
        )
=======
>>>>>>> a1a9632b
        assert self.weight_dtype in [getattr(torch, f"int{b}") for b in range(1, 9)], (
            f"weight_dtype must be torch.intx, where 1 <= x <= 8, but got {self.weight_dtype}"
        )
        assert isinstance(self.weight_granularity, (PerAxis, PerGroup)), (
            f"weight_granularity must be PerAxis or PerGroup, but got {self.weight_granularity}"
        )
        if isinstance(self.weight_granularity, PerAxis):
            assert self.weight_granularity.axis == 0, (
                f"axis must be 0, but got {self.weight_granularity.axis}"
            )
        assert self.weight_mapping_type in [
            MappingType.ASYMMETRIC,
            MappingType.SYMMETRIC,
            MappingType.SYMMETRIC_NO_CLIPPING_ERR,
        ], (
            f"weight_mapping_type must be MappingType.ASYMMETRIC or MappingType.SYMMETRIC or MappingType.SYMMETRIC_NO_CLIPPING_ERR, but got {self.weight_mapping_type}"
        )
        assert self.act_mapping_type in [
            MappingType.ASYMMETRIC,
            MappingType.SYMMETRIC,
        ], (
            f"act_mapping_type must be MappingType.ASYMMETRIC or MappingType.SYMMETRIC, but got {self.act_mapping_type}"
        )
        assert isinstance(
            self.layout, (PackedLinearInt8DynamicActivationIntxWeightLayout, QDQLayout)
        ), (
            f"layout must be PackedLinearInt8DynamicActivationIntxWeightLayout or QDQLayout, but got {self.layout}"
        )

        if isinstance(self.layout, PackedLinearInt8DynamicActivationIntxWeightLayout):
            if self.layout.target in [Target.AUTO, Target.KLEIDIAI, Target.ATEN]:
                if (self.weight_scale_dtype) is None or (
                    self.weight_scale_dtype != torch.bfloat16
                ):
                    logging.warning(
                        f"When using layout PackedLinearInt8DynamicActivationIntxWeightLayout with target {self.layout.target}, "
                        f"the weight scale may be cast to bfloat16 by the kernel, but weight_scale_dtype is set to {self.weight_scale_dtype}. "
                        "Explicitly set weight_scale_dtype to torch.bfloat16 to suppress this warning. "
                        "If you need weight_scale_dtype = torch.float32, use target=Target.UNIVERSAL instead."
                    )


@register_quantize_module_handler(Int8DynamicActivationIntxWeightConfig)
def _int8_dynamic_activation_intx_weight_transform(
    module: torch.nn.Module, config: Int8DynamicActivationIntxWeightConfig
) -> torch.nn.Module:
    weight = module.weight
    bias = module.bias
    weight_dtype = config.weight_dtype
    weight_granularity = config.weight_granularity
    weight_mapping_type = config.weight_mapping_type
    weight_scale_dtype = config.weight_scale_dtype
    act_mapping_type = config.act_mapping_type
    layout = config.layout

    assert weight.dim() == 2, f"weight must be 2D, but got {weight.dim()}D"
    if isinstance(weight_granularity, PerGroup):
        group_size = weight_granularity.group_size
    elif isinstance(weight_granularity, PerAxis):
        assert weight_granularity.axis == 0, "axis must be 0"
        group_size = weight.shape[-1]
    else:
        raise ValueError(
            f"weight_granularity must be PerGroup or PerAxis, got {weight_granularity}"
        )

    quant_min, quant_max = _DTYPE_TO_QVALUE_BOUNDS[weight_dtype]

    # We quantize with QDQLayout, and then construct the packed weight tensor later
    # set preserve_zero based on weight mapping type
    preserve_zero = weight_mapping_type in [
        MappingType.SYMMETRIC,
        MappingType.SYMMETRIC_NO_CLIPPING_ERR,
    ]

    weight = to_affine_quantized_intx(
        input_float=weight,
        mapping_type=weight_mapping_type,
        block_size=(1, group_size),
        target_dtype=torch.int8,
        quant_min=quant_min,
        quant_max=quant_max,
        scale_dtype=weight_scale_dtype,
        zero_point_dtype=torch.int8,
        preserve_zero=preserve_zero,
        zero_point_domain=ZeroPointDomain.INT,
        _layout=QDQLayout(),
    )
    if isinstance(layout, QDQLayout):
        # TODO: _int8_asymm_per_token_quant uses scale_dtype=torch.float64, zero_point_dtype=torch.int64,
        # which is not great for export with QDQLayout.  It is also not consistent with _int8_symm_per_token_quant,
        # which uses scale_dtype=torch.float32, zero_point_dtype=torch.int32.
        # Maybe introduce new fp32/int32 versions of _int8_asymm_per_token_quant?
        if act_mapping_type == MappingType.ASYMMETRIC:
            activation_quant_func = _int8_asymm_per_token_quant
        elif act_mapping_type == MappingType.SYMMETRIC:
            activation_quant_func = _int8_symm_per_token_quant
        else:
            assert False, f"Unsupported activation mapping type: {act_mapping_type}"
        weight = to_linear_activation_quantized(weight, activation_quant_func)
    elif isinstance(layout, PackedLinearInt8DynamicActivationIntxWeightLayout):
        # PackedLinearInt8DynamicActivationIntxWeightLayout has dynamic activation quantization
        # fused with the kernel and it should not be applied separately
        assert act_mapping_type == MappingType.ASYMMETRIC, (
            "PackedLinearInt8DynamicActivationIntxWeightLayout requires act_mapping_type=MappingType.ASYMMETRIC"
        )
        data, scale, zero_point = weight.tensor_impl.get_plain()
        groups_per_row = weight.shape[-1] // group_size
        scale = scale.reshape(-1, groups_per_row)

        assert zero_point is not None
        zero_point = zero_point.reshape(-1, groups_per_row)
        has_weight_zeros = (zero_point != 0).any()
        weight = make_packed_linear_int8_dynamic_activation_intx_weight_tensor(
            data,
            scale,
            zero_point if has_weight_zeros else None,
            bias,
            weight_dtype,
            layout.target,
            validate_inputs=False,
        )
        # bias is packed with weights if present
        bias = None

    module.weight = torch.nn.Parameter(weight, requires_grad=False)
    module.bias = bias
    module.extra_repr = types.MethodType(_linear_extra_repr, module)
    return module


@dataclass
class Int4DynamicActivationInt4WeightConfig(AOBaseConfig):
    """Applies int4 dynamic per token symmetric activation quantization and int4 per row weight symmetric quantization to linear

    Args:
        `layout`: layout type for quantized weight tensor, only supports `MarlinQQQLayout()` and `CutlassInt4PackedLayout()` for now
        `mapping_type`: quantization type for weight, controls the weight quantization is symmetric or asymmetric
        `act_mapping_type`: quantization type for activation, controls the activation quantization is symmetric or asymmetric
        `set_inductor_config`: if True, adjusts `torchinductor` settings to recommended values.
    """

    layout: Layout = CutlassInt4PackedLayout()
    mapping_type: MappingType = MappingType.SYMMETRIC
    act_mapping_type: MappingType = MappingType.SYMMETRIC
    set_inductor_config: bool = True

    def __post_init__(self):
        torch._C._log_api_usage_once(
            "torchao.quantization.Int4DynamicActivationInt4WeightConfig"
        )


# for bc
int4_dynamic_activation_int4_weight = Int4DynamicActivationInt4WeightConfig


@register_quantize_module_handler(Int4DynamicActivationInt4WeightConfig)
def _int4_dynamic_activation_int4_weight_transform(
    module: torch.nn.Module, config: Int4DynamicActivationInt4WeightConfig
) -> torch.nn.Module:
    weight = module.weight
    layout = config.layout
    mapping_type = config.mapping_type
    act_mapping_type = config.act_mapping_type
    if config.set_inductor_config:
        torchao.quantization.utils.recommended_inductor_config_setter()

    if not isinstance(layout, CutlassInt4PackedLayout):
        raise NotImplementedError(
            f"Only CutlassInt4PackedLayout layout is supported. Received {layout}."
        )
    if mapping_type != MappingType.SYMMETRIC:
        raise NotImplementedError("Only mapping_type=SYMMETRIC is supported.")
    if act_mapping_type != MappingType.SYMMETRIC:
        raise NotImplementedError("Only act_mapping_type=SYMMETRIC is supported.")

    weight = _int4_symm_cutlass_quant(weight)
    weight = to_linear_activation_quantized(
        weight,
        _int4_symm_cutlass_quant,
    )
    module.weight = torch.nn.Parameter(weight, requires_grad=False)
    module.extra_repr = types.MethodType(_linear_extra_repr, module)
    return module


@dataclass
class GemliteUIntXWeightOnlyConfig(AOBaseConfig):
    """
    applies weight only 4 or 8 bit integer quantization and utilizes the gemlite triton kernel and its associated weight packing format.
    This only works for fp16 models. 8 bit quantization is symmetric, 4 bit quantization is asymmetric.

    Args:
        `group_size`: parameter for quantization, controls the granularity of quantization, smaller
         size is more fine grained
        `bit_width`: bit width of the quantized weight.
        `packing_bitwidth`: bit width of the packed weight, should be 8 or 32. Can have performance impacts depending on hardware.
        `mode`: if set to "dynamic", activations are quantized at runtime; default is "weight_only" (weight-only quantization).
        `set_inductor_config`: if True, adjusts `torchinductor` settings to recommended values.
    """

    group_size: Optional[int] = 128
    bit_width: int = 4
    packing_bitwidth: Optional[int] = None
    mode: Optional[str] = "weight_only"
    set_inductor_config: bool = True

    def __post_init__(self):
        torch._C._log_api_usage_once(
            "torchao.quantization.GemliteUIntXWeightOnlyConfig"
        )


# for BC
gemlite_uintx_weight_only = GemliteUIntXWeightOnlyConfig


@register_quantize_module_handler(GemliteUIntXWeightOnlyConfig)
def _gemlite_uintx_weight_only_transform(
    module: torch.nn.Module, config: GemliteUIntXWeightOnlyConfig
):
    group_size = config.group_size
    bit_width = config.bit_width
    packing_bitwidth = config.packing_bitwidth
    mode = config.mode
    if config.set_inductor_config:
        torchao.quantization.utils.recommended_inductor_config_setter()

    weight = module.weight

    from torchao.dtypes.uintx.gemlite_layout import get_gemlite_aqt_kwargs

    use_hqq = True if bit_width == 4 else False
    new_weight = to_affine_quantized_intx(
        weight,
        **get_gemlite_aqt_kwargs(
            weight,
            group_size=group_size,
            bit_width=bit_width,
            packing_bitwidth=packing_bitwidth,
            mode=mode,
            use_hqq=use_hqq,
        ),
    )
    module.weight = torch.nn.Parameter(new_weight, requires_grad=False)
    module.extra_repr = types.MethodType(_linear_extra_repr, module)
    return module


@dataclass
class Int4WeightOnlyConfig(AOBaseConfig):
    """
    Configuration for applying uint4 weight-only asymmetric per-group quantization to linear layers, using
    "tensor_core_tiled" layout for speedup with tinygemm kernel

    Note:
        This is targeting `tinygemm` int4mm kernel (`torch.ops.aten._weight_int4pack_mm`
        and `torch.ops.aten._weight_int4pack_mm_for_cpu`), the main difference
        of quantization algorithm compared to the more traditional type of integer quantization is the following:
        1). zero_point is in floating point domain instead of integer domain (`zero_point_domain`=`ZeroPointDomain.FLOAT`)
        2). floating point zero does not have to be exactly representable (`preserve_zero`=False in `choose_qparams_affine`)
        please follow the relevant code in `choose_qparams_affine`, `quantize_affine` and `dequantize_affine`
        to learn about how the quantization parameters are chosen and how the Tensor is quantized/dequantized for tinygemm

    Args:
        `group_size`: parameter for quantization, controls the granularity of quantization, smaller
         size is more fine grained, choices are [256, 128, 64, 32]
        `layout`: layout type for quantized tensor, default is `TensorCoreTiledLayout(inner_k_tiles=8)`
        `use_hqq`: whether to use hqq or default quantization mode, default is False
        `zero_point_domain`: data type of zeros points, choices are [ZeroPointDomain.FLOAT, ZeroPointDomain.INT, ZeroPointDomain.NONE]
        `set_inductor_config`: if True, adjusts `torchinductor` settings to recommended values.
        `preserve_zero`: whether to preserve zero, default is None. Will be set to True if zero_point_domain is ZeroPointDomain.INT
        `packing_format`: the packing format for int4 tensor, available from VERSION 2 and above
    """

    group_size: int = 128
    layout: Optional[TensorCoreTiledLayout] = TensorCoreTiledLayout(inner_k_tiles=8)
    use_hqq: bool = False
    zero_point_domain: Optional[ZeroPointDomain] = ZeroPointDomain.NONE
    set_inductor_config: bool = True
    preserve_zero: Optional[bool] = None
    # only used in VERSION >= 2
    packing_format: PackingFormat = PackingFormat.PLAIN
    VERSION: int = 1

    def __post_init__(self):
        torch._C._log_api_usage_once("torchao.quantization.Int4WeightOnlyConfig")


# for BC
# TODO maybe change other callsites
int4_weight_only = Int4WeightOnlyConfig


def _int4_weight_only_quantize_tensor(weight, config):
    # TODO(future PR): perhaps move this logic to a different file, to keep the API
    # file clean of implementation details

    # for now, make these local variables to allow the rest of the function
    # to be a direct copy-paste
    group_size = config.group_size
    layout = config.layout
    use_hqq = config.use_hqq
    zero_point_domain = config.zero_point_domain
    packing_format = config.packing_format

    if weight.shape[-1] % group_size != 0:
        logger.info(
            f"Skipping quantizing weight with int4 weight only quantization because the shape of weight {weight.shape} is not compatible with group_size {group_size}"
        )
        return weight

    block_size = tuple([1 for _ in range(weight.ndim - 1)] + [group_size])

    if config.VERSION == 2:
        block_size = list(block_size)
        if packing_format == PackingFormat.PRESHUFFLED:
            new_weight = Int4PreshuffledTensor.from_hp(
                weight,
                block_size,
                activation_dtype=torch.bfloat16,
            )
            return new_weight
        elif packing_format == PackingFormat.PLAIN:
            new_weight = Int4Tensor.from_hp(
                weight,
                block_size,
            )
            return new_weight
        else:
            raise ValueError(f"Unsupported packing format: {packing_format}")

    assert config.VERSION == 1

    mapping_type = MappingType.ASYMMETRIC
    target_dtype = torch.int32
    quant_min = 0
    quant_max = 15
    eps = 1e-6
    zero_point_dtype = (
        weight.dtype if isinstance(layout, Int4CPULayout) else torch.bfloat16
    )

    # nonlocal zero_point_domain
    assert type(layout) in LAYOUT_TO_ZERO_POINT_DOMAIN.keys(), (
        f"Only support layout: {LAYOUT_TO_ZERO_POINT_DOMAIN.keys()}"
    )
    if zero_point_domain == ZeroPointDomain.NONE:
        # the first value is the default one
        zero_point_domain = LAYOUT_TO_ZERO_POINT_DOMAIN[type(layout)][0]
    else:
        assert zero_point_domain in LAYOUT_TO_ZERO_POINT_DOMAIN[type(layout)], (
            f"Layout only support {LAYOUT_TO_ZERO_POINT_DOMAIN[layout]}"
        )

    if zero_point_domain == ZeroPointDomain.INT and isinstance(layout, Int4XPULayout):
        zero_point_dtype = torch.int32

    preserve_zero = (
        config.preserve_zero
        if config.preserve_zero is not None
        else LAYOUT_TO_PRESERVE_ZEROS[type(layout)]
    )
    # Sparse Marlin only supports symmetric quantization.
    # NOTE: If we start having lots of layouts that require different configurations,
    # we should consider moving this logic somewhere else.
    if isinstance(layout, MarlinSparseLayout):
        mapping_type = MappingType.SYMMETRIC
        assert group_size == 128 or group_size == weight.shape[-1], (
            f"MarlinSparseLayout only supports 128 group size or per channel quantization, got {group_size}"
        )

    new_weight = to_affine_quantized_intx(
        weight,
        mapping_type,
        block_size,
        target_dtype,
        quant_min,
        quant_max,
        eps,
        zero_point_dtype=zero_point_dtype,
        preserve_zero=preserve_zero,
        zero_point_domain=zero_point_domain,
        _layout=layout,
        use_hqq=use_hqq,
    )
    return new_weight


@register_quantize_module_handler(Int4WeightOnlyConfig)
def _int4_weight_only_transform(
    module: torch.nn.Module, config: Int4WeightOnlyConfig
) -> torch.nn.Module:
    if config.set_inductor_config:
        torchao.quantization.utils.recommended_inductor_config_setter()

    assert hasattr(module, "weight"), (
        "applying int8 weight only quant requires module to have weight attribute"
        + " but {module} does not have one"
    )
    new_weight = _int4_weight_only_quantize_tensor(module.weight, config)
    module.weight = torch.nn.Parameter(new_weight, requires_grad=False)
    module.extra_repr = types.MethodType(_linear_extra_repr, module)
    return module


@dataclass
class Float8DynamicActivationInt4WeightConfig(AOBaseConfig):
    """Configuration for apply float8 dynamic per row quantization and int4
    per group weight quantization to linear

    Args:
        `group_size`: group size for groupwise quantization for weight
        `packing_format`: how the weight is packed, only preshuffled is supported
    """

    group_size: int = 128
    packing_format: PackingFormat = "preshuffled"


@register_quantize_module_handler(Float8DynamicActivationInt4WeightConfig)
def _float8_dynamic_activation_int4_weight_transform(
    module: torch.nn.Module, config: Float8DynamicActivationInt4WeightConfig
) -> torch.nn.Module:
    assert hasattr(module, "weight"), (
        "applying int8 weight only quant requires module to have weight attribute"
        + " but {module} does not have one"
    )
    group_size = config.group_size
    packing_format = config.packing_format

    assert packing_format == "preshuffled", (
        f"only preshuffled packing_format supported right now, got: {packing_format}"
    )
    weight = module.weight
    block_size = tuple([1 for _ in range(weight.ndim - 1)] + [group_size])
    new_weight = Int4PreshuffledTensor.from_hp(
        module.weight,
        block_size,
        activation_dtype=torch.float8_e4m3fn,
    )
    module.weight = torch.nn.Parameter(new_weight, requires_grad=False)
    module.extra_repr = types.MethodType(_linear_extra_repr, module)
    return module


@dataclass
class Int8WeightOnlyConfig(AOBaseConfig):
    """
    Configuration for applying int8 weight-only symmetric per-channel quantization to linear layers.

    Args:
        group_size: Optional[int] = None - Controls the granularity of quantization. If None, applies per-channel quantization.
            Otherwise, applies per-group quantization with the specified group size.
        set_inductor_config: bool = True - If True, adjusts `torchinductor` settings to recommended values
            for better performance with this quantization scheme.
    """

    group_size: Optional[int] = None
    set_inductor_config: bool = True

    def __post_init__(self):
        torch._C._log_api_usage_once("torchao.quantization.Int8WeightOnlyConfig")


# for BC
int8_weight_only = Int8WeightOnlyConfig


def _int8_weight_only_quantize_tensor(weight, config):
    mapping_type = MappingType.SYMMETRIC
    target_dtype = torch.int8
    eps = torch.finfo(torch.float32).eps
    zero_point_dtype = torch.int64
    group_size = config.group_size
    if group_size is None:
        group_size = weight.shape[-1]
    block_size = tuple([1 for x in range(weight.dim() - 1)] + [group_size])
    new_weight = to_affine_quantized_intx(
        weight,
        mapping_type,
        block_size,
        target_dtype,
        eps=eps,
        zero_point_dtype=zero_point_dtype,
    )
    return new_weight


@register_quantize_module_handler(Int8WeightOnlyConfig)
def _int8_weight_only_transform(module: torch.nn.Module, config: Int8WeightOnlyConfig):
    if config.set_inductor_config:
        torchao.quantization.utils.recommended_inductor_config_setter()

    assert hasattr(module, "weight"), (
        "applying int8 weight only quant requires module to have weight attribute"
        + " but {module} does not have one"
    )
    new_weight = _int8_weight_only_quantize_tensor(module.weight, config)
    module.weight = torch.nn.Parameter(new_weight, requires_grad=False)
    module.extra_repr = types.MethodType(_linear_extra_repr, module)
    return module


def _int8_symm_per_token_reduced_range_quant(x: torch.Tensor) -> torch.Tensor:
    mapping_type = MappingType.SYMMETRIC
    target_dtype = torch.int8
    eps = 1e-5
    quant_min = -127
    quant_max = 127
    return to_affine_quantized_intx(
        x,
        mapping_type,
        _get_per_token_block_size(x),
        target_dtype,
        eps=eps,
        quant_min=quant_min,
        quant_max=quant_max,
        scale_dtype=torch.float32 if x.dtype == torch.float16 else None,
    )


def _int8_symm_per_token_reduced_range_quant_noop_decode(
    x: torch.Tensor,
) -> torch.Tensor:
    mapping_type = MappingType.SYMMETRIC
    target_dtype = torch.int8
    eps = 1e-5
    quant_min = -127
    quant_max = 127
    if x.shape[1] == 1:
        return x
    else:
        return to_affine_quantized_intx(
            x,
            mapping_type,
            _get_per_token_block_size(x),
            target_dtype,
            eps=eps,
            quant_min=quant_min,
            quant_max=quant_max,
            scale_dtype=torch.float32 if x.dtype == torch.float16 else None,
        )


def _int8_symm_cutlass_quant(x: torch.Tensor) -> torch.Tensor:
    return to_affine_quantized_intx(
        x,
        mapping_type=MappingType.SYMMETRIC,
        block_size=_get_per_token_block_size(x),
        target_dtype=torch.int8,
        scale_dtype=torch.float32,
        eps=torch.finfo(torch.float32).eps,
        zero_point_domain=ZeroPointDomain.NONE,
    )


def _int4_symm_cutlass_quant(x: torch.Tensor) -> torch.Tensor:
    return to_affine_quantized_intx(
        x,
        mapping_type=MappingType.SYMMETRIC,
        block_size=_get_per_token_block_size(x),
        target_dtype=torch.int8,
        quant_min=-8,
        quant_max=7,
        scale_dtype=torch.float32,
        eps=torch.finfo(torch.float32).eps,
        zero_point_domain=ZeroPointDomain.NONE,
        _layout=CutlassInt4PackedLayout(),
    )


def _float8_cutlass_quant(
    x: torch.Tensor,
    target_dtype: torch.dtype,
) -> torch.Tensor:
    return to_affine_quantized_floatx(
        x,
        block_size=_get_per_token_block_size(x),
        scale_dtype=torch.float32,
        target_dtype=target_dtype,
        _layout=Float8Layout(mm_config=None),
    )


def _float8_cutlass_quant_sparse(
    x: torch.Tensor,
    target_dtype: torch.dtype,
) -> (torch.Tensor, torch.Tensor):
    return to_affine_quantized_floatx(
        x,
        block_size=_get_per_token_block_size(x),
        scale_dtype=torch.float32,
        target_dtype=target_dtype,
        _layout=CutlassSemiSparseLayout(),
    )


@dataclass
class Int8DynamicActivationInt8WeightConfig(AOBaseConfig):
    """
    Configuration for applying int8 dynamic symmetric per-token activation and int8 per-channel weight
    quantization to linear layers.

    Args:
        layout: Optional[Layout] = PlainLayout() - Tensor layout for the quantized weights. Controls how the
            quantized data is stored and accessed.
        act_mapping_type: Optional[MappingType] = MappingType.SYMMETRIC - Mapping type for activation quantization.
            SYMMETRIC uses symmetric quantization around zero.
        weight_only_decode: bool = False - If True, only quantizes weights during forward pass and keeps activations
            in original precision during decode operations.
        set_inductor_config: bool = True - If True, adjusts `torchinductor` settings to recommended values
            for better performance with this quantization scheme.
    """

    layout: Optional[Layout] = PlainLayout()
    act_mapping_type: Optional[MappingType] = MappingType.SYMMETRIC
    weight_only_decode: bool = False
    set_inductor_config: bool = True

    def __post_init__(self):
        torch._C._log_api_usage_once(
            "torchao.quantization.Int8DynamicActivationInt8WeightConfig"
        )


# for BC
int8_dynamic_activation_int8_weight = Int8DynamicActivationInt8WeightConfig


def _int8_dynamic_activation_int8_weight_quantize_tensor(weight, config):
    layout = config.layout
    act_mapping_type = config.act_mapping_type
    weight_only_decode = config.weight_only_decode

    in_features = weight.shape[-1]
    # int8 dynamic quantization only has benefit when in_feature > 16
    if in_features <= 16:
        logger.info(
            f"Skipping applying int8_dynamic_activation_int8_weight to weight of shape {weight.shape}"
            f" because `in_feature` is <= 16: {in_features}"
        )
        return weight

    # weight settings
    mapping_type = MappingType.SYMMETRIC
    weight_zero_point_domain = ZeroPointDomain.NONE

    def get_weight_block_size(x):
        return tuple([1 for _ in range(x.dim() - 1)] + [x.shape[-1]])

    target_dtype = torch.int8
    eps = torch.finfo(torch.float32).eps
    zero_point_dtype = torch.int64

    if weight_only_decode:
        input_quant_func = _int8_symm_per_token_reduced_range_quant_noop_decode
    else:
        # input settings
        if act_mapping_type == MappingType.SYMMETRIC:
            input_quant_func = _int8_symm_per_token_reduced_range_quant
        else:
            input_quant_func = _int8_asymm_per_token_quant

    block_size = get_weight_block_size(weight)
    new_weight = to_affine_quantized_intx(
        weight,
        mapping_type,
        block_size,
        target_dtype,
        eps=eps,
        zero_point_dtype=zero_point_dtype,
        _layout=layout,
        zero_point_domain=weight_zero_point_domain,
    )
    new_weight = to_linear_activation_quantized(new_weight, input_quant_func)
    return new_weight


@register_quantize_module_handler(Int8DynamicActivationInt8WeightConfig)
def _int8_dynamic_activation_int8_weight_transform(
    module: torch.nn.Module, config: Int8DynamicActivationInt8WeightConfig
) -> torch.nn.Module:
    if config.set_inductor_config:
        torchao.quantization.utils.recommended_inductor_config_setter()

    assert hasattr(module, "weight"), (
        "applying int8 dynamic activation int8 weight quant requires module to have weight attribute"
        + "but {module} does not have one"
    )
    new_weight = _int8_dynamic_activation_int8_weight_quantize_tensor(
        module.weight, config
    )
    module.weight = torch.nn.Parameter(new_weight, requires_grad=False)
    module.extra_repr = types.MethodType(_linear_extra_repr, module)
    return module


def int8_dynamic_activation_int8_semi_sparse_weight():
    """
    Applies int8 dnynamic symmetric per-token activation and int8 per-channel weight
    quantization + 2:4 sparsity to linear layers.
    """
    warnings.warn("""int8_dyanmic_activation_int8_semi_sparse_weight() will be deprecated at a later release. Please use the layout kwarg in int8_dynamic_activation_int8_weight instead.

    from torchao.dtypes import SemiSparseLayout
    int8_dynamic_activation_int8_weight(layout=SemiSparseLayout()""")

    return int8_dynamic_activation_int8_weight(layout=SemiSparseLayout())


@dataclass
class Float8WeightOnlyConfig(AOBaseConfig):
    """
    Configuration for applying float8 weight-only symmetric per-channel quantization to linear layers.

    Args:
        weight_dtype (torch.dtype): The target data type for weight quantization. Default is torch.float8_e4m3fn.
        set_inductor_config (bool): if True, adjusts `torchinductor` settings to recommended values.
        version (int): the version of the config, version 1 is using AffineQuantizedTensor that we plan to deprecate/split, version 2 is using Float8Tensor (default)

    Note:
        The actual matmul will be computed in original precision of the weight tensor.
    """

    weight_dtype: torch.dtype = e4m3_dtype
    set_inductor_config: bool = True
    version: int = 2

    def __post_init__(self):
        torch._C._log_api_usage_once("torchao.quantization.Float8WeightOnlyConfig")


# for BC
float8_weight_only = Float8WeightOnlyConfig


def _float8_weight_only_quant_tensor(weight, config):
    if config.version == 1:
        warnings.warn(
            "version 1 of Float8WeightOnlyConfig is deprecated and will no longer be supported in a future release, please use version 2, see https://github.com/pytorch/ao/issues/2649 for more details"
        )
        from torchao.dtypes import to_affine_quantized_floatx

        block_size = tuple([1 for _ in range(weight.dim() - 1)] + [weight.shape[-1]])
        new_weight = to_affine_quantized_floatx(
            input_float=weight,
            block_size=block_size,
            target_dtype=config.weight_dtype,
            scale_dtype=None,
            _layout=Float8Layout(mm_config=None),
        )
    else:
        assert config.version == 2, f"Unexpected version: {config.version}"
        weight_dtype = config.weight_dtype
        new_weight = Float8Tensor.to_float8(
            weight, float8_dtype=weight_dtype, granularity=PerRow()
        )
    return new_weight


@register_quantize_module_handler(Float8WeightOnlyConfig)
def _float8_weight_only_transform(
    module: torch.nn.Module, config: Float8WeightOnlyConfig
) -> torch.nn.Module:
    if config.set_inductor_config:
        torchao.quantization.utils.recommended_inductor_config_setter()

    assert hasattr(module, "weight"), (
        "applying int8 weight only quant requires module to have weight attribute"
        + " but {module} does not have one"
    )
    new_weight = _float8_weight_only_quant_tensor(module.weight, config)

    module.weight = torch.nn.Parameter(new_weight, requires_grad=False)
    module.extra_repr = types.MethodType(_linear_extra_repr, module)
    return module


def _input_activation_quant_func_fp8(
    x: torch.Tensor,
    activation_granularity: FP8Granularity,
    activation_dtype: torch.dtype,
    scale: Optional[torch.Tensor] = None,
    zero_point: Optional[torch.Tensor] = None,
):
    """This function is used to quantize the input activation tensor for an aqt_float variant. If scale
    is not provided it will be dynamically calculate the scales otherwise it will use the provided scale.
    """
    assert zero_point is None, (
        "Zero point is not supported for dynamic FP8 quantization"
    )
    if isinstance(activation_granularity, PerRow):
        assert x.dtype == torch.bfloat16, (
            "PerRow quantization only works for bfloat16 precision input activation"
        )

    block_size = get_block_size(x.shape, activation_granularity)
    if scale is None:
        activation = to_affine_quantized_floatx(
            input_float=x,
            block_size=block_size,
            target_dtype=activation_dtype,
            scale_dtype=torch.float32,
            _layout=Float8Layout(mm_config=None),  # Config is stored on weight
        )
    else:
        assert isinstance(activation_granularity, PerTensor), (
            "Static quantization only supports PerTensor granularity"
        )
        activation = to_affine_quantized_floatx_static(
            input_float=x,
            block_size=block_size,
            scale=scale,
            target_dtype=activation_dtype,
            _layout=Float8Layout(mm_config=None),  # Config is stored on weight
        )
    return activation


def _fp8_mm_compat(weight: torch.Tensor) -> bool:
    """
    Check if a weight tensor meets float8 quantization requirements.

    Args:
        weight (torch.Tensor): The weight tensor to check

    Returns:
        bool: True if the tensor can be quantized to float8, False otherwise
    """
    assert weight.dim() in [
        2,
        3,
    ], f"float8 quantization only works for 2/3-D tensors, got {weight.dim()}D tensor"

    out_dim, in_dim = weight.shape[-2:]
    is_compatible = (in_dim % 16 == 0) and (out_dim % 16 == 0)

    if not is_compatible:
        logger.info(
            f"Skipping float8 quantization: weight shape {weight.shape} is not compatible with _scaled_mm. "
            f"Both input dimension ({in_dim}) and output dimension ({out_dim}) must be multiples of 16. "
        )

    return is_compatible


@dataclass
class Float8DynamicActivationFloat8WeightConfig(AOBaseConfig):
    """
    Configuration for applying float8 dynamic symmetric quantization to both activations and weights of linear layers.

    Args:
        activation_dtype (torch.dtype): The target data type for activation quantization. Default is torch.float8_e4m3fn.
        weight_dtype (torch.dtype): The target data type for weight quantization. Default is torch.float8_e4m3fn.
        granularity (Optional[Union[FP8Granularity, List[FP8Granularity]]]):
            The granularity for quantization. Can be either a single granularity (applied to both
            activations and weights) or a tuple of two granularities (one for activations, one for weights).
            If None, defaults to PerTensor for both. Currently both quantizations need to be the same type. And
            only PerTensor and PerRow are supported.
        mm_config (Float8MMConfig): Configuration for the matrix multiplication. Default uses fast accumulation.
        activation_value_lb (Optional[float]): the lower bound for activation value for calculating scale
        activation_value_ub (Optional[float]): the upper bound for activation value for calculating scale
        kernel_preference (KernelPreference): kernel preference for ops like matmul, grouped matmul etc. by defalut (KernelPreference.AUTO) it will be chosen for user based on hardware or other information, this only needs to be set in weight
        set_inductor_config (bool): if True, adjusts `torchinductor` settings to recommended values.
        version (int): the version of the config, version 1 is using AffineQuantizedTensor that we plan to deprecate/split, version 2 is using Float8Tensor (default)

    """

    activation_dtype: torch.dtype = e4m3_dtype
    weight_dtype: torch.dtype = e4m3_dtype
    granularity: Optional[Union[FP8Granularity, List[FP8Granularity]]] = None
    mm_config: Optional[Float8MMConfig] = None
    activation_value_lb: Optional[float] = None
    activation_value_ub: Optional[float] = None
    kernel_preference: KernelPreference = KernelPreference.AUTO
    set_inductor_config: bool = True
    version: int = 2

    def __post_init__(self):
        torch._C._log_api_usage_once(
            "torchao.quantization.Float8DynamicActivationFloat8WeightConfig"
        )
        if self.mm_config is None:
            self.mm_config = Float8MMConfig(use_fast_accum=True)
        activation_granularity, weight_granularity = _normalize_granularity(
            self.granularity
        )
        self.granularity = [activation_granularity, weight_granularity]


# for bc
float8_dynamic_activation_float8_weight = Float8DynamicActivationFloat8WeightConfig


def _float8_dynamic_activation_float8_weight_quantize_tensor(weight, config):
    activation_dtype = config.activation_dtype
    weight_dtype = config.weight_dtype
    granularity = config.granularity
    mm_config = config.mm_config
    activation_value_lb = config.activation_value_lb
    activation_value_ub = config.activation_value_ub
    kernel_preference = config.kernel_preference

    # Ensure works on device
    _check_hardware_support(granularity)
    activation_granularity, weight_granularity = granularity

    if not _fp8_mm_compat(weight):
        # TODO(future PR): this should really throw an exception instead of silently
        # not doing what the user asked
        return weight

    if isinstance(weight_granularity, PerRow):
        assert weight.dtype == torch.bfloat16, (
            "PerRow quantization only works for bfloat16 precision input weight"
        )

    if config.version == 1:
        warnings.warn(
            "version 1 of Float8DynamicActivationFloat8WeightConfig is deprecated and will no longer be supported in a future release, please use version 2, see https://github.com/pytorch/ao/issues/2649 for more details"
        )

        block_size = get_block_size(weight.shape[-2:], weight_granularity)
        if weight.dim() == 3:
            block_size = tuple([1] + list(block_size))
        quantized_weight = to_affine_quantized_floatx(
            input_float=weight,
            block_size=block_size,
            target_dtype=weight_dtype,
            scale_dtype=torch.float32,
            _layout=Float8Layout(mm_config=mm_config),
        )

        input_quant_func = _input_activation_quant_func_fp8
        input_quant_kwargs = {
            "activation_granularity": activation_granularity,
            "activation_dtype": activation_dtype,
        }

        quantized_weight = to_linear_activation_quantized(
            quantized_weight, input_quant_func, quant_kwargs=input_quant_kwargs
        )
    else:
        assert config.version == 2, f"Unexpected version: {config.version}"
        act_quant_kwargs = QuantizeTensorToFloat8Kwargs(
            activation_dtype,
            activation_granularity,
            hp_value_lb=activation_value_lb,
            hp_value_ub=activation_value_ub,
        )

        quantized_weight = Float8Tensor.to_float8(
            weight,
            float8_dtype=weight_dtype,
            granularity=weight_granularity,
            mm_config=mm_config,
            kernel_preference=kernel_preference,
            act_quant_kwargs=act_quant_kwargs,
        )

    return quantized_weight


@register_quantize_module_handler(Float8DynamicActivationFloat8WeightConfig)
def _float8_dynamic_activation_float8_weight_transform(
    module: torch.nn.Module, config: Float8DynamicActivationFloat8WeightConfig
):
    assert is_sm_at_least_89() or is_MI300(), (
        "Float8 dynamic activation quantization is only supported on CUDA>=8.9 and MI300+"
    )
    if config.set_inductor_config:
        torchao.quantization.utils.recommended_inductor_config_setter()

    assert hasattr(module, "weight"), (
        "applying float8 dynamic activation quant requires module to have weight attribute"
        + f"but {module} does not have one"
    )
    quantized_weight = _float8_dynamic_activation_float8_weight_quantize_tensor(
        module.weight, config
    )
    module.weight = torch.nn.Parameter(quantized_weight, requires_grad=False)
    module.extra_repr = types.MethodType(_linear_extra_repr, module)
    return module


@dataclass
class Float8DynamicActivationFloat8SemiSparseWeightConfig(AOBaseConfig):
    """
    Applies float8 dynamic quantization to activations and float8 quantization followed by compression to sparse semi-structured tensor to weights of linear layers.

    Args:
        `layout`: layout type for quantized weight tensor, only supports `CutlassSemiSparseLayout` at the moment.
        `activation_dtype`: data type for quantized activation tensor.
        `weight_dtype`: data type for quantized weight tensor.
    """

    layout: Layout = CutlassSemiSparseLayout()
    activation_dtype: torch.dtype = e5m2_dtype
    weight_dtype: torch.dtype = e4m3_dtype

    def __post_init__(self):
        torch._C._log_api_usage_once(
            "torchao.quantization.Float8DynamicActivationFloat8SemiSparseWeightConfig"
        )


@register_quantize_module_handler(Float8DynamicActivationFloat8SemiSparseWeightConfig)
def _float8_dynamic_activation_float8_semi_sparse_weight_transform(
    module: torch.nn.Module, config: Float8DynamicActivationFloat8SemiSparseWeightConfig
):
    assert is_sm_at_least_90(), "Float8 quantization is only supported on CUDA>=9.0"

    weight = module.weight
    weight_dtype = config.weight_dtype
    activation_dtype = config.activation_dtype
    layout = config.layout

    if not isinstance(layout, CutlassSemiSparseLayout):
        raise NotImplementedError(
            f"Only CutlassSemiSparseLayout layout is supported. Received {layout}."
        )

    weight = _float8_cutlass_quant_sparse(weight, weight_dtype)
    weight = to_linear_activation_quantized(
        weight,
        _float8_cutlass_quant,
        quant_kwargs={"target_dtype": activation_dtype},
    )

    module.weight = torch.nn.Parameter(weight, requires_grad=False)
    module.extra_repr = types.MethodType(_linear_extra_repr, module)
    return module


@dataclass
class Float8StaticActivationFloat8WeightConfig(AOBaseConfig):
    """
    Configuration for applying float8 static symmetric quantization to

    Args:
        scale (torch.Tensor): The scale tensor for activation quantization.
        activation_dtype (torch.dtype): The target data type for activation quantization. Default is torch.float8_e4m
        weight_dtype (torch.dtype): The target data type for weight quantization. Default is torch.float8_e4m
        mm_config (Float8MMConfig): Configuration for the matrix multiplication. Default uses fast accumulation.
        set_inductor_config (bool): if True, adjusts `torchinductor` settings to recommended values.
    """

    scale: torch.Tensor
    activation_dtype: torch.dtype = e4m3_dtype
    weight_dtype: torch.dtype = e4m3_dtype
    granularity: Optional[
        Union[FP8Granularity, Tuple[FP8Granularity, FP8Granularity]]
    ] = None
    mm_config: Optional[Float8MMConfig] = Float8MMConfig(use_fast_accum=True)
    set_inductor_config: bool = True

    def __post_init__(self):
        torch._C._log_api_usage_once(
            "torchao.quantization.Float8StaticActivationFloat8WeightConfig"
        )


# for bc
float8_static_activation_float8_weight = Float8StaticActivationFloat8WeightConfig


@register_quantize_module_handler(Float8StaticActivationFloat8WeightConfig)
def _float8_static_activation_float8_weight_transform(
    module: torch.nn.Module, config: Float8StaticActivationFloat8WeightConfig
):
    assert is_sm_at_least_89() or is_MI300(), (
        "Float8 static activation quantization is only supported on CUDA 8.9 and above"
    )

    scale = config.scale
    activation_dtype = config.activation_dtype
    weight_dtype = config.weight_dtype
    granularity = config.granularity
    mm_config = config.mm_config
    if config.set_inductor_config:
        torchao.quantization.utils.recommended_inductor_config_setter()

    weight = module.weight
    activation_granularity, weight_granularity = _normalize_granularity(granularity)
    assert isinstance(activation_granularity, PerTensor), (
        "Static quantization only supports PerTensor granularity"
    )

    if not _fp8_mm_compat(weight):
        # TODO(future PR): this should really throw an exception instead of silently
        # not doing what the user asked
        return module
    block_size = get_block_size(weight.shape, weight_granularity)
    quantized_weight = to_affine_quantized_floatx(
        input_float=weight,
        block_size=block_size,
        target_dtype=weight_dtype,
        scale_dtype=torch.float32,
        _layout=Float8Layout(mm_config=mm_config),
    )

    input_quant_func = _input_activation_quant_func_fp8
    input_quant_kwargs = {
        "activation_granularity": activation_granularity,
        "activation_dtype": activation_dtype,
    }

    quantized_weight = to_weight_tensor_with_linear_activation_quantization_metadata(
        quantized_weight,
        input_quant_func,
        scale=scale,
        zero_point=None,
        quant_kwargs=input_quant_kwargs,
    )

    module.weight = torch.nn.Parameter(quantized_weight, requires_grad=False)
    module.extra_repr = types.MethodType(_linear_extra_repr, module)
    return module


@dataclass
class UIntXWeightOnlyConfig(AOBaseConfig):
    """
    Configuration for applying uintx weight-only asymmetric per-group quantization to linear layers, using uintx quantization where
    x is the number of bits specified by `dtype`

    Args:
        `dtype`: torch.uint1 to torch.uint7 sub byte dtypes
        `group_size`: parameter for quantization, controls the granularity of quantization, smaller
         size is more fine grained, defaults to 64
        `pack_dim`: the dimension we use for packing, defaults to -1
        `use_hqq`: whether to use hqq algorithm or the default algorithm to quantize the weight
        `set_inductor_config`: if True, adjusts `torchinductor` settings to recommended values.
    """

    dtype: torch.dtype
    group_size: int = 64
    pack_dim: int = -1
    use_hqq: bool = False
    set_inductor_config: bool = True

    def __post_init__(self):
        torch._C._log_api_usage_once("torchao.quantization.UIntXWeightOnlyConfig")


# for BC
uintx_weight_only = UIntXWeightOnlyConfig


@register_quantize_module_handler(UIntXWeightOnlyConfig)
def _uintx_weight_only_transform(
    module: torch.nn.Module, config: UIntXWeightOnlyConfig
):
    dtype = config.dtype
    group_size = config.group_size
    pack_dim = config.pack_dim
    use_hqq = config.use_hqq
    if config.set_inductor_config:
        torchao.quantization.utils.recommended_inductor_config_setter()

    weight = module.weight

    from torchao.quantization.quant_primitives import _DTYPE_TO_QVALUE_BOUNDS

    SUPPORTED_DTYPES = {
        torch.uint1,
        torch.uint2,
        torch.uint3,
        torch.uint4,
        torch.uint5,
        torch.uint6,
        torch.uint7,
        torch.uint8,
    }
    assert dtype in SUPPORTED_DTYPES, f"Unsupported dtype for hqq: {dtype}"

    mapping_type = MappingType.ASYMMETRIC
    block_size = (1, group_size)

    if use_hqq:
        if dtype == torch.uint4:
            logger.warning(
                "Recommended to use `int4_weight_only(group_size, use_hqq=True)` for the best performance"
            )
        quant_min, quant_max = _DTYPE_TO_QVALUE_BOUNDS[dtype]
        dtype = torch.uint8
        eps = None
        zero_point_dtype = None
        zero_point_domain = ZeroPointDomain.FLOAT
        preserve_zero = False
        _layout = PlainLayout()
    else:
        quant_min, quant_max = None, None
        eps = torch.finfo(torch.float32).eps
        zero_point_dtype = torch.int32
        zero_point_domain = ZeroPointDomain.INT
        preserve_zero = True
        _layout = UintxLayout(dtype=dtype, pack_dim=pack_dim)

    new_weight = to_affine_quantized_intx(
        weight,
        mapping_type,
        block_size,
        dtype,
        quant_min=quant_min,
        quant_max=quant_max,
        eps=eps,
        zero_point_dtype=zero_point_dtype,
        zero_point_domain=zero_point_domain,
        preserve_zero=preserve_zero,
        _layout=_layout,
        use_hqq=use_hqq,
    )
    module.weight = torch.nn.Parameter(new_weight, requires_grad=False)
    module.extra_repr = types.MethodType(_linear_extra_repr, module)
    return module


@dataclass
class IntxWeightOnlyConfig(AOBaseConfig):
    """
    Configuration for quantizing weights to torch.intx, with 1 <= x <= 8.
    Weights are quantized with scales/zeros in a groupwise or channelwise
    manner using the number of bits specified by weight_dtype.
    args:
        weight_dtype: The dtype to use for weight quantization.  Must be torch.intx, where 1 <= x <= 8.
        granularity: The granularity to use for weight quantization.  Must be PerGroup or PerAxis(0).
        mapping_type: The type of mapping to use for the weight quantization.
            Must be one of MappingType.ASYMMETRIC or MappingType.SYMMETRIC.
        scale_dtype: The dtype to use for the weight scale.
        layout: The layout to use for the packed weight tensor:
            - QDQLayout: this layout is designed for export to ExecuTorch.this layout represents the quantization with Q/DQ quant primitives,
                and is intended for export applications like ExecuTorch.
    """

    weight_dtype: torch.dtype = torch.int8
    granularity: Granularity = PerAxis(0)
    mapping_type: MappingType = MappingType.SYMMETRIC
    scale_dtype: Optional[torch.dtype] = None
    layout: Layout = QDQLayout()

    def __post_init__(self):
<<<<<<< HEAD
        torch._C._log_api_usage_once("torchao.quantization.IntxWeightOnlyConfig")
        assert TORCH_VERSION_AT_LEAST_2_6, "IntxWeightOnlyConfig requires torch 2.6+"
=======
>>>>>>> a1a9632b
        assert self.weight_dtype in [getattr(torch, f"int{b}") for b in range(1, 9)], (
            f"weight_dtype must be torch.intx, where 1 <= x <= 8, but got {self.weight_dtype}"
        )
        assert isinstance(self.granularity, (PerAxis, PerGroup)), (
            f"granularity must be PerAxis or PerGroup, but got {self.granularity}"
        )
        if isinstance(self.granularity, PerAxis):
            assert self.granularity.axis == 0, (
                f"axis must be 0 with PerAxis, but got {self.granularity.axis}"
            )
        assert self.mapping_type in [MappingType.ASYMMETRIC, MappingType.SYMMETRIC], (
            f"mapping_type must be MappingType.ASYMMETRIC or MappingType.SYMMETRIC, but got {self.mapping_type}"
        )


@register_quantize_module_handler(IntxWeightOnlyConfig)
def _intx_weight_only_transform(
    module: torch.nn.Module, config: IntxWeightOnlyConfig
) -> torch.nn.Module:
    weight = module.weight
    weight_dtype = config.weight_dtype
    granularity = config.granularity
    mapping_type = config.mapping_type
    scale_dtype = config.scale_dtype
    layout = config.layout

    assert weight.dim() == 2, (
        f"IntxWeightOnlyConfig only works for 2-d Tensor, got: {weight.dim()}"
    )
    if isinstance(granularity, PerGroup):
        group_size = granularity.group_size
    elif isinstance(granularity, PerAxis):
        assert granularity.axis == 0, (
            f"axis must be 0 with PerAxis, but got {granularity.axis}"
        )
        group_size = weight.shape[-1]
    else:
        raise ValueError(f"granularity must be PerGroup or PerAxis, got {granularity}")

    quant_min, quant_max = _DTYPE_TO_QVALUE_BOUNDS[weight_dtype]
    weight = to_affine_quantized_intx(
        input_float=weight,
        mapping_type=mapping_type,
        block_size=(1, group_size),
        target_dtype=torch.int8,
        quant_min=quant_min,
        quant_max=quant_max,
        scale_dtype=scale_dtype,
        zero_point_dtype=torch.int8,
        preserve_zero=(mapping_type == MappingType.SYMMETRIC),
        zero_point_domain=ZeroPointDomain.INT,
        _layout=layout,
    )
    module.weight = torch.nn.Parameter(weight, requires_grad=False)
    return module


@dataclass
class FPXWeightOnlyConfig(AOBaseConfig):
    """Sub-byte floating point dtypes defined by `ebits`: exponent bits and `mbits`: mantissa bits
    e.g. fp6_e3_m2, fp6_e2_m3, ...
    The packing format and kernels are from the fp6-llm paper: https://arxiv.org/abs/2401.14112
    github repo: https://github.com/usyd-fsalab/fp6_llm, now renamed to quant-llm
    For more details for packing please see: :class:`~torchao.dtypes.fpx.FpxTensorCoreAQTTensorImpl`

    This is experimental, will be merged with `to_affine_quantized_floatx`
    in the future
    """

    ebits: int
    mbits: int
    set_inductor_config: bool = True

    def __post_init__(self):
        torch._C._log_api_usage_once("torchao.quantization.FPXWeightOnlyConfig")


# for BC
fpx_weight_only = FPXWeightOnlyConfig


@register_quantize_module_handler(FPXWeightOnlyConfig)
def _fpx_weight_only_transform(
    module: torch.nn.Module, config: FPXWeightOnlyConfig
) -> torch.nn.Module:
    ebits = config.ebits
    mbits = config.mbits
    weight = module.weight
    if config.set_inductor_config:
        torchao.quantization.utils.recommended_inductor_config_setter()

    from torchao.dtypes import to_affine_quantized_fpx
    from torchao.dtypes.floatx import FloatxTensorCoreLayout

    assert weight.dim() == 2, f"floatx only works for 2-d Tensor, got: {weight.dim()}"
    out_dim, in_dim = weight.shape
    if (in_dim % 64 != 0) or (out_dim % 256 != 0):
        logger.info(
            f"Skipping floatx quantization float{ebits + mbits + 1}_{ebits}_{mbits} because "
            f"the shape is not compatible with the kernel: in_dim={in_dim}, out_dim={out_dim} "
            "expected in_dim % 64 == 0 and out_dim % 256 == 0"
        )
        return module

    _layout = FloatxTensorCoreLayout(ebits, mbits)
    new_weight = to_affine_quantized_fpx(weight, _layout)
    module.weight = torch.nn.Parameter(new_weight, requires_grad=False)
    module.extra_repr = types.MethodType(_linear_extra_repr, module)
    return module


@dataclass
class FbgemmConfig(AOBaseConfig):
    """Quantization Config for fbgemm-genai kernels
    Args:
       input_dtype (torch.dtype): input dtype of the kernel
       weight_dtype (torch.dtype): weight dtype of the kernel
       output_dtype (torch.dtype): output dtype of the kernel
       group_size (int): The group size for weight
       preshuffle (bool): whether preshuffle the weights or not
    """

    input_dtype: torch.dtype
    weight_dtype: torch.dtype
    output_dtype: torch.dtype
    block_size: Optional[List[int]] = None
    activation_scale_ub: float = 1200.0
    preshuffle: bool = False


@register_quantize_module_handler(FbgemmConfig)
def _(module: torch.nn.Module, config: FbgemmConfig) -> torch.nn.Module:
    if not _is_fbgemm_genai_gpu_available():
        raise ImportError("Requires fbgemm-gpu-genai >= 1.2.0")

    _SUPPORTED_DTYPES = {
        (torch.bfloat16, torch.int4, torch.bfloat16),
        (torch.float8_e4m3fn, torch.float8_e4m3fn, torch.bfloat16),
    }

    if (
        (config.input_dtype == torch.bfloat16)
        and (config.weight_dtype == torch.int4)
        and (config.output_dtype == torch.bfloat16)
    ):
        if config.preshuffle:
            weight = Int4PreshuffledTensor.from_hp(
                module.weight,
                config.block_size,
                activation_dtype=torch.bfloat16,
            )
        else:
            weight = Int4Tensor.from_hp(
                module.weight,
                config.block_size,
            )
        module.weight = torch.nn.Parameter(weight, requires_grad=False)
        module.extra_repr = types.MethodType(_linear_extra_repr, module)
        return module
    if (
        (config.input_dtype == e4m3_dtype)
        and (config.weight_dtype == torch.int4)
        and (config.output_dtype == torch.bfloat16)
    ):
        if config.preshuffle:
            weight = Int4PreshuffledTensor.from_hp(
                module.weight,
                config.block_size,
                activation_dtype=torch.float8_e4m3fn,
            )
            module.weight = torch.nn.Parameter(weight, requires_grad=False)
            module.extra_repr = types.MethodType(_linear_extra_repr, module)
            return module
    elif (
        (config.input_dtype == e4m3_dtype)
        and (config.weight_dtype == e4m3_dtype)
        and (config.output_dtype == torch.bfloat16)
    ):
        weight = to_fbgemm_fp8(
            module.weight,
            config.activation_scale_ub,
        )
        module.weight = torch.nn.Parameter(weight, requires_grad=False)
        module.extra_repr = types.MethodType(_linear_extra_repr, module)
        return module
    else:
        raise NotImplementedError(
            f"{config} is not supported. supported input, weight, output kernel dtypes are: {_SUPPORTED_DTYPES}"
        )


@dataclass
class ModuleFqnToConfig(AOBaseConfig):
    """Per module configurations for torchao quantize_ API

    Args:
        `module_fqn_to_config`: Dict[str, Optional[AOBaseConfig]]: a dictionary from
         the fully qualified name of module to the AOBaseConfig that we want to apply to the module.
         Also has a special key: "_default", if "_default" is present in the dictionary,
         the config for "_default" will be applied to all the remaining modules that does not have
         per module configuration specified.
    """

    module_fqn_to_config: Dict[str, Optional[AOBaseConfig]] = field(
        default_factory=dict
    )

    def __post_init__(self):
        torch._C._log_api_usage_once("torchao.quantization.ModuleFqnToConfig")


def _module_fqn_to_config_handler(
    module: torch.nn.Module, module_fqn: str, config: ModuleFqnToConfig
):
    c = None
    if module_fqn in config.module_fqn_to_config:
        # Maybe: we can add module type specific config in the future, in needed
        c = config.module_fqn_to_config[module_fqn]
    else:
        # fallback to use default if no module specific config is provided
        c = config.module_fqn_to_config.get("_default", None)

    if c is not None:
        handler = _QUANTIZE_CONFIG_HANDLER[type(c)]
        return handler(module, c)

    return module


torch.serialization.add_safe_globals(
    [
        _int8_asymm_per_token_quant,
        _int8_symm_per_token_reduced_range_quant,
        _input_activation_quant_func_fp8,
        _int4_symm_cutlass_quant,
        _int8_symm_cutlass_quant,
        _float8_cutlass_quant,
        _float8_cutlass_quant_sparse,
        Target,
    ]
)<|MERGE_RESOLUTION|>--- conflicted
+++ resolved
@@ -737,15 +737,9 @@
     layout: Layout = QDQLayout()
 
     def __post_init__(self):
-<<<<<<< HEAD
         torch._C._log_api_usage_once(
             "torchao.quantization.Int8DynamicActivationIntxWeightConfig"
         )
-        assert TORCH_VERSION_AT_LEAST_2_6, (
-            "Int8DynamicActivationIntxWeightConfig requires torch 2.6+"
-        )
-=======
->>>>>>> a1a9632b
         assert self.weight_dtype in [getattr(torch, f"int{b}") for b in range(1, 9)], (
             f"weight_dtype must be torch.intx, where 1 <= x <= 8, but got {self.weight_dtype}"
         )
@@ -1990,11 +1984,7 @@
     layout: Layout = QDQLayout()
 
     def __post_init__(self):
-<<<<<<< HEAD
         torch._C._log_api_usage_once("torchao.quantization.IntxWeightOnlyConfig")
-        assert TORCH_VERSION_AT_LEAST_2_6, "IntxWeightOnlyConfig requires torch 2.6+"
-=======
->>>>>>> a1a9632b
         assert self.weight_dtype in [getattr(torch, f"int{b}") for b in range(1, 9)], (
             f"weight_dtype must be torch.intx, where 1 <= x <= 8, but got {self.weight_dtype}"
         )
