--- conflicted
+++ resolved
@@ -751,17 +751,8 @@
     return _get_linear_subclass_inserter(apply_fn)
 
 
-<<<<<<< HEAD
 @dataclass
 class Int4WeightOnlyConfig(AOBaseConfig):
-=======
-def int4_weight_only(
-    group_size=128,
-    layout=TensorCoreTiledLayout(inner_k_tiles=8),
-    use_hqq=False,
-    zero_point_domain=ZeroPointDomain.NONE,
-):
->>>>>>> 8afd10ed
     """
     Configuration for applying uint4 weight-only asymmetric per-group quantization to linear layers, using
     "tensor_core_tiled" layout for speedup with tinygemm kernel
@@ -780,48 +771,13 @@
          size is more fine grained, choices are [256, 128, 64, 32]
         `layout`: layout type for quantized tensor, default is `TensorCoreTiledLayout(inner_k_tiles=8)`
         `use_hqq`: whether to use hqq or default quantization mode, default is False
-        `zero_point_domain`: data type of zeros points, choices are [None(then the value is determined by the layout), ZeroPointDomain.FLOAT, ZeroPointDomain.INT, ZeroPointDomain.NONE]
+        `zero_point_domain`: data type of zeros points, choices are [ZeroPointDomain.FLOAT, ZeroPointDomain.INT, ZeroPointDomain.NONE]
     """
 
     group_size: int = 128
     layout: Optional[TensorCoreTiledLayout] = TensorCoreTiledLayout(inner_k_tiles=8)
     use_hqq: bool = False
-    zero_point_domain: Optional[ZeroPointDomain] = None
-
-<<<<<<< HEAD
-=======
-        mapping_type = MappingType.ASYMMETRIC
-        block_size = (1, group_size)
-        target_dtype = torch.int32
-        quant_min = 0
-        quant_max = 15
-        eps = 1e-6
-        preserve_zero = LAYOUT_TO_PRESERVE_ZEROS[type(layout)]
-        zero_point_dtype = (
-            weight.dtype if isinstance(layout, Int4CPULayout) else torch.bfloat16
-        )
-
-        nonlocal zero_point_domain
-        assert (
-            type(layout) in LAYOUT_TO_ZERO_POINT_DOMAIN.keys()
-        ), f"Only support layout: {LAYOUT_TO_ZERO_POINT_DOMAIN.keys()}"
-        if zero_point_domain == ZeroPointDomain.NONE:
-            # the first value is the default one
-            zero_point_domain = LAYOUT_TO_ZERO_POINT_DOMAIN[type(layout)][0]
-        else:
-            assert (
-                zero_point_domain in LAYOUT_TO_ZERO_POINT_DOMAIN[type(layout)]
-            ), f"Layout only support {LAYOUT_TO_ZERO_POINT_DOMAIN[layout]}"
-
-        # Sparse Marlin only supports symmetric quantization.
-        # NOTE: If we start having lots of layouts that require different configurations,
-        # we should consider moving this logic somewhere else.
-        if isinstance(layout, MarlinSparseLayout):
-            mapping_type = MappingType.SYMMETRIC
-            assert (
-                group_size == 128 or group_size == weight.shape[-1]
-            ), f"MarlinSparseLayout only supports 128 group size or per channel quantization, got {group_size}"
->>>>>>> 8afd10ed
+    zero_point_domain: Optional[ZeroPointDomain] = ZeroPointDomain.NONE
 
 # for BC
 # TODO maybe change other callsites
@@ -862,7 +818,7 @@
     assert (
         type(layout) in LAYOUT_TO_ZERO_POINT_DOMAIN.keys()
     ), f"Only support layout: {LAYOUT_TO_ZERO_POINT_DOMAIN.keys()}"
-    if zero_point_domain is None:
+    if zero_point_domain == ZeroPointDomain.NONE:
         # the first value is the default one
         zero_point_domain = LAYOUT_TO_ZERO_POINT_DOMAIN[type(layout)][0]
     else:
