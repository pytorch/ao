--- conflicted
+++ resolved
@@ -21,23 +21,8 @@
 import warnings
 from collections import OrderedDict
 from dataclasses import dataclass, field
-<<<<<<< HEAD
-from functools import partial
-from typing import (
-    Any,
-    Callable,
-    List,
-    Optional,
-    Tuple,
-    Union,
-)
-from typing import (
-    OrderedDict as OrderedDictType,
-)
-=======
 from typing import Any, Callable, List, Optional, Tuple, Union
 from typing import OrderedDict as OrderedDictType
->>>>>>> 5346f0e1
 
 import torch
 import torch.nn as nn
@@ -2402,49 +2387,37 @@
     specifying configurations for individual parameters or modules using regex pattern matching on their FQNs.
 
     Args:
-<<<<<<< HEAD
         module_or_param_fqn_to_config (OrderedDict[str, Optional[AOBaseConfig]]): An ordered dictionary mapping
             regex patterns (as strings) to quantization configurations.
 
             The patterns can be one of the follows:
-             (1). fully qualified name (fqn) of module or param
-             (2). regex of fully qualified name (in python `re` module regex format) or
-             (3). "_default"
-
-    When passed this config, `quantize_` will first try to replace all modules in the model, matching the logic of ModuleFqnToConfig.
-    Then, quantize_ will attempt to replace any parameters specified by the fqn or that match regexs, ignoring modules that have already been transformed by the previous flow (Modules with an existing AOBaseTensor attached)
-
-    "_default" is ignored for parameter replacement.
-
-    Note:
-        - The order of patterns in the OrderedDict matters as the first matching pattern is applied
-        - Parameters that are already TorchAOBaseTensor instances are skipped to avoid double quantization
-    """
-
-    module_or_param_fqn_to_config: OrderedDictType[str, Optional[AOBaseConfig]] = field(
-=======
-        `module_fqn_to_config`: typing.OrderedDict[str, Optional[AOBaseConfig]]: an
-         ordered dictionary from
              (1). fully qualified name (fqn) of module or
              (2). regex of fully qualified name (in python `re` module regex format), should
                   start with prefix "re:" or
              (3). "_default"
-         to the config that we want to apply to the module or None
-
-         Config key ordered by precedence:
-           * fully qualified module name, e.g. `language.layers.0.q_proj`
-           * regex for module names, must start with `re:`, e.g. `re:language\.layers\..+\.q_proj`,
-             whiever regex fully matches the module fqn first will be applied
-             (order of keys for dictionary are kept consistent since we are using OrderedDict)
-           * "_default", fallback for **all modules** if no match for all previous keys
-             (Note, when using `_default`, the config is applied to all modules, to apply
-              it to only a subset of modules, e.g. with some types, it's better to filter
-              the modules that we don't want to quantize before hand and configure them to
-              None, e.g. `{"re:.+norm.+": None, "_default": linear_config}`)
+
+    Config key ordered by precedence:
+    * fully qualified module name, e.g. `language.layers.0.q_proj`
+    * regex for module names, must start with `re:`, e.g. `re:language\.layers\..+\.q_proj`,
+        whiever regex fully matches the module fqn first will be applied
+        (order of keys for dictionary are kept consistent since we are using OrderedDict)
+    * "_default", fallback for **all modules** if no match for all previous keys
+        (Note, when using `_default`, the config is applied to all modules, to apply
+        it to only a subset of modules, e.g. with some types, it's better to filter
+        the modules that we don't want to quantize before hand and configure them to
+        None, e.g. `{"re:.+norm.+": None, "_default": linear_config}`)
+
+    When passed this config, `quantize_` will first try to replace all modules in the model, matching the logic of ModuleFqnToConfig.
+    Then, quantize_ will attempt to replace any parameters specified by the fqn or that match regexs, ignoring modules that have already been transformed by the previous flow (Modules with an existing AOBaseTensor attached)
+
+    "_default" is ignored for parameter replacement.
+
+    Note:
+        - The order of patterns in the OrderedDict matters as the first matching pattern is applied
+        - Parameters that are already TorchAOBaseTensor instances are skipped to avoid double quantization
     """
 
     module_fqn_to_config: OrderedDictType[str, Optional[AOBaseConfig]] = field(
->>>>>>> 5346f0e1
         default_factory=OrderedDict
     )
 
