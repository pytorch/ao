# Copyright (c) Meta Platforms, Inc. and affiliates.
# Copyright 2024-2025 Arm Limited and affiliates.
# All rights reserved.
# This source code is licensed under the license found in the
# LICENSE file in the root directory of this source tree.

"""
Quantization APIs

Generally these APIs can be applied directly to any model
with Linear modules to obtain quantized linear ops. The intended
usage involves applying torch.compile to the model afterwards
both because primitives were designed based on the fusions that
come along with it and because that is how we access the intended quantized
and mixed GEMM kernels
"""

import logging
import re
import types
import warnings
from collections import OrderedDict
from dataclasses import dataclass, field
from functools import partial
from typing import Any, Callable, List, Optional, Tuple, Union
from typing import OrderedDict as OrderedDictType

import torch
import torch.nn as nn
import torch.nn.utils.parametrize as parametrize

import torchao
from torchao.core.config import AOBaseConfig
from torchao.dtypes import (
    AffineQuantizedTensor,
    CutlassInt4PackedLayout,
    CutlassSemiSparseLayout,
    Float8Layout,
    Int4CPULayout,
    Int4XPULayout,
    MarlinSparseLayout,
    PackedLinearInt8DynamicActivationIntxWeightLayout,
    PlainLayout,
    QDQLayout,
    SemiSparseLayout,
    TensorCoreTiledLayout,
    to_affine_quantized_floatx,
    to_affine_quantized_floatx_static,
    to_affine_quantized_intx,
)
from torchao.dtypes.uintx.packed_linear_int8_dynamic_activation_intx_weight_layout import (
    Target,
    make_packed_linear_int8_dynamic_activation_intx_weight_tensor,
)
from torchao.dtypes.utils import Layout
from torchao.float8.config import e4m3_dtype
from torchao.float8.float8_linear import Float8Linear
from torchao.float8.inference import (
    Float8MMConfig,
    FP8Granularity,
    _check_hardware_support,
    _granularity_is_a_1_128_w_128_128,
    _normalize_granularity,
)

# for BC, make sure to keep the `noqa: F401` comments to prevent
# ruff from removing "unused imports"
from torchao.prototype.quantization.quant_api import (
    Float8StaticActivationFloat8WeightConfig,  # noqa: F401
    FPXWeightOnlyConfig,  # noqa: F401
    GemliteUIntXWeightOnlyConfig,  # noqa: F401
    Int4DynamicActivationInt4WeightConfig,  # noqa: F401
    Int8DynamicActivationInt4WeightConfig,  # noqa: F401
    UIntXWeightOnlyConfig,  # noqa: F401
)
from torchao.quantization.linear_activation_weight_observed_tensor import (
    LinearActivationWeightObservedTensor,
)
from torchao.quantization.observer import AffineQuantizedObserverBase
from torchao.quantization.quantize_.common import (
    KernelPreference,
)
from torchao.quantization.quantize_.workflows import (
    Float8Tensor,
    Float8TensorPackingFormat,
    Int4ChooseQParamsAlgorithm,
    Int4MarlinSparseTensor,
    Int4PackingFormat,
    Int4PlainInt32Tensor,
    Int4PreshuffledTensor,
    Int4Tensor,
    Int4TilePackedTo4dTensor,
    Int8Tensor,
    IntxChooseQParamsAlgorithm,
    IntxOpaqueTensor,
    IntxPackingFormat,
    IntxUnpackedToInt8Tensor,
    QuantizeTensorToFloat8Kwargs,
<<<<<<< HEAD
    Sparse2x4Float8Tensor,
=======
    QuantizeTensorToInt8Kwargs,
>>>>>>> 1f9bfd7e
)
from torchao.quantization.transform_module import (
    _QUANTIZE_CONFIG_HANDLER,
    register_quantize_module_handler,
)
from torchao.quantization.utils import (
    _fp8_mm_compat,
    _linear_extra_repr,
    _quantization_type,
    get_block_size,
)
from torchao.utils import (
    is_MI300,
    is_sm_at_least_89,
    is_sm_at_least_90,
)

from .autoquant import AutoQuantizableLinearWeight, autoquant
from .GPTQ import (
    Int4WeightOnlyGPTQQuantizer,
)
from .granularity import (
    Granularity,
    PerAxis,
    PerGroup,
    PerRow,
    PerTensor,
)
from .linear_activation_quantized_tensor import (
    LinearActivationQuantizedTensor,
    to_linear_activation_quantized,
)
from .linear_quant_modules import (
    Int4WeightOnlyQuantizer,
    Int8DynActInt4WeightQuantizer,
)
from .qat import (
    intx_quantization_aware_training,
)
from .quant_primitives import (
    _DTYPE_TO_QVALUE_BOUNDS,
    MappingType,
    ZeroPointDomain,
    quantize_affine,
)
from .unified import Quantizer, TwoStepQuantizer
from .utils import _get_per_token_block_size

logger = logging.getLogger(__name__)

# TODO: revisit this list?
__all__ = [
    "swap_conv2d_1x1_to_linear",
    "Quantizer",
    "TwoStepQuantizer",
    "Int4WeightOnlyGPTQQuantizer",
    "Int4WeightOnlyQuantizer",
    "autoquant",
    "_get_subclass_inserter",
    "quantize_",
    "intx_quantization_aware_training",
    "Int8DynActInt4WeightQuantizer",
    "Float8DynamicActivationFloat8SemiSparseWeightConfig",
    "ModuleFqnToConfig",
]

LAYOUT_TO_ZERO_POINT_DOMAIN = {
    TensorCoreTiledLayout: [ZeroPointDomain.FLOAT],
    MarlinSparseLayout: [ZeroPointDomain.INT],
    Int4CPULayout: [ZeroPointDomain.FLOAT],
    Int4XPULayout: [ZeroPointDomain.FLOAT, ZeroPointDomain.INT],
}

LAYOUT_TO_PRESERVE_ZEROS = {
    TensorCoreTiledLayout: False,
    MarlinSparseLayout: True,
    Int4CPULayout: False,
    Int4XPULayout: False,
}


def _replace_with_custom_fn_if_matches_filter(
    model,
    replacement_fn,
    filter_fn,
    cur_fqn="",
    device=None,
    extra_args: Optional[Tuple[Any, ...]] = (),
) -> None:
    """
    Recursively replaces each child module in `model` with the result of `replacement_fn(child)`
    if `filter_fn(child)` returns `True`.

    Args:
        model (torch.nn.Module): The model containing modules to be replaced.
        replacement_fn (Callable[[torch.nn.Module], torch.nn.Module]): The function to replace matching modules.
        filter_fn (Callable[[torch.nn.Module], bool]): The filter function to determine which modules to replace.
        cur_fqn (str, optional): The current fully qualified name of the module being processed. Defaults to "".
        device (device, optional): Device to move the model to before applying `filter_fn`. Defaults to None.
        extra_args (Tuple[Any, ...], optional): optional extra args to pass to `replacement_fn`.

    Returns:
        None
    """
    if filter_fn(model, cur_fqn[:-1]):
        if device is not None:
            model.to(device=device)  # move to device before quantization
        model = replacement_fn(model, *extra_args)
        return model
    else:
        named_children_list = list(model.named_children())
        for name, child in named_children_list:
            new_child = _replace_with_custom_fn_if_matches_filter(
                child,
                replacement_fn,
                filter_fn,
                f"{cur_fqn}{name}.",
                device,
                extra_args,
            )
            if new_child is not child and new_child is not None:
                setattr(model, name, new_child)
        if device is not None:
            model.to(device=device)  # move parent module to device
        return model


def _is_linear(mod, *args):
    # avoid circular dependencies
    from torchao.quantization.qat.affine_fake_quantized_tensor import (
        _AffineFakeQuantizedTensor,
    )

    # adding weight tensor subclass isinstance check to make sure the weight is only quantized once
    # when it is shared by multiple linear modules
    return (
        isinstance(mod, torch.nn.Linear)
        and hasattr(mod, "weight")
        and not isinstance(mod.weight, AutoQuantizableLinearWeight)
        and not isinstance(mod.weight, AffineQuantizedTensor)
        and not isinstance(mod.weight, LinearActivationQuantizedTensor)
        and not isinstance(mod.weight, _AffineFakeQuantizedTensor)
        and not isinstance(mod, nn.modules.linear.NonDynamicallyQuantizableLinear)
    )


def _get_subclass_inserter(cls, enable_parametrization=False, **kwargs):
    """
    Returns a function which inserts the given subclass into all linear modules
    in the model. The inserted module will have its weight set to the result of
    `cls(mod.weight, **kwargs)`. If parametrization is enabled then this will be done using
    torch.nn.utils.parametrize instead of directly setting the attribute on the module.

    Args:
        cls (torch.Tensor): The class to insert as a child module.
        kwargs (Any): Any additional arguments for the constructor.
    """
    constructor = kwargs.pop("constructor", "subclass_constructor")
    from_float = kwargs.pop("method", "from_float")

    def insert_subclass(lin):
        if enable_parametrization:
            lin.weight = torch.nn.Parameter(
                cls.from_float(lin.weight, **kwargs), requires_grad=False
            )
            _, args = lin.weight.__tensor_flatten__()
            parametrize.register_parametrization(
                lin, "weight", getattr(cls, constructor)(*args)
            )
        else:
            lin.weight = torch.nn.Parameter(
                # cls.from_float(...)
                getattr(cls, from_float)(lin.weight, **kwargs),
                requires_grad=False,
            )
        return lin

    return insert_subclass


def swap_conv2d_1x1_to_linear(model, filter_fn=None):
    """
    Changes all conv2d 1x1 modules to equivalent linear modules so that they can then be quantized.
    """

    class PermuteSandwich(torch.nn.Module):
        def __init__(self, mod):
            super().__init__()
            self.mod = mod

        def forward(self, *args):
            return self.mod(args[0].permute(0, 2, 3, 1)).permute(-0, 3, 1, 2)

    def replace_conv2d_1x1(conv):
        assert conv.kernel_size == (1, 1)
        lin = torch.nn.Linear(
            conv.in_channels, conv.out_channels, bias=(conv.bias is None)
        )
        lin.weight = torch.nn.Parameter(conv.weight.squeeze(-1, -2))
        lin.bias = conv.bias
        return PermuteSandwich(lin)

    if filter_fn is None:
        filter_fn = lambda mod, *args: isinstance(
            mod, torch.nn.Conv2d
        ) and mod.kernel_size == (1, 1)

    _replace_with_custom_fn_if_matches_filter(
        model, replace_conv2d_1x1, filter_fn=filter_fn
    )


def insert_observers_(
    model: nn.Module,
    input_observer: Optional[AffineQuantizedObserverBase],
    weight_observer: Optional[AffineQuantizedObserverBase],
    *,
    filter_fn: Optional[Callable[[torch.nn.Module, str], bool]] = None,
):
    """
    Converts the weight of a linear module to a LinearActivationWeightObservedTensor.

    This function wraps the weight of the given linear module with a LinearActivationWeightObservedTensor,
    which enables observation of both input and weight tensors during forward passes.
    The wrapped weight is then re-wrapped as a nn.Parameter to maintain compatibility
    with PyTorch's module system.

    Example::

    ```
        import torch
        import torch.nn as nn
        from torchao.quantization import PerTensor
        from torchao.quantization.linear_observer_tensor import insert_observers_
        from torchao.quantization.observer import (
            AffineQuantizedMinMaxObserver,
            MappingType
        )

        # Create observers
        input_observer = AffineQuantizedMinMaxObserver(
            MappingType.SYMMETRIC,
            torch.float8_e4m3fn,
            granularity_type=PerTensor(),
            eps=torch.finfo(torch.float32).eps,
            scale_dtype=torch.float,
            zero_point_dtype=torch.int,
            zero_point_domain=ZeroPointDomain.NONE,
        )

        # Create a linear module
        linear_module = nn.Linear(10, 20)

        # Convert the linear module's weight to an observed tensor
        insert_observers_(linear_module, input_observer, weight_observer=None)

        # The linear_module can now be used as usual, with observers calculating statistics
        output = linear_module(torch.randn(10, 10))

        # Get the scale and zero point of the input observer
        scale, zero_point = linear_module.weight.input_observer.calculate_qparams()
    ```

    Args:
        model (nn.Module): The nn.Module to convert.
        input_observer (Optional[AffineQuantizedObserverBase]): Observer for input tensor.
        weight_observer (Optional[AffineQuantizedObserverBase]): Observer for weight tensor.
        filter_fn (Optional[Callable[[torch.nn.Module, str], bool]]): Filter function to select which modules to convert.
            If not provided, all linear modules will be converted. This function should take a module and its fully qualified name.

    Returns:
        nn.Linear: The modified linear module with its weight wrapped in a LinearActivationWeightObservedTensor.
    """

    def convert_to_linear_observer(linear_module: nn.Linear):
        # Wrap the weight with LinearActivationWeightObservedTensor and then with nn.Parameter
        linear_module.weight = nn.Parameter(
            LinearActivationWeightObservedTensor.from_float(
                linear_module.weight,
                input_observer=input_observer,
                weight_observer=weight_observer,
            ),
            requires_grad=linear_module.weight.requires_grad,
        )
        return linear_module

    _replace_with_custom_fn_if_matches_filter(
        model,
        convert_to_linear_observer,
        _is_linear if filter_fn is None else filter_fn,
    )


def _embedding_extra_repr(self):
    return f"num_embeddings={self.weight.shape[0]}, embedding_dim={self.weight.shape[1]}, weight={_quantization_type(self.weight)}"


def _module_extra_repr(self, original_extra_repr, parameter_name):
    module_torchao_extra_repr = []

    original_extra_repr_str = original_extra_repr()
    if len(original_extra_repr_str) > 0:
        module_torchao_extra_repr.append(original_extra_repr_str)

    module_torchao_extra_repr.append(
        f"{parameter_name}={_quantization_type(getattr(self, parameter_name))}"
    )
    return ", ".join(module_torchao_extra_repr)


def _get_linear_subclass_inserter(
    constructor, *, allow_requires_grad=False, propagate_bias=False, **kwargs
):
    """Helper function to apply the constructor that quantizes the weight Tensor (with additional kwargs)
    to the weight of linear module
    """

    def insert_subclass(lin):
        requires_grad = allow_requires_grad and lin.weight.requires_grad
        if propagate_bias == True:
            kwargs["bias"] = lin.bias
        lin.weight = torch.nn.Parameter(
            constructor(lin.weight, **kwargs), requires_grad=requires_grad
        )
        lin.extra_repr = types.MethodType(_linear_extra_repr, lin)
        return lin

    return insert_subclass


def quantize_(
    model: torch.nn.Module,
    config: AOBaseConfig,
    filter_fn: Optional[Callable[[torch.nn.Module, str], bool]] = _is_linear,
    device: Optional[torch.types.Device] = None,
):
    """Convert the weight of linear modules in the model with `config`, model is modified inplace

    Args:
        model (torch.nn.Module): input model
        config (AOBaseConfig): a workflow configuration object.
        filter_fn (Optional[Callable[[torch.nn.Module, str], bool]]): function that takes a nn.Module instance and fully qualified name of the module, returns True if we want to run `config` on
        the weight of the module
        device (device, optional): Device to move module to before applying `filter_fn`. This can be set to `"cuda"` to speed up quantization. The final model will be on the specified `device`.
            Defaults to None (do not change device).

    Example::

        import torch
        import torch.nn as nn
        from torchao import quantize_

        # quantize with some predefined `config` method that corresponds to
        # optimized execution paths or kernels (e.g. int4 tinygemm kernel)
        # also customizable with arguments
        # currently options are
        # Int8DynamicActivationInt8WeightConfig (optimized with int8 mm op and torch.compile)
        # Int4WeightOnlyConfig (optimized with int4 tinygemm kernel and torch.compile)
        # Int8WeightOnlyConfig (optimized with int8 mm op and torch.compile
        from torchao.quantization.quant_api import Int4WeightOnlyConfig

        m = nn.Sequential(nn.Linear(32, 1024), nn.Linear(1024, 32))
        quantize_(m, Int4WeightOnlyConfig(group_size=32, version=1))

    """
    torch._C._log_api_usage_once("torchao.quantization.quantize_")

    if isinstance(config, FqnToConfig):
        if filter_fn is not None:
            raise ValueError(
                "Custom filter_fn and FqnToConfig were both specified. Only filter_fn=None is supported when FqnToConfig is specified."
            )
        named_modules = dict(model.named_modules())
        for module_fqn, module in named_modules.items():
            if (
                fqn_matches_fqn_config(module_fqn, config)
                or _module_param_matches_fqn_config(module, module_fqn, config)
                or ("_default" in config.fqn_to_config and _is_linear(module))
            ):
                replacement = _fqn_to_config_handler(module, module_fqn, config)
                if device is not None:
                    replacement = replacement.to(device=device)
                # handle module swap
                if replacement is not module and module_fqn != "":
                    child_name = module_fqn.split(".")[-1]
                    parent_fqn = module_fqn.removesuffix(child_name).removesuffix(".")
                    parent_module = named_modules[parent_fqn]
                    setattr(parent_module, child_name, replacement)
    elif isinstance(config, AOBaseConfig):
        filter_fn = _is_linear if filter_fn is None else filter_fn
        handler = _QUANTIZE_CONFIG_HANDLER[type(config)]
        # for each linear in the model, apply the transform if filtering passes
        _replace_with_custom_fn_if_matches_filter(
            model,
            handler,
            filter_fn,
            device=device,
            extra_args=(config,),
        )
    else:
        raise AssertionError(
            """Passing a generic Callable to `quantize_` is no longer recommended and will be deprecated at a later release. Please see https://github.com/pytorch/ao/issues/1690 for instructions on how to pass in workflow configuration instead."""
        )


def _int8_asymm_per_token_quant(x: torch.Tensor) -> torch.Tensor:
    """This is defined here instead of local function to support serialization"""
    mapping_type = MappingType.ASYMMETRIC
    target_dtype = torch.int8
    scale_dtype = torch.float32
    eps = torch.finfo(torch.float32).eps
    zero_point_dtype = torch.int8
    return to_affine_quantized_intx(
        x,
        mapping_type,
        _get_per_token_block_size(x),
        target_dtype,
        eps=eps,
        scale_dtype=scale_dtype,
        zero_point_dtype=zero_point_dtype,
    )


def _uint8_asymm_per_token_quant(x: torch.Tensor) -> torch.Tensor:
    mapping_type = MappingType.ASYMMETRIC
    target_dtype = torch.uint8
    scale_dtype = torch.float32
    eps = torch.finfo(torch.float32).eps
    zero_point_dtype = torch.int32
    quant_min = 0
    quant_max = 255
    out = to_affine_quantized_intx(
        x,
        mapping_type,
        _get_per_token_block_size(x),
        target_dtype,
        quant_min=quant_min,
        quant_max=quant_max,
        eps=eps,
        scale_dtype=scale_dtype,
        zero_point_dtype=zero_point_dtype,
    )
    return out


def _int8_symm_per_token_quant(x: torch.Tensor) -> torch.Tensor:
    mapping_type = MappingType.SYMMETRIC
    target_dtype = torch.int8
    eps = 1e-5
    quant_min = -127
    quant_max = 127

    return to_affine_quantized_intx(
        x,
        mapping_type,
        _get_per_token_block_size(x),
        target_dtype,
        eps=eps,
        quant_min=quant_min,
        quant_max=quant_max,
        scale_dtype=torch.float32,
    )


@dataclass
class Int8DynamicActivationIntxWeightConfig(AOBaseConfig):
    """
    Configuration for dynamically quantizing activations to torch.int8 and weights to torch.intx, with 1 <= x <= 8.
    More specifically, activations are dynamically quantized to 8-bits at a per-token granularity with scales/zeros.
    Weights are quantized with scales/zeros in a groupwise or channelwise manner using the number of bits specified by weight_dtype.

    This layout is identical to Int8DynamicActivationInt4WeightConfig when weight_dtype is torch.int4 and other args
    are the same.  However, this layout is more general and supports other weight dtypes.

    args:
        `weight_dtype`: The dtype to use for weight quantization.  Must be torch.intx, where 1 <= x <= 8.
       ` weight_granularity`: The granularity to use for weight quantization.  Must be PerGroup or PerAxis(axis=0).
        `weight_mapping_type`: The type of mapping to use for the weight quantization.
            Must be one of MappingType.ASYMMETRIC or MappingType.SYMMETRIC.  MappingType.SYMMETRIC requires ZeroPointDomain.NONE
        `weight_scale_dtype`: The dtype to use for the weight scale.
        `act_mapping_type`: The type of mapping to use for the activation quantization.
            Must be one of MappingType.ASYMMETRIC or MappingType.SYMMETRIC.
        `layout`: The layout to use for the packed weight tensor:
            - PackedLinearInt8DynamicActivationIntxWeightLayout: this layout is optimized for CPU performance.
            - QDQLayout: this layout represents the quantization with Q/DQ quant primitives, and is intended for
                export applications like ExecuTorch.
        `intx_packing_format`: The format to use for the packed weight tensor (version 2 only).
            - unpacked_to_int8: this format is the default and is intended for export applications like ExecuTorch.
            - opaque_torchao_auto: this format is optimized for CPU performance.
        `intx_choose_qparams_algorithm`: The algorithm to use for choosing the quantization parameters.
        `version`: version of the config to use, only subset of above args are valid based on version, see note for more details.

        Note:

        Current state for Int8DynamicActivationIntxWeightConfig is that it supports both v1 (legacy) and v2.

        * `intx_packing_format` is used for version 2.
        * `layout` is only used for version 1.
    """

    weight_dtype: torch.dtype = torch.int8
    weight_granularity: Granularity = PerGroup(32)
    weight_mapping_type: MappingType = MappingType.SYMMETRIC
    # TODO: add weight_scale_dtype to Int8DynamicActivationInt4WeightConfig
    weight_scale_dtype: Optional[torch.dtype] = None
    act_mapping_type: MappingType = MappingType.ASYMMETRIC
    layout: Layout = QDQLayout()
    intx_packing_format: IntxPackingFormat = IntxPackingFormat.UNPACKED_TO_INT8
    intx_choose_qparams_algorithm: IntxChooseQParamsAlgorithm = (
        IntxChooseQParamsAlgorithm.AFFINE
    )

    version: int = 2

    def __post_init__(self):
        torch._C._log_api_usage_once(
            "torchao.quantization.Int8DynamicActivationIntxWeightConfig"
        )
        assert self.weight_dtype in [getattr(torch, f"int{b}") for b in range(1, 9)], (
            f"weight_dtype must be torch.intx, where 1 <= x <= 8, but got {self.weight_dtype}"
        )
        assert isinstance(self.weight_granularity, (PerAxis, PerGroup)), (
            f"weight_granularity must be PerAxis or PerGroup, but got {self.weight_granularity}"
        )
        if isinstance(self.weight_granularity, PerAxis):
            assert self.weight_granularity.axis == 0, (
                f"axis must be 0, but got {self.weight_granularity.axis}"
            )
        assert self.weight_mapping_type in [
            MappingType.ASYMMETRIC,
            MappingType.SYMMETRIC,
            MappingType.SYMMETRIC_NO_CLIPPING_ERR,
        ], (
            f"weight_mapping_type must be MappingType.ASYMMETRIC or MappingType.SYMMETRIC or MappingType.SYMMETRIC_NO_CLIPPING_ERR, but got {self.weight_mapping_type}"
        )
        assert self.act_mapping_type in [
            MappingType.ASYMMETRIC,
            MappingType.SYMMETRIC,
        ], (
            f"act_mapping_type must be MappingType.ASYMMETRIC or MappingType.SYMMETRIC, but got {self.act_mapping_type}"
        )
        assert isinstance(
            self.layout, (PackedLinearInt8DynamicActivationIntxWeightLayout, QDQLayout)
        ), (
            f"layout must be PackedLinearInt8DynamicActivationIntxWeightLayout or QDQLayout, but got {self.layout}"
        )

        if isinstance(self.layout, PackedLinearInt8DynamicActivationIntxWeightLayout):
            if self.layout.target in [Target.AUTO, Target.KLEIDIAI, Target.ATEN]:
                if (self.weight_scale_dtype) is None or (
                    self.weight_scale_dtype != torch.bfloat16
                ):
                    logging.warning(
                        f"When using layout PackedLinearInt8DynamicActivationIntxWeightLayout with target {self.layout.target}, "
                        f"the weight scale may be cast to bfloat16 by the kernel, but weight_scale_dtype is set to {self.weight_scale_dtype}. "
                        "Explicitly set weight_scale_dtype to torch.bfloat16 to suppress this warning. "
                        "If you need weight_scale_dtype = torch.float32, use target=Target.UNIVERSAL instead."
                    )


def _int8_dynamic_activation_intx_weight_quantize_tensor(
    weight,
    bias,
    config,
    *,
    custom_scale: Optional[torch.Tensor] = None,
    custom_zero_point: Optional[torch.Tensor] = None,
):
    weight_dtype = config.weight_dtype
    weight_granularity = config.weight_granularity
    weight_mapping_type = config.weight_mapping_type
    weight_scale_dtype = config.weight_scale_dtype
    act_mapping_type = config.act_mapping_type
    layout = config.layout
    intx_packing_format = config.intx_packing_format
    intx_choose_qparams_algorithm = config.intx_choose_qparams_algorithm

    assert weight.dim() == 2, (
        f"Int8DynamicActivationIntxWeightConfig only works for 2-d Tensor, got: {weight.dim()}"
    )
    if isinstance(weight_granularity, PerGroup):
        group_size = weight_granularity.group_size
    elif isinstance(weight_granularity, PerAxis):
        assert weight_granularity.axis == 0, (
            f"axis must be 0 with PerAxis, but got {weight_granularity.axis}"
        )
        group_size = weight.shape[-1]
    else:
        raise ValueError(
            f"weight_granularity must be PerGroup or PerAxis, got {weight_granularity}"
        )

    block_size = (1, group_size)

    if config.version == 2:
        assert act_mapping_type == MappingType.ASYMMETRIC
        opaque_formats = [
            IntxPackingFormat.OPAQUE_ATEN_KLEIDIAI,
            IntxPackingFormat.OPAQUE_TORCHAO_AUTO,
            IntxPackingFormat.OPAQUE_TORCHAO_KLEIDIAI,
            IntxPackingFormat.OPAQUE_TORCHAO_LOWBIT,
        ]
        assert (
            intx_packing_format == IntxPackingFormat.UNPACKED_TO_INT8
            or intx_packing_format in opaque_formats
        ), f"Unsupported packing format: {intx_packing_format}"
        if custom_zero_point is not None and custom_zero_point.dtype == torch.int32:
            custom_zero_point = custom_zero_point.to(torch.int8)
        new_weight = IntxUnpackedToInt8Tensor.from_hp(
            weight,
            block_size,
            weight_dtype,
            mapping_type=weight_mapping_type,
            activation_quantization="int8_asym_per_token",
            intx_choose_qparams_algorithm=intx_choose_qparams_algorithm,
            custom_scale=custom_scale,
            custom_zero_point=custom_zero_point,
        )
        if weight_scale_dtype is not None and weight_scale_dtype != weight.dtype:
            _adjust_scale_dtype_in_intx_unpacked_tensor(
                new_weight, weight, weight_scale_dtype
            )

        new_bias = bias

        # Create packed tensor
        if intx_packing_format in opaque_formats:
            new_weight = IntxOpaqueTensor.from_intx_unpacked_to_int8_tensor(
                new_weight, bias=new_bias, intx_packing_format=intx_packing_format
            )
            new_bias = None  # bias is packed with weights

        return new_weight, new_bias

    # Version 1
    assert config.version == 1
    assert intx_choose_qparams_algorithm == IntxChooseQParamsAlgorithm.AFFINE, (
        "IntxChooseQParamsAlgorithm.AFFINE is the only supported algorithm for version 1"
    )
    warnings.warn(
        "Config Deprecation: version 1 of Int8DynamicActivationIntxWeightConfig is deprecated and will no longer be supported in a future release, please use version 2, see https://github.com/pytorch/ao/issues/2967 for more details"
    )
    quant_min, quant_max = _DTYPE_TO_QVALUE_BOUNDS[weight_dtype]

    # We quantize with QDQLayout, and then construct the packed weight tensor later
    # set preserve_zero based on weight mapping type
    preserve_zero = weight_mapping_type in [
        MappingType.SYMMETRIC,
        MappingType.SYMMETRIC_NO_CLIPPING_ERR,
    ]

    weight = to_affine_quantized_intx(
        input_float=weight,
        mapping_type=weight_mapping_type,
        block_size=(1, group_size),
        target_dtype=torch.int8,
        quant_min=quant_min,
        quant_max=quant_max,
        scale_dtype=weight_scale_dtype,
        zero_point_dtype=torch.int8,
        preserve_zero=preserve_zero,
        zero_point_domain=ZeroPointDomain.INT,
        _layout=QDQLayout(),
    )
    if isinstance(layout, QDQLayout):
        # TODO: _int8_asymm_per_token_quant uses scale_dtype=torch.float64, zero_point_dtype=torch.int64,
        # which is not great for export with QDQLayout.  It is also not consistent with _int8_symm_per_token_quant,
        # which uses scale_dtype=torch.float32, zero_point_dtype=torch.int32.
        # Maybe introduce new fp32/int32 versions of _int8_asymm_per_token_quant?
        if act_mapping_type == MappingType.ASYMMETRIC:
            activation_quant_func = _int8_asymm_per_token_quant
        elif act_mapping_type == MappingType.SYMMETRIC:
            activation_quant_func = _int8_symm_per_token_quant
        else:
            assert False, f"Unsupported activation mapping type: {act_mapping_type}"
        weight = to_linear_activation_quantized(weight, activation_quant_func)
    elif isinstance(layout, PackedLinearInt8DynamicActivationIntxWeightLayout):
        # PackedLinearInt8DynamicActivationIntxWeightLayout has dynamic activation quantization
        # fused with the kernel and it should not be applied separately
        assert act_mapping_type == MappingType.ASYMMETRIC, (
            "PackedLinearInt8DynamicActivationIntxWeightLayout requires act_mapping_type=MappingType.ASYMMETRIC"
        )
        data, scale, zero_point = weight.tensor_impl.get_plain()
        groups_per_row = weight.shape[-1] // group_size
        scale = scale.reshape(-1, groups_per_row)

        assert zero_point is not None
        zero_point = zero_point.reshape(-1, groups_per_row)
        has_weight_zeros = (zero_point != 0).any()
        weight = make_packed_linear_int8_dynamic_activation_intx_weight_tensor(
            data,
            scale,
            zero_point if has_weight_zeros else None,
            bias,
            weight_dtype,
            layout.target,
            validate_inputs=False,
        )
        # bias is packed with weights if present
        bias = None

    return weight, bias


@register_quantize_module_handler(Int8DynamicActivationIntxWeightConfig)
def _int8_dynamic_activation_intx_weight_transform(
    module: torch.nn.Module,
    config: Int8DynamicActivationIntxWeightConfig,
    *,
    custom_scale: Optional[torch.Tensor] = None,
    custom_zero_point: Optional[torch.Tensor] = None,
) -> torch.nn.Module:
    new_weight, new_bias = _int8_dynamic_activation_intx_weight_quantize_tensor(
        module.weight,
        module.bias,
        config,
        custom_scale=custom_scale,
        custom_zero_point=custom_zero_point,
    )
    module.weight = torch.nn.Parameter(new_weight, requires_grad=False)
    if new_bias is None:
        module.bias = None
    if isinstance(module, nn.Linear):
        module.extra_repr = types.MethodType(_linear_extra_repr, module)
    return module


@dataclass
class Int4WeightOnlyConfig(AOBaseConfig):
    """
    Configuration for int4 weight only quantization, only groupwise quantization is supported
    right now, and we support version 1 and version 2, that are implemented differently although with
    same support. In version 2, different target are mainly distinguished by `packing_format` arg, and in version 1, mainly by `layout`.

    Args:
        `group_size`: parameter for quantization, controls the granularity of quantization, smaller
         size is more fine grained, choices are [256, 128, 64, 32], used in both version 1 and 2
        `int4_packing_format`: the packing format for int4 tensor, used in version 2 only
         `int4_choose_qparams_algorithm`: variants of choose qparams algorithm to use for int4,
         currently support TINYGEMM ("tinygemm") and HQQ ("hqq"), used in version 2 only
        `layout`: layout type for quantized tensor, default is `TensorCoreTiledLayout(inner_k_tiles=8)`, used in version 1 only
        `use_hqq`: whether to use hqq or default quantization mode, default is False, used in version 1 only
        `zero_point_domain`: data type of zeros points, choices are [ZeroPointDomain.FLOAT, ZeroPointDomain.INT, ZeroPointDomain.NONE], used in version 1 only
        `set_inductor_config`: if True, adjusts `torchinductor` settings to recommended values. used in both version 1 and 2
        `preserve_zero`: whether to preserve zero, default is None. Will be set to True if zero_point_domain is ZeroPointDomain.INT, used in version 1 only
        `version`: version of the config to use, only subset of above args are valid for version 1, and subset of above args are valid for version 2, default is 2, see note for more details

    Note:
        Current state for Int4WeightOnlyConfig is that it supports both v1 (legacy) and v2

        For v2 (version = 2), only `group_size`, `int4_packing_format`, `int4_choose_qparams_algorithm` and `set_inductor_config` are valid, all other args will be ignored
        For v1 (version = 1), only `group_size`, `layout`, `use_hqq`, `zero_point_domain`, `preserve_zero` and `set_inductor_config` are valid, we plan to deprecate v1 in torchao 0.15 to make this config
        less confusing
    """

    group_size: int = 128
    layout: Optional[TensorCoreTiledLayout] = TensorCoreTiledLayout(inner_k_tiles=8)
    use_hqq: bool = False
    zero_point_domain: Optional[ZeroPointDomain] = ZeroPointDomain.NONE
    set_inductor_config: bool = True
    preserve_zero: Optional[bool] = None
    # only used in version >= 2
    int4_packing_format: Int4PackingFormat = Int4PackingFormat.PLAIN
    int4_choose_qparams_algorithm: Int4ChooseQParamsAlgorithm = (
        Int4ChooseQParamsAlgorithm.TINYGEMM
    )
    version: int = 2

    def __post_init__(self):
        torch._C._log_api_usage_once("torchao.quantization.Int4WeightOnlyConfig")


def _int4_weight_only_quantize_tensor(weight, config):
    # TODO(future PR): perhaps move this logic to a different file, to keep the API
    # file clean of implementation details

    # for now, make these local variables to allow the rest of the function
    # to be a direct copy-paste
    group_size = config.group_size
    layout = config.layout
    use_hqq = config.use_hqq
    int4_choose_qparams_algorithm = config.int4_choose_qparams_algorithm
    zero_point_domain = config.zero_point_domain
    int4_packing_format = config.int4_packing_format

    if weight.shape[-1] % group_size != 0:
        logger.info(
            f"Skipping quantizing weight with int4 weight only quantization because the shape of weight {weight.shape} is not compatible with group_size {group_size}"
        )
        return weight

    block_size = tuple([1 for _ in range(weight.ndim - 1)] + [group_size])

    if config.version == 2:
        block_size = list(block_size)

        if int4_choose_qparams_algorithm == Int4ChooseQParamsAlgorithm.HQQ:
            assert int4_packing_format == Int4PackingFormat.TILE_PACKED_TO_4D, (
                f"Int4ChooseQParamsAlgorithm.HQQ is not supported by packing format {int4_packing_format}, "
                f"it's only supported by Int4PackingFormat.TILE_PACKED_TO_4D currently"
            )

        if int4_packing_format == Int4PackingFormat.PRESHUFFLED:
            new_weight = Int4PreshuffledTensor.from_hp(
                weight,
                block_size,
                activation_dtype=torch.bfloat16,
            )
            return new_weight
        elif int4_packing_format == Int4PackingFormat.PLAIN:
            new_weight = Int4Tensor.from_hp(
                weight,
                block_size,
            )
            return new_weight
        elif int4_packing_format == Int4PackingFormat.PLAIN_INT32:
            new_weight = Int4PlainInt32Tensor.from_hp(
                weight,
                block_size,
            )
            return new_weight
        elif int4_packing_format == Int4PackingFormat.MARLIN_SPARSE:
            new_weight = Int4MarlinSparseTensor.from_hp(
                weight,
                block_size,
            )
            return new_weight
        elif int4_packing_format == Int4PackingFormat.TILE_PACKED_TO_4D:
            new_weight = Int4TilePackedTo4dTensor.from_hp(
                weight,
                block_size,
                int4_choose_qparams_algorithm=int4_choose_qparams_algorithm,
            )
            return new_weight
        else:
            raise ValueError(f"Unsupported int4 packing format: {int4_packing_format}")

    assert config.version == 1

    warnings.warn(
        "Config Deprecation: version 1 of Int4WeightOnlyConfig is deprecated and will no longer be supported in a future release, please use version 2, see https://github.com/pytorch/ao/issues/2948 for more details"
    )
    mapping_type = MappingType.ASYMMETRIC
    target_dtype = torch.int32
    quant_min = 0
    quant_max = 15
    eps = 1e-6
    zero_point_dtype = (
        weight.dtype if isinstance(layout, Int4CPULayout) else torch.bfloat16
    )

    # nonlocal zero_point_domain
    assert type(layout) in LAYOUT_TO_ZERO_POINT_DOMAIN.keys(), (
        f"Only support layout: {LAYOUT_TO_ZERO_POINT_DOMAIN.keys()}"
    )
    if zero_point_domain == ZeroPointDomain.NONE:
        # the first value is the default one
        zero_point_domain = LAYOUT_TO_ZERO_POINT_DOMAIN[type(layout)][0]
    else:
        assert zero_point_domain in LAYOUT_TO_ZERO_POINT_DOMAIN[type(layout)], (
            f"Layout only support {LAYOUT_TO_ZERO_POINT_DOMAIN[layout]}"
        )

    if zero_point_domain == ZeroPointDomain.INT and isinstance(layout, Int4XPULayout):
        zero_point_dtype = torch.int32

    preserve_zero = (
        config.preserve_zero
        if config.preserve_zero is not None
        else LAYOUT_TO_PRESERVE_ZEROS[type(layout)]
    )
    # Sparse Marlin only supports symmetric quantization.
    # NOTE: If we start having lots of layouts that require different configurations,
    # we should consider moving this logic somewhere else.
    if isinstance(layout, MarlinSparseLayout):
        mapping_type = MappingType.SYMMETRIC
        assert group_size == 128 or group_size == weight.shape[-1], (
            f"MarlinSparseLayout only supports 128 group size or per channel quantization, got {group_size}"
        )

    new_weight = to_affine_quantized_intx(
        weight,
        mapping_type,
        block_size,
        target_dtype,
        quant_min,
        quant_max,
        eps,
        zero_point_dtype=zero_point_dtype,
        preserve_zero=preserve_zero,
        zero_point_domain=zero_point_domain,
        _layout=layout,
        use_hqq=use_hqq,
    )
    return new_weight


@register_quantize_module_handler(Int4WeightOnlyConfig)
def _int4_weight_only_transform(
    module: torch.nn.Module, config: Int4WeightOnlyConfig
) -> torch.nn.Module:
    if config.set_inductor_config:
        torchao.quantization.utils.recommended_inductor_config_setter()

    assert hasattr(module, "weight"), (
        "applying int8 weight only quant requires module to have weight attribute"
        + " but {module} does not have one"
    )
    new_weight = _int4_weight_only_quantize_tensor(module.weight, config)
    module.weight = torch.nn.Parameter(new_weight, requires_grad=False)
    module.extra_repr = types.MethodType(_linear_extra_repr, module)
    return module


@dataclass
class Float8DynamicActivationInt4WeightConfig(AOBaseConfig):
    """Configuration for apply float8 dynamic per row quantization and int4
    per group weight quantization to linear
    (only group_size 128 is supported right now since underlying kernel used only supports 128
    and above and no benefits of making it bigger)

    Args:
        `int4_packing_format`: how the weight is packed, only preshuffled is supported
    """

    int4_packing_format: Int4PackingFormat = "preshuffled"


@register_quantize_module_handler(Float8DynamicActivationInt4WeightConfig)
def _float8_dynamic_activation_int4_weight_transform(
    module: torch.nn.Module, config: Float8DynamicActivationInt4WeightConfig
) -> torch.nn.Module:
    assert hasattr(module, "weight"), (
        "applying int8 weight only quant requires module to have weight attribute"
        + " but {module} does not have one"
    )
    int4_packing_format = config.int4_packing_format

    assert int4_packing_format == "preshuffled", (
        f"only preshuffled int4_packing_format supported right now, got: {int4_packing_format}"
    )
    weight = module.weight
    group_size = 128
    block_size = tuple([1 for _ in range(weight.ndim - 1)] + [group_size])
    new_weight = Int4PreshuffledTensor.from_hp(
        module.weight,
        block_size,
        activation_dtype=torch.float8_e4m3fn,
    )
    module.weight = torch.nn.Parameter(new_weight, requires_grad=False)
    module.extra_repr = types.MethodType(_linear_extra_repr, module)
    return module


@dataclass
class Int8WeightOnlyConfig(AOBaseConfig):
    """
    Configuration for applying int8 weight-only symmetric per-channel quantization to linear layers.

    Args:
        group_size (version 1) - Controls the granularity of quantization.
        If None, applies per-channel quantization. Otherwise, applies per-group quantization with the specified group size.
        granularity (version 2) - Quantization granularity.
            PerRow() for per-channel quantization, PerTensor() for per-tensor quantization.
        set_inductor_config: bool = True - If True, adjusts `torchinductor` settings to recommended values
            for better performance with this quantization scheme.
    """

    group_size: Optional[int] = None
    granularity: Optional[Granularity] = PerRow()
    set_inductor_config: bool = True
    version: int = 1

    def __post_init__(self):
        torch._C._log_api_usage_once("torchao.quantization.Int8WeightOnlyConfig")
        if self.version == 2:
            assert self.group_size is None, (
                f"Only support version 2 with group_size=None, got {self.group_size}"
            )


def _int8_weight_only_quantize_tensor(weight, config):
    if config.version == 1:
        warnings.warn(
            "Config Deprecation: version 1 of Int8WeightOnlyConfig is deprecated and will no longer be supported in a future release, please use version 2, see https://github.com/pytorch/ao/issues/2752 for more details"
        )
        mapping_type = MappingType.SYMMETRIC
        target_dtype = torch.int8
        eps = torch.finfo(torch.float32).eps
        zero_point_dtype = torch.int64
        group_size = config.group_size
        if group_size is None:
            group_size = weight.shape[-1]
        block_size = tuple([1 for x in range(weight.dim() - 1)] + [group_size])
        new_weight = to_affine_quantized_intx(
            weight,
            mapping_type,
            block_size,
            target_dtype,
            eps=eps,
            zero_point_dtype=zero_point_dtype,
        )
    else:
        assert config.version == 2, f"Unexpected version: {config.version}"
        new_weight = Int8Tensor.from_hp(weight, granularity=config.granularity)
    return new_weight


@register_quantize_module_handler(Int8WeightOnlyConfig)
def _int8_weight_only_transform(
    module: torch.nn.Module,
    config: Int8WeightOnlyConfig,
    *,
    parameter_name: str = "weight",
):
    if config.set_inductor_config:
        torchao.quantization.utils.recommended_inductor_config_setter()

    assert hasattr(module, parameter_name), (
        "applying int8 weight only quant requires module to have {parameter_name} attribute"
        + " but {module} does not have one"
    )
    quantized_tensor = _int8_weight_only_quantize_tensor(
        getattr(module, parameter_name), config
    )
    setattr(
        module,
        parameter_name,
        torch.nn.Parameter(quantized_tensor, requires_grad=False),
    )
    module.extra_repr = types.MethodType(
        partial(
            _module_extra_repr,
            original_extra_repr=module.extra_repr,
            parameter_name=parameter_name,
        ),
        module,
    )
    return module


def _int8_symm_per_token_reduced_range_quant(x: torch.Tensor) -> torch.Tensor:
    mapping_type = MappingType.SYMMETRIC
    target_dtype = torch.int8
    eps = 1e-5
    quant_min = -127
    quant_max = 127
    return to_affine_quantized_intx(
        x,
        mapping_type,
        _get_per_token_block_size(x),
        target_dtype,
        eps=eps,
        quant_min=quant_min,
        quant_max=quant_max,
        scale_dtype=torch.float32 if x.dtype == torch.float16 else None,
    )


def _int8_symm_per_token_reduced_range_quant_noop_decode(
    x: torch.Tensor,
) -> torch.Tensor:
    mapping_type = MappingType.SYMMETRIC
    target_dtype = torch.int8
    eps = 1e-5
    quant_min = -127
    quant_max = 127
    if x.shape[1] == 1:
        return x
    else:
        return to_affine_quantized_intx(
            x,
            mapping_type,
            _get_per_token_block_size(x),
            target_dtype,
            eps=eps,
            quant_min=quant_min,
            quant_max=quant_max,
            scale_dtype=torch.float32 if x.dtype == torch.float16 else None,
        )


def _int8_symm_cutlass_quant(x: torch.Tensor) -> torch.Tensor:
    return to_affine_quantized_intx(
        x,
        mapping_type=MappingType.SYMMETRIC,
        block_size=_get_per_token_block_size(x),
        target_dtype=torch.int8,
        scale_dtype=torch.float32,
        eps=torch.finfo(torch.float32).eps,
        zero_point_domain=ZeroPointDomain.NONE,
    )


def _int4_symm_cutlass_quant(x: torch.Tensor) -> torch.Tensor:
    return to_affine_quantized_intx(
        x,
        mapping_type=MappingType.SYMMETRIC,
        block_size=_get_per_token_block_size(x),
        target_dtype=torch.int8,
        quant_min=-8,
        quant_max=7,
        scale_dtype=torch.float32,
        eps=torch.finfo(torch.float32).eps,
        zero_point_domain=ZeroPointDomain.NONE,
        _layout=CutlassInt4PackedLayout(),
    )


def _float8_cutlass_quant(
    x: torch.Tensor,
    target_dtype: torch.dtype,
) -> torch.Tensor:
    return to_affine_quantized_floatx(
        x,
        block_size=_get_per_token_block_size(x),
        scale_dtype=torch.float32,
        target_dtype=target_dtype,
        _layout=Float8Layout(mm_config=None),
    )


def _float8_cutlass_quant_sparse(
    x: torch.Tensor,
    target_dtype: torch.dtype,
) -> (torch.Tensor, torch.Tensor):
    return to_affine_quantized_floatx(
        x,
        block_size=_get_per_token_block_size(x),
        scale_dtype=torch.float32,
        target_dtype=target_dtype,
        _layout=CutlassSemiSparseLayout(),
    )


@dataclass
class Int8DynamicActivationInt8WeightConfig(AOBaseConfig):
    """
    Configuration for applying int8 dynamic symmetric per-token activation and int8 per-channel weight
    quantization to linear layers.

    Args:
        layout: Optional[Layout] = PlainLayout() - Tensor layout for the quantized weights. Controls how the
            quantized data is stored and accessed.
        act_mapping_type: Optional[MappingType] = MappingType.SYMMETRIC - Mapping type for activation quantization.
            SYMMETRIC uses symmetric quantization around zero.
        weight_only_decode: bool = False - If True, only quantizes weights during forward pass and keeps activations
            in original precision during decode operations.
        set_inductor_config: bool = True - If True, adjusts `torchinductor` settings to recommended values
            for better performance with this quantization scheme.
        version (int): the version of the config, version 1 is using AffineQuantizedTensor that we plan to deprecate/split, version 2 is using Int8Tensor
    """

    layout: Optional[Layout] = PlainLayout()
    act_mapping_type: Optional[MappingType] = MappingType.SYMMETRIC
    weight_only_decode: bool = False
    granularity: Granularity = PerRow()
    set_inductor_config: bool = True
    version: int = 1

    def __post_init__(self):
        torch._C._log_api_usage_once(
            "torchao.quantization.Int8DynamicActivationInt8WeightConfig"
        )


def _int8_dynamic_activation_int8_weight_quantize_tensor(weight, config):
    if config.version == 1:
        layout = config.layout
        act_mapping_type = config.act_mapping_type
        weight_only_decode = config.weight_only_decode

        in_features = weight.shape[-1]
        # int8 dynamic quantization only has benefit when in_feature > 16
        if in_features <= 16:
            logger.info(
                f"Skipping applying Int8DynamicActivationInt8WeightConfig to weight of shape {weight.shape}"
                f" because `in_feature` is <= 16: {in_features}"
            )
            return weight

        # weight settings
        mapping_type = MappingType.SYMMETRIC
        weight_zero_point_domain = ZeroPointDomain.NONE

        def get_weight_block_size(x):
            return tuple([1 for _ in range(x.dim() - 1)] + [x.shape[-1]])

        target_dtype = torch.int8
        eps = torch.finfo(torch.float32).eps
        zero_point_dtype = torch.int64

        if weight_only_decode:
            input_quant_func = _int8_symm_per_token_reduced_range_quant_noop_decode
        else:
            # input settings
            if act_mapping_type == MappingType.SYMMETRIC:
                input_quant_func = _int8_symm_per_token_reduced_range_quant
            else:
                input_quant_func = _int8_asymm_per_token_quant

        block_size = get_weight_block_size(weight)
        new_weight = to_affine_quantized_intx(
            weight,
            mapping_type,
            block_size,
            target_dtype,
            eps=eps,
            zero_point_dtype=zero_point_dtype,
            _layout=layout,
            zero_point_domain=weight_zero_point_domain,
        )
        quantized_weight = to_linear_activation_quantized(new_weight, input_quant_func)
    else:
        assert config.granularity in {PerRow(), PerTensor()}, (
            "Only PerRow and PerTensor are supported"
        )
        weight_granularity = config.granularity
        act_granularity = config.granularity

        assert config.act_mapping_type == MappingType.SYMMETRIC, (
            "asymmetric dynamic quant not supported currently"
        )
        assert config.version == 2, f"Unexpected version: {config.version}"

        # TODO: Symmentric/Asymmetric choice for weight quantization
        # https://github.com/pytorch/ao/pull/3241#discussion_r2551515539
        quantized_weight = Int8Tensor.from_hp(
            weight,
            granularity=weight_granularity,
            act_quant_kwargs=QuantizeTensorToInt8Kwargs(
                granularity=act_granularity,
                mapping_type=config.act_mapping_type,
            ),
        )

    return quantized_weight


@register_quantize_module_handler(Int8DynamicActivationInt8WeightConfig)
def _int8_dynamic_activation_int8_weight_transform(
    module: torch.nn.Module,
    config: Int8DynamicActivationInt8WeightConfig,
    *,
    parameter_name="weight",
) -> torch.nn.Module:
    if config.set_inductor_config:
        torchao.quantization.utils.recommended_inductor_config_setter()

    assert hasattr(module, "weight"), (
        "applying int8 dynamic activation int8 weight quant requires module to have weight attribute"
        + "but {module} does not have one"
    )
    new_weight = _int8_dynamic_activation_int8_weight_quantize_tensor(
        module.weight, config
    )
    module.weight = torch.nn.Parameter(new_weight, requires_grad=False)
    module.extra_repr = types.MethodType(
        partial(
            _module_extra_repr,
            original_extra_repr=module.extra_repr,
            parameter_name=parameter_name,
        ),
        module,
    )
    return module


@dataclass
class Int8StaticActivationInt8WeightConfig(AOBaseConfig):
    """
    Configuration for applying int8 static symmetric quantization to both activation and weight

    Args:
        scale (torch.Tensor): The scale tensor for activation quantization.
        granularity (Granularity): The granularity of quantization. PerRow() and PerTensor() are supported currently
        act_mapping_type (MappingType): The mapping type for activation quantization. only SYMMETRIC is supported currently
        set_inductor_config (bool): if True, adjusts `torchinductor` settings to recommended values.
        version (int): the version of the config
    """

    scale: torch.Tensor
    granularity: Granularity = PerRow()
    act_mapping_type: Optional[MappingType] = MappingType.SYMMETRIC
    set_inductor_config: bool = True
    version: int = 1

    def __post_init__(self):
        torch._C._log_api_usage_once(
            "torchao.quantization.Int8StaticActivationInt8WeightConfig"
        )


@register_quantize_module_handler(Int8StaticActivationInt8WeightConfig)
def _int8_static_activation_int8_weight_transform(
    module: torch.nn.Module,
    config: Int8StaticActivationInt8WeightConfig,
    *,
    parameter_name="weight",
):
    assert config.granularity in {PerRow(), PerTensor()}, (
        "Only PerRow and PerTensor is supported currently"
    )
    assert config.act_mapping_type == MappingType.SYMMETRIC, (
        "asymmetric static quant not supported currently"
    )
    assert hasattr(module, parameter_name), (
        f"Expected module to have attribute `{parameter_name}` but not found"
    )

    if config.set_inductor_config:
        torchao.quantization.utils.recommended_inductor_config_setter()

    activation_granularity = config.granularity
    weight_granularity = config.granularity

    quantized_tensor = Int8Tensor.from_hp(
        getattr(module, parameter_name),
        granularity=weight_granularity,
        act_quant_kwargs=QuantizeTensorToInt8Kwargs(
            granularity=activation_granularity,
            mapping_type=config.act_mapping_type,
        ),
        act_scale=config.scale.detach(),
    )

    setattr(
        module,
        parameter_name,
        torch.nn.Parameter(quantized_tensor, requires_grad=False),
    )
    module.extra_repr = types.MethodType(
        partial(
            _module_extra_repr,
            original_extra_repr=module.extra_repr,
            parameter_name=parameter_name,
        ),
        module,
    )
    return module


def int8_dynamic_activation_int8_semi_sparse_weight():
    """
    Applies int8 dnynamic symmetric per-token activation and int8 per-channel weight
    quantization + 2:4 sparsity to linear layers.
    """
    warnings.warn(
        """int8_dyanmic_activation_int8_semi_sparse_weight() will be deprecated at a later release. Please use the layout kwarg in Int8DynamicActivationInt8WeightConfig instead.

    from torchao.dtypes import SemiSparseLayout
    Int8DynamicActivationInt8WeightConfig(layout=SemiSparseLayout()"""
    )

    return Int8DynamicActivationInt8WeightConfig(layout=SemiSparseLayout())


@dataclass
class Float8WeightOnlyConfig(AOBaseConfig):
    """
    Configuration for applying float8 weight-only symmetric per-channel quantization to linear layers.

    Args:
        weight_dtype (torch.dtype): The target data type for weight quantization. Default is torch.float8_e4m3fn.
        set_inductor_config (bool): if True, adjusts `torchinductor` settings to recommended values.
        version (int): the version of the config, version 1 is using AffineQuantizedTensor that we plan to deprecate/split, version 2 is using Float8Tensor (default)

    Note:
        The actual matmul will be computed in original precision of the weight tensor.
    """

    weight_dtype: torch.dtype = e4m3_dtype
    set_inductor_config: bool = True
    version: int = 2

    def __post_init__(self):
        torch._C._log_api_usage_once("torchao.quantization.Float8WeightOnlyConfig")


def _float8_weight_only_quant_tensor(weight, config):
    if config.version == 1:
        warnings.warn(
            "Config Deprecation: version 1 of Float8WeightOnlyConfig is deprecated and will no longer be supported in a future release, please use version 2, see https://github.com/pytorch/ao/issues/2649 for more details"
        )
        from torchao.dtypes import to_affine_quantized_floatx

        block_size = tuple([1 for _ in range(weight.dim() - 1)] + [weight.shape[-1]])
        new_weight = to_affine_quantized_floatx(
            input_float=weight,
            block_size=block_size,
            target_dtype=config.weight_dtype,
            scale_dtype=None,
            _layout=Float8Layout(mm_config=None),
        )
    else:
        assert config.version == 2, f"Unexpected version: {config.version}"
        weight_dtype = config.weight_dtype
        new_weight = Float8Tensor.from_hp(
            weight, float8_dtype=weight_dtype, granularity=PerRow()
        )
    return new_weight


@register_quantize_module_handler(Float8WeightOnlyConfig)
def _float8_weight_only_transform(
    module: torch.nn.Module,
    config: Float8WeightOnlyConfig,
    *,
    parameter_name: str = "weight",
) -> torch.nn.Module:
    if config.set_inductor_config:
        torchao.quantization.utils.recommended_inductor_config_setter()

    assert hasattr(module, parameter_name), (
        "applying float8 weight only quant requires module to have {parameter_name} attribute"
        + " but {module} does not have one"
    )

    if isinstance(module, Float8Linear):
        module = _unwrap_float8_linear(module)

    quantized_tensor = _float8_weight_only_quant_tensor(
        getattr(module, parameter_name), config
    )

    setattr(
        module,
        parameter_name,
        torch.nn.Parameter(quantized_tensor, requires_grad=False),
    )
    module.extra_repr = types.MethodType(
        partial(
            _module_extra_repr,
            original_extra_repr=module.extra_repr,
            parameter_name=parameter_name,
        ),
        module,
    )
    return module


def _input_activation_quant_func_fp8(
    x: torch.Tensor,
    activation_granularity: FP8Granularity,
    activation_dtype: torch.dtype,
    scale: Optional[torch.Tensor] = None,
    zero_point: Optional[torch.Tensor] = None,
):
    """This function is used to quantize the input activation tensor for an aqt_float variant. If scale
    is not provided it will be dynamically calculate the scales otherwise it will use the provided scale.
    """
    assert zero_point is None, (
        "Zero point is not supported for dynamic FP8 quantization"
    )
    if isinstance(activation_granularity, PerRow):
        assert x.dtype == torch.bfloat16, (
            "PerRow quantization only works for bfloat16 precision input activation"
        )

    block_size = get_block_size(x.shape, activation_granularity)
    if scale is None:
        activation = to_affine_quantized_floatx(
            input_float=x,
            block_size=block_size,
            target_dtype=activation_dtype,
            scale_dtype=torch.float32,
            _layout=Float8Layout(mm_config=None),  # Config is stored on weight
        )
    else:
        assert isinstance(activation_granularity, PerTensor), (
            "Static quantization only supports PerTensor granularity"
        )
        activation = to_affine_quantized_floatx_static(
            input_float=x,
            block_size=block_size,
            scale=scale,
            target_dtype=activation_dtype,
            _layout=Float8Layout(mm_config=None),  # Config is stored on weight
        )
    return activation


@dataclass
class Float8DynamicActivationFloat8WeightConfig(AOBaseConfig):
    """
    Configuration for applying float8 dynamic symmetric quantization to both activations and weights of linear layers.

    Args:
        activation_dtype (torch.dtype): The target data type for activation quantization. Default is torch.float8_e4m3fn.
        weight_dtype (torch.dtype): The target data type for weight quantization. Default is torch.float8_e4m3fn.
        granularity (Optional[Union[FP8Granularity, List[FP8Granularity]]]):
            The granularity for quantization. Can be either a single granularity (applied to both
            activations and weights) or a tuple of two granularities (one for activations, one for weights).
            If None, defaults to PerTensor for both. Currently both quantizations need to be the same type. And
            only PerTensor and PerRow are supported.
        mm_config (Float8MMConfig): Configuration for the matrix multiplication. Default uses fast accumulation.
        activation_value_lb (Optional[float]): the lower bound for activation value for calculating scale
        activation_value_ub (Optional[float]): the upper bound for activation value for calculating scale
        kernel_preference (KernelPreference): kernel preference for ops like matmul, grouped matmul etc. by defalut (KernelPreference.AUTO) it will be chosen for user based on hardware or other information, this only needs to be set in weight
        set_inductor_config (bool): if True, adjusts `torchinductor` settings to recommended values.
        version (int): the version of the config, version 1 is using AffineQuantizedTensor that we plan to deprecate/split, version 2 is using Float8Tensor (default)

    """

    activation_dtype: torch.dtype = e4m3_dtype
    weight_dtype: torch.dtype = e4m3_dtype
    granularity: Optional[Union[FP8Granularity, List[FP8Granularity]]] = None
    mm_config: Optional[Float8MMConfig] = None
    activation_value_lb: Optional[float] = None
    activation_value_ub: Optional[float] = None
    kernel_preference: KernelPreference = KernelPreference.AUTO
    set_inductor_config: bool = True
    version: int = 2

    def __post_init__(self):
        torch._C._log_api_usage_once(
            "torchao.quantization.Float8DynamicActivationFloat8WeightConfig"
        )
        activation_granularity, weight_granularity = _normalize_granularity(
            self.granularity
        )
        self.granularity = [activation_granularity, weight_granularity]

        default_use_fast_accum = True
        if _granularity_is_a_1_128_w_128_128(self.granularity):
            assert self.kernel_preference in (
                KernelPreference.AUTO,
                KernelPreference.TORCH,
            ), "unimplemented"
            assert self.version >= 2, "unimplemented"
            default_use_fast_accum = False

        if self.mm_config is None:
            self.mm_config = Float8MMConfig(use_fast_accum=default_use_fast_accum)


def _float8_dynamic_activation_float8_weight_quantize_tensor(weight, config):
    activation_dtype = config.activation_dtype
    weight_dtype = config.weight_dtype
    granularity = config.granularity
    mm_config = config.mm_config
    activation_value_lb = config.activation_value_lb
    activation_value_ub = config.activation_value_ub
    kernel_preference = config.kernel_preference

    # Ensure works on device
    _check_hardware_support(granularity)
    activation_granularity, weight_granularity = granularity

    # Note: right now we assume it's weights of conv2d and conv3d purely based
    # on the dimension of weight, currently there is no conflict with linear 2d
    # and moe weights 3d
    # if we need to support conv1d, which also has 3d weight, we may have to
    # pass around the module as well to distinguish between conv1d and 3d moe weight
    if weight.dim() in [4, 5]:
        # weights for conv2d or 3d
        assert isinstance(activation_granularity, PerTensor) and isinstance(
            weight_granularity, PerTensor
        ), "4D/5D tensor only supports per tensor activation and weight quantization"

        # conv3d weight dim: (C_out, C_in, K1, K2, K3)
        # conv2d weight dim: (C_out, C_in, K1, K2)
        # skip quantization when either C_out or C_in
        # is not a multiple of 16
        if weight.shape[0] % 16 != 0 or weight.shape[1] % 16 != 0:
            return weight
    elif not _fp8_mm_compat(weight):
        # TODO(future PR): this should really throw an exception instead of silently
        # not doing what the user asked
        return weight

    if isinstance(weight_granularity, PerRow):
        assert weight.dtype == torch.bfloat16, (
            "PerRow quantization only works for bfloat16 precision input weight"
        )

    if config.version == 1:
        warnings.warn(
            "Config Deprecation: version 1 of Float8DynamicActivationFloat8WeightConfig is deprecated and will no longer be supported in a future release, please use version 2, see https://github.com/pytorch/ao/issues/2649 for more details"
        )

        block_size = get_block_size(weight.shape[-2:], weight_granularity)
        if weight.dim() == 3:
            block_size = tuple([1] + list(block_size))
        quantized_weight = to_affine_quantized_floatx(
            input_float=weight,
            block_size=block_size,
            target_dtype=weight_dtype,
            scale_dtype=torch.float32,
            _layout=Float8Layout(mm_config=mm_config),
        )

        input_quant_func = _input_activation_quant_func_fp8
        input_quant_kwargs = {
            "activation_granularity": activation_granularity,
            "activation_dtype": activation_dtype,
        }

        quantized_weight = to_linear_activation_quantized(
            quantized_weight, input_quant_func, quant_kwargs=input_quant_kwargs
        )
    else:
        assert config.version == 2, f"Unexpected version: {config.version}"
        act_quant_kwargs = QuantizeTensorToFloat8Kwargs(
            activation_dtype,
            activation_granularity,
            hp_value_lb=activation_value_lb,
            hp_value_ub=activation_value_ub,
            kernel_preference=kernel_preference,
        )

        quantized_weight = Float8Tensor.from_hp(
            weight,
            float8_dtype=weight_dtype,
            granularity=weight_granularity,
            mm_config=mm_config,
            kernel_preference=kernel_preference,
            act_quant_kwargs=act_quant_kwargs,
        )

    return quantized_weight


@register_quantize_module_handler(Float8DynamicActivationFloat8WeightConfig)
def _float8_dynamic_activation_float8_weight_transform(
    module: torch.nn.Module,
    config: Float8DynamicActivationFloat8WeightConfig,
    *,
    parameter_name: str = "weight",
):
    assert is_sm_at_least_89() or is_MI300(), (
        "Float8 dynamic activation quantization is only supported on CUDA>=8.9 and MI300+"
    )
    if config.set_inductor_config:
        torchao.quantization.utils.recommended_inductor_config_setter()

    assert hasattr(module, parameter_name), (
        f"applying float8 dynamic activation quant requires module to have parameter {parameter_name} attribute"
        + f" but {module} does not have one"
    )
    if isinstance(module, Float8Linear):
        module = _unwrap_float8_linear(module)
    quantized_tensor = _float8_dynamic_activation_float8_weight_quantize_tensor(
        getattr(module, parameter_name), config
    )
    setattr(
        module,
        parameter_name,
        torch.nn.Parameter(quantized_tensor, requires_grad=False),
    )
    module.extra_repr = types.MethodType(
        partial(
            _module_extra_repr,
            original_extra_repr=module.extra_repr,
            parameter_name=parameter_name,
        ),
        module,
    )
    return module


@dataclass
class Float8DynamicActivationFloat8SemiSparseWeightConfig(AOBaseConfig):
    """
    Applies float8 dynamic quantization to activations and float8 quantization followed by compression to sparse semi-structured tensor to weights of linear layers.

    Args:
        `layout`: layout type for quantized weight tensor, only supports `CutlassSemiSparseLayout` at the moment.
        `activation_dtype`: data type for quantized activation tensor.
        `weight_dtype`: data type for quantized weight tensor.
    """

    layout: Layout = CutlassSemiSparseLayout()
    activation_dtype: torch.dtype = e4m3_dtype
    weight_dtype: torch.dtype = e4m3_dtype
    granularity: Optional[Union[FP8Granularity, List[FP8Granularity]]] = PerRow()
    activation_value_lb: Optional[float] = None
    activation_value_ub: Optional[float] = None
    float8_packing_format: Float8TensorPackingFormat = (
        Float8TensorPackingFormat.SPARSE_CUTLASS
    )
    version: int = 1

    def __post_init__(self):
        torch._C._log_api_usage_once(
            "torchao.quantization.Float8DynamicActivationFloat8SemiSparseWeightConfig"
        )

        assert self.float8_packing_format in {
            Float8TensorPackingFormat.SPARSE_CUTLASS,
            Float8TensorPackingFormat.SPARSE_CUSPARSELT,
        }, f"{self.float8_packing_format} is not supported"


@register_quantize_module_handler(Float8DynamicActivationFloat8SemiSparseWeightConfig)
def _float8_dynamic_activation_float8_semi_sparse_weight_transform(
    module: torch.nn.Module,
    config: Float8DynamicActivationFloat8SemiSparseWeightConfig,
    *,
    parameter_name: str = "weight",
):
    assert is_sm_at_least_90(), "Float8 quantization is only supported on CUDA>=9.0"

    if isinstance(module, Float8Linear):
        module = _unwrap_float8_linear(module)

    unquantized_param = getattr(module, parameter_name)
    weight_dtype = config.weight_dtype
    activation_dtype = config.activation_dtype
    version = config.version
    activation_granularity, weight_granularity = _normalize_granularity(
        config.granularity
    )
    activation_value_lb = config.activation_value_lb
    activation_value_ub = config.activation_value_ub
    act_quant_kwargs = QuantizeTensorToFloat8Kwargs(
        activation_dtype,
        activation_granularity,
        hp_value_lb=activation_value_lb,
        hp_value_ub=activation_value_ub,
    )
    packing_format = config.float8_packing_format

    if version == 2:
        quantized_param = Sparse2x4Float8Tensor.from_hp(
            unquantized_param,
            float8_dtype=weight_dtype,
            granularity=weight_granularity,
            packing_format=packing_format,
            act_quant_kwargs=act_quant_kwargs,
        )
    elif version == 1:
        layout = config.layout
        if not isinstance(layout, CutlassSemiSparseLayout):
            raise NotImplementedError(
                f"Only CutlassSemiSparseLayout layout is supported. Received {layout}."
            )

        quantized_param = _float8_cutlass_quant_sparse(unquantized_param, weight_dtype)
        quantized_param = to_linear_activation_quantized(
            quantized_param,
            _float8_cutlass_quant,
            quant_kwargs={"target_dtype": activation_dtype},
        )
    else:
        raise NotImplementedError(f"Unsupported version: {version}")

    setattr(
        module,
        parameter_name,
        torch.nn.Parameter(quantized_param, requires_grad=False),
    )
    module.extra_repr = types.MethodType(
        partial(
            _module_extra_repr,
            original_extra_repr=module.extra_repr,
            parameter_name=parameter_name,
        ),
        module,
    )
    return module


def _adjust_scale_dtype_in_intx_unpacked_tensor(
    intx_unpacked_tensor: IntxUnpackedToInt8Tensor,
    hp_tensor: torch.Tensor,
    scale_dtype: torch.dtype,
) -> None:
    """
    Adjusts the scale_dtype on IntxUnpackedToInt8Tensor.
    Updating the scale dtype requires updating the qdata because qdata is calculated after the scale.
    This is used in IntxWeightOnlyConfig and Int8DynamicActivationIntxWeightConfig to make
    version=2 and version=1 numerically equivalent when the scale_dtype differs from the input dtype
    """
    assert isinstance(intx_unpacked_tensor, IntxUnpackedToInt8Tensor)
    intx_unpacked_tensor.scale = intx_unpacked_tensor.scale.to(scale_dtype)
    qmin, qmax = _DTYPE_TO_QVALUE_BOUNDS[intx_unpacked_tensor.target_dtype]
    intx_unpacked_tensor.qdata = quantize_affine(
        hp_tensor,
        intx_unpacked_tensor.block_size,
        intx_unpacked_tensor.scale,
        intx_unpacked_tensor.zero_point,
        output_dtype=torch.int8,
        quant_min=qmin,
        quant_max=qmax,
    )


@dataclass
class IntxWeightOnlyConfig(AOBaseConfig):
    """
    Configuration for quantizing weights to torch.intx, with 1 <= x <= 8.
    Weights are quantized with scales/zeros in a groupwise or channelwise
    manner using the number of bits specified by weight_dtype.
    args:
        `weight_dtype`: The dtype to use for weight quantization.  Must be torch.intx, where 1 <= x <= 8.
        `granularity`: The granularity to use for weight quantization.  Must be PerGroup or PerAxis(0).
        `mapping_type`: The type of mapping to use for the weight quantization.
            Must be one of MappingType.ASYMMETRIC or MappingType.SYMMETRIC.
        `scale_dtype`: The dtype to use for the weight scale.
        `layout`: The layout to use for the packed weight tensor:
            - QDQLayout: this layout is designed for export to ExecuTorch.this layout represents the quantization with Q/DQ quant primitives,
                and is intended for export applications like ExecuTorch.
        `intx_packing_format`: The format to use for the packed weight tensor (version 2 only).
        `intx_choose_qparams_algorithm`: The algorithm to use for choosing the quantization parameters.
        `version`: version of the config to use, only subset of above args are valid based on version, see note for more details.

        Note:

        Current state for IntxWeightOnlyConfig is that it supports both v1 (legacy) and v2.

        * `intx_packing_format` is used for version 2.
        * `layout` is only used for version 1.
    """

    weight_dtype: torch.dtype = torch.int8
    granularity: Granularity = PerAxis(0)
    mapping_type: MappingType = MappingType.SYMMETRIC
    scale_dtype: Optional[torch.dtype] = None
    layout: Layout = QDQLayout()
    intx_packing_format: IntxPackingFormat = IntxPackingFormat.UNPACKED_TO_INT8
    intx_choose_qparams_algorithm: IntxChooseQParamsAlgorithm = (
        IntxChooseQParamsAlgorithm.AFFINE
    )
    version: int = 2

    def __post_init__(self):
        torch._C._log_api_usage_once("torchao.quantization.IntxWeightOnlyConfig")
        assert self.weight_dtype in [getattr(torch, f"int{b}") for b in range(1, 9)], (
            f"weight_dtype must be torch.intx, where 1 <= x <= 8, but got {self.weight_dtype}"
        )
        assert isinstance(self.granularity, (PerAxis, PerGroup)), (
            f"granularity must be PerAxis or PerGroup, but got {self.granularity}"
        )
        if isinstance(self.granularity, PerAxis):
            assert self.granularity.axis == 0, (
                f"axis must be 0 with PerAxis, but got {self.granularity.axis}"
            )
        assert self.mapping_type in [
            MappingType.ASYMMETRIC,
            MappingType.SYMMETRIC,
            MappingType.SYMMETRIC_NO_CLIPPING_ERR,
        ], (
            f"mapping_type must be MappingType.ASYMMETRIC, MappingType.SYMMETRIC, or MappingType.SYMMETRIC_NO_CLIPPING_ERR, but got {self.mapping_type}"
        )


def _intx_weight_only_quantize_tensor(
    weight,
    config,
    *,
    custom_scale: Optional[torch.Tensor] = None,
    custom_zero_point: Optional[torch.Tensor] = None,
):
    weight_dtype = config.weight_dtype
    granularity = config.granularity
    mapping_type = config.mapping_type
    scale_dtype = config.scale_dtype
    layout = config.layout
    intx_packing_format = config.intx_packing_format
    intx_choose_qparams_algorithm = config.intx_choose_qparams_algorithm

    if weight.dim() == 2:
        input_dim = -1
    elif weight.dim() == 4:
        # conv2d: N, C_in, H, W
        input_dim = 1
    else:
        raise ValueError(
            f"IntxWeightOnlyConfig only works for 2-d and 4-d Tensors, got: {weight.dim()}"
        )

    if isinstance(granularity, PerGroup):
        group_size = granularity.group_size
    elif isinstance(granularity, PerAxis):
        assert granularity.axis == 0, (
            f"axis must be 0 with PerAxis, but got {granularity.axis}"
        )
        group_size = weight.shape[input_dim]
    else:
        raise ValueError(f"granularity must be PerGroup or PerAxis, got {granularity}")

    if weight.dim() == 2:
        block_size = (1, group_size)
    else:
        # conv2d: N, C_in, H, W
        assert weight.dim() == 4
        block_size = (1, group_size, 1, 1)

    if config.version == 2:
        if config.intx_packing_format == IntxPackingFormat.UNPACKED_TO_INT8:
            if custom_zero_point is not None and custom_zero_point.dtype == torch.int32:
                custom_zero_point = custom_zero_point.to(torch.int8)
            new_weight = IntxUnpackedToInt8Tensor.from_hp(
                weight,
                block_size,
                weight_dtype,
                mapping_type=mapping_type,
                custom_scale=custom_scale,
                custom_zero_point=custom_zero_point,
                intx_choose_qparams_algorithm=intx_choose_qparams_algorithm,
            )
            if scale_dtype is not None and scale_dtype != weight.dtype:
                _adjust_scale_dtype_in_intx_unpacked_tensor(
                    new_weight, weight, scale_dtype
                )

            return new_weight
        else:
            raise ValueError(f"Unsupported packing format: {intx_packing_format}")

    # Version 1
    assert config.intx_choose_qparams_algorithm == IntxChooseQParamsAlgorithm.AFFINE, (
        "version 1 only supports affine algorithm"
    )
    assert config.version == 1
    warnings.warn(
        "Config Deprecation: version 1 of IntxWeightOnlyConfig is deprecated and will no longer be supported in a future release, please use version 2, see https://github.com/pytorch/ao/issues/2967 for more details"
    )
    quant_min, quant_max = _DTYPE_TO_QVALUE_BOUNDS[weight_dtype]
    weight = to_affine_quantized_intx(
        input_float=weight,
        mapping_type=mapping_type,
        block_size=block_size,
        target_dtype=torch.int8,
        quant_min=quant_min,
        quant_max=quant_max,
        scale_dtype=scale_dtype,
        zero_point_dtype=torch.int8,
        preserve_zero=(mapping_type == MappingType.SYMMETRIC),
        zero_point_domain=ZeroPointDomain.INT,
        _layout=layout,
    )
    return weight


@register_quantize_module_handler(IntxWeightOnlyConfig)
def _intx_weight_only_transform(
    module: torch.nn.Module,
    config: IntxWeightOnlyConfig,
    *,
    custom_scale: Optional[torch.Tensor] = None,
    custom_zero_point: Optional[torch.Tensor] = None,
) -> torch.nn.Module:
    assert hasattr(module, "weight"), (
        "applying intx weight only quant requires module to have weight attribute"
        + " but {module} does not have one"
    )
    new_weight = _intx_weight_only_quantize_tensor(
        module.weight,
        config,
        custom_scale=custom_scale,
        custom_zero_point=custom_zero_point,
    )
    module.weight = torch.nn.Parameter(new_weight, requires_grad=False)

    if isinstance(module, nn.Linear):
        module.extra_repr = types.MethodType(_linear_extra_repr, module)
    elif isinstance(module, nn.Embedding):
        module.extra_repr = types.MethodType(_embedding_extra_repr, module)

    return module


@dataclass
class FqnToConfig(AOBaseConfig):
    """Configuration class for applying different quantization configs to modules or parameters based on their fully qualified names (FQNs).

    Args:
        `fqn_to_config`: typing.OrderedDict[str, Optional[AOBaseConfig]]: an
         ordered dictionary from
             (1). fully qualified name (fqn) of module or parameter
             (2). regex of fully qualified name (in python `re` module regex format), should
                  start with prefix "re:" or
             (3). "_default"
         to the config that we want to apply to the module/param or None

         Config key ordered by precedence:
           * fully qualified parameter name, e.g. `language.layers.0.q_proj.weight`
           * fully qualified module name, e.g. `language.layers.0.q_proj`
           * regex for parameter names, must start with `re:`, e.g. `re:language\.layers\..+\.q_proj.weight`.
             The first regex that matches will be applied.
           * regex for module names, must start with `re:`, e.g. `re:language\.layers\..+\.q_proj`,
             whichever regex fully matches the module fqn first will be applied
             (order of keys for dictionary are kept consistent since we are using OrderedDict)
           * "_default", fallback if no match for all previous keys
             (Note, when using `_default`, the config is applied to all modules, to apply
              it to only a subset of modules, e.g. with some types, it's better to filter
              the modules that we don't want to quantize before hand and configure them to
              None, e.g. `{"re:.+norm.+": None, "_default": linear_config}`) "_default" is not supported when filter_fn is not specified.
        `module_fqn_to_config`: typing.OrderedDict[str, Optional[AOBaseConfig]]: To maintain BC with ModuleFqnToConfig, to be deprecated later
        `version`: int: Version of config to use.

    Note:
        - The order of patterns in the OrderedDict may matter as only the first matching pattern is applied
        - "_default" is ignored for parameter replacement.
    """

    fqn_to_config: OrderedDictType[str, Optional[AOBaseConfig]] = field(
        default_factory=OrderedDict
    )
    # to maintain BC, we keep the previous module_fqn_to_config field
    module_fqn_to_config: OrderedDictType[str, Optional[AOBaseConfig]] = field(
        default_factory=OrderedDict
    )
    version: int = 1

    def __post_init__(self):
        torch._C._log_api_usage_once("torchao.quantization.FqnToConfig")

        if (
            len(self.fqn_to_config) > 0
            and len(self.module_fqn_to_config) > 0
            and self.fqn_to_config != self.module_fqn_to_config
        ):
            raise ValueError(
                "`fqn_to_config` and `module_fqn_to_config` are both specified and are not equal!"
            )

        # This code handles BC compatibility with `ModuleFqnToConfig`. It ensures that `self.module_fqn_to_config` and `self.fqn_to_config` share the same object.
        if len(self.module_fqn_to_config) > 0 and len(self.fqn_to_config) == 0:
            self.fqn_to_config = self.module_fqn_to_config

        if len(self.fqn_to_config) > 0 and len(self.module_fqn_to_config) == 0:
            self.module_fqn_to_config = self.fqn_to_config

        # TODO we plan to deprecate `_default later, so raise a warning if we find it passed in`
        if "_default" in self.fqn_to_config:
            warnings.warn(
                "Config Deprecation: _default is deprecated and will no longer be supported in a future release. Please see https://github.com/pytorch/ao/issues/3229 for more details."
            )

    def __str__(self):
        return "\n".join(
            [
                "FqnToConfig({",
                *(
                    f"  '{key}':\n    {value},"
                    for key, value in self.fqn_to_config.items()
                ),
                "})",
            ]
        )


# maintain BC
ModuleFqnToConfig = FqnToConfig

# for now, we need to keep track of what configs support custom param quantization.
# Once we've updated all the transform functions to take in a custom_param kwarg, we can delete this object and the subsequent check
# TODO see https://github.com/pytorch/ao/issues/3252 for more details
CUSTOM_PARAM_QUANTIZATION_SUPPORTED_CONFIGS = {
    Float8DynamicActivationFloat8WeightConfig,
    Float8WeightOnlyConfig,
    Int8WeightOnlyConfig,
}


def _fqn_to_config_handler(
    module: torch.nn.Module,
    fqn: str,
    config: FqnToConfig,
):
    """This function expects a module that either is specified in FqnToConfig or has a parameter that is specified in FqnToConfig.

    Args:
        module (torch.nn.Module): The module to be processed.
        fqn (str): The fully qualified name of the module containing the parameters.
        config (FqnToConfig): Configuration object containing regex patterns / fqn mapped
            to quantization configurations.

    Returns:
        torch.nn.Module: The modified module with quantized parameters.

    Raises:
        NotImplementedError: If the quantization configuration is not yet supported for parameter quantization.
    """
    parameter_config_found = False
    top_level_params = []
    for i, (parameter_name, param) in enumerate(list(module.named_parameters())):
        if parameter_name in dir(module):
            parameter_fqn = (
                f"{fqn}.{parameter_name}" if len(fqn) > 0 else parameter_name
            )
            top_level_params.append((i, parameter_name, param, parameter_fqn))

    # First we see if any parameter fqn matches with FqnToConfig, if so, we apply the appropriate transform
    for i, parameter_name, param, parameter_fqn in list(top_level_params):
        if parameter_fqn in config.fqn_to_config:
            parameter_config_found = True
            c = config.fqn_to_config[parameter_fqn]
            # if None, remove from subsequent regex check
            if c is None:
                top_level_params.pop(i)
            else:
                handler = _QUANTIZE_CONFIG_HANDLER[type(c)]
                if type(c) in CUSTOM_PARAM_QUANTIZATION_SUPPORTED_CONFIGS:
                    # may be more than one param specified, so don't return prematurely
                    module = handler(module, c, parameter_name=parameter_name)
                else:
                    raise NotImplementedError(
                        f"{type(c)} does not yet support parameter quantization! Please see https://github.com/pytorch/ao/issues/3252 for more details"
                    )

    # then we see if we match module_fqn exactly
    if not parameter_config_found and fqn in config.fqn_to_config:
        c = config.fqn_to_config[fqn]
        if c is not None:
            handler = _QUANTIZE_CONFIG_HANDLER[type(c)]
            return handler(module, c)
        else:
            return module

    # Next try to match parameters on regex patterns
    for i, parameter_name, param, parameter_fqn in top_level_params:
        for pattern in config.fqn_to_config:
            if pattern.startswith("re:") and re.fullmatch(pattern[3:], parameter_fqn):
                parameter_config_found = True
                c = config.fqn_to_config[pattern]
                if c is not None:
                    handler = _QUANTIZE_CONFIG_HANDLER[type(c)]
                    if type(c) in CUSTOM_PARAM_QUANTIZATION_SUPPORTED_CONFIGS:
                        # may be more than one param specified, so don't return prematurely
                        module = handler(module, c, parameter_name=parameter_name)
                    else:
                        raise NotImplementedError(
                            f"{type(c)} does not yet support parameter quantization! Please see https://github.com/pytorch/ao/issues/3252 for more details"
                        )

    # try to match regex on module fqn
    if not parameter_config_found:
        for pattern in config.fqn_to_config:
            # we'll apply the config for first fully matched pattern
            if pattern.startswith("re:") and re.fullmatch(pattern[3:], fqn):
                c = config.fqn_to_config[pattern]
                if c is not None:
                    handler = _QUANTIZE_CONFIG_HANDLER[type(c)]
                    return handler(module, c)

    # If no module_fqn or parameter_fqn matches, then we apply _default
    if not parameter_config_found:
        c = config.fqn_to_config.get("_default", None)
        if c is not None:
            handler = _QUANTIZE_CONFIG_HANDLER[type(c)]
            # safe to return here as at most only one module will match
            return handler(module, c)

    return module


def fqn_matches_fqn_config(
    fqn: str,
    config: FqnToConfig,
):
    """Check if a given fqn matches the exact fqn or regex pattern specified in FqnToConfig.

    Args:
        fqn (str): The fully qualified name of the module.
        config (FqnToConfig): Configuration object containing regex patterns or raw FQNs for quantization.

    Returns:
        bool: True if the fqn is specified in FqnToConfig. False otherwise.
    """
    if fqn in config.fqn_to_config:
        assert not fqn.startswith("re:"), (
            f"Error: Exact match but regex {fqn} specified."
        )
        return True
    else:
        for maybe_module_or_param_fqn_pattern in config.fqn_to_config:
            if maybe_module_or_param_fqn_pattern.startswith("re:") and re.fullmatch(
                maybe_module_or_param_fqn_pattern[3:], fqn
            ):
                return True
    return False


def _module_param_matches_fqn_config(
    module: nn.Module,
    fqn: str,
    config: FqnToConfig,
):
    """Check if a given module contains top-level parameters that match the exact fqn or regex pattern specified in FqnToConfig.

    Args:
        module (nn.Module): The module to be checked.
        fqn (str): The fully qualified name of the module.
        config (FqnToConfig): Configuration object containing regex patterns or raw FQNs for quantization.

    Returns:
        bool: True if the module contains top-level parameters that match the fqn or regex pattern specified in FqnTo
    """
    for name, param in module.named_parameters():
        if name in dir(module):
            parameter_fqn = f"{fqn}.{name}" if len(fqn) > 0 else name
            if fqn_matches_fqn_config(parameter_fqn, config):
                return True

    return False


def _unwrap_float8_linear(module: Float8Linear) -> nn.Linear:
    """
    Unwrap a torchao Float8Linear by returning a nn.Linear with the same weights and bias.

    Torchao inference quantization techniques are generally only applicable to nn.Linear
    layers, so this helper is useful for unwrapping models trained with torchao float8 training,
    which replaces nn.Linear layers with Float8Linear layers.
    """
    with torch.device("meta"):
        new_module = nn.Linear(module.in_features, module.out_features)
    new_module.weight = module.weight
    new_module.bias = module.bias
    return new_module


torch.serialization.add_safe_globals(
    [
        _int8_asymm_per_token_quant,
        _int8_symm_per_token_reduced_range_quant,
        _input_activation_quant_func_fp8,
        _int4_symm_cutlass_quant,
        _int8_symm_cutlass_quant,
        _float8_cutlass_quant,
        _float8_cutlass_quant_sparse,
        Target,
    ]
)<|MERGE_RESOLUTION|>--- conflicted
+++ resolved
@@ -96,11 +96,8 @@
     IntxPackingFormat,
     IntxUnpackedToInt8Tensor,
     QuantizeTensorToFloat8Kwargs,
-<<<<<<< HEAD
     Sparse2x4Float8Tensor,
-=======
     QuantizeTensorToInt8Kwargs,
->>>>>>> 1f9bfd7e
 )
 from torchao.quantization.transform_module import (
     _QUANTIZE_CONFIG_HANDLER,
