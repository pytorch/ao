--- conflicted
+++ resolved
@@ -357,15 +357,9 @@
         weight = to_linear_activation_quantized(weight, input_quant_func)
         return weight
 
-<<<<<<< HEAD
-    return apply_int8_dynamic_activation_int4_weight_quant
-    
-    
-=======
+
     return _get_linear_subclass_inserter(apply_int8_dynamic_activation_int4_weight_quant)
-
-
->>>>>>> db345bd9
+  
 def int4_weight_only(group_size=128, inner_k_tiles=8):
     """
     Applies uint4 weight-only asymmetric per-group quantization to linear layers, using
