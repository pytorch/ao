--- conflicted
+++ resolved
@@ -1707,16 +1707,6 @@
     activation_value_ub: Optional[float] = None
     kernel_preference: KernelPreference = KernelPreference.AUTO
     set_inductor_config: bool = True
-<<<<<<< HEAD
-    layout: Optional[Layout] = None
-
-    def __post_init__(self):
-        if self.layout is None:
-            if self.mm_config is None:
-                self.mm_config = Float8MMConfig(use_fast_accum=True)
-            self.layout = Float8Layout(self.mm_config)
-
-=======
     version: int = 2
 
     def __post_init__(self):
@@ -1725,7 +1715,6 @@
         )
         if self.mm_config is None:
             self.mm_config = Float8MMConfig(use_fast_accum=True)
->>>>>>> f02354d8
         activation_granularity, weight_granularity = _normalize_granularity(
             self.granularity
         )
@@ -1740,13 +1729,10 @@
     activation_dtype = config.activation_dtype
     weight_dtype = config.weight_dtype
     granularity = config.granularity
-<<<<<<< HEAD
-=======
     mm_config = config.mm_config
     activation_value_lb = config.activation_value_lb
     activation_value_ub = config.activation_value_ub
     kernel_preference = config.kernel_preference
->>>>>>> f02354d8
 
     # Ensure works on device
     activation_granularity, weight_granularity = granularity
@@ -1763,38 +1749,12 @@
         # TODO(future PR): this should really throw an exception instead of silently
         # not doing what the user asked
         return weight
-<<<<<<< HEAD
+
     if not is_cpu and isinstance(weight_granularity, PerRow):
-=======
-
-    if isinstance(weight_granularity, PerRow):
->>>>>>> f02354d8
         assert weight.dtype == torch.bfloat16, (
             "PerRow quantization only works for bfloat16 precision input weight"
         )
 
-<<<<<<< HEAD
-    block_size = get_block_size(weight.shape[-2:], weight_granularity)
-    if weight.dim() == 3:
-        block_size = tuple([1] + list(block_size))
-    quantized_weight = to_affine_quantized_floatx(
-        input_float=weight,
-        block_size=block_size,
-        target_dtype=weight_dtype,
-        scale_dtype=torch.float32,
-        _layout=config.layout,
-    )
-
-    input_quant_func = (
-        _input_activation_quant_func_fp8
-        if isinstance(config.layout, Float8Layout)
-        else _input_activation_quant_cpu_fp8
-    )
-    input_quant_kwargs = {
-        "activation_granularity": activation_granularity,
-        "activation_dtype": activation_dtype,
-    }
-=======
     if config.version == 1:
         warnings.warn(
             "version 1 of Float8DynamicActivationFloat8WeightConfig is deprecated and will no longer be supported in a future release, please use version 2, see https://github.com/pytorch/ao/issues/2649 for more details"
@@ -1838,7 +1798,6 @@
             kernel_preference=kernel_preference,
             act_quant_kwargs=act_quant_kwargs,
         )
->>>>>>> f02354d8
 
     return quantized_weight
 
