--- conflicted
+++ resolved
@@ -76,13 +76,9 @@
     Int4OpaqueTensor,
     Int4PreshuffledTensor,
     Int4Tensor,
-<<<<<<< HEAD
     Int4XPUTensorIntZP,
-    IntxUnpackedTensor,
-=======
     IntxOpaqueTensor,
     IntxUnpackedToInt8Tensor,
->>>>>>> 3bf21d09
     QuantizeTensorToFloat8Kwargs,
 )
 from torchao.quantization.transform_module import (
