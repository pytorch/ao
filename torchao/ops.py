--- conflicted
+++ resolved
@@ -25,14 +25,11 @@
 lib.define(
     "rowwise_scaled_linear_cutlass_s8s4(Tensor input, Tensor input_scale, Tensor weight, Tensor weight_scale, Tensor bias) -> Tensor"
 )
-<<<<<<< HEAD
 lib.define(
     "swizzle_mm(Tensor mat1, Tensor mat2, bool mat1_is_swizzled, bool mat2_is_swizzled) -> Tensor"
 )
-=======
 lib.define("mx_fp8_bf16(Tensor a, Tensor b, Tensor a_scale, Tensor b_scale) -> Tensor")
 lib.define("mx_fp4_bf16(Tensor a, Tensor b, Tensor a_scale, Tensor b_scale) -> Tensor")
->>>>>>> 878ec7a8
 
 
 def register_custom_op(name):
@@ -612,7 +609,6 @@
     return input_scale.new_empty(*input.shape[:-1], weight.shape[0])
 
 
-<<<<<<< HEAD
 def swizzle_mm(mat1: Tensor, mat2: Tensor, mat1_is_swizzled: bool, mat2_is_swizzled: bool) -> Tensor:
     """
     Similar to torch.mm but Tensor inputs can be SwizzleTensor instances.
@@ -626,7 +622,7 @@
 @register_custom_op("torchao::swizzle_mm")
 def _(mat1: Tensor, mat2: Tensor, mat1_is_swizzled: bool, mat2_is_swizzled: bool) -> Tensor:
     return mat1.new_empty(mat1.shape[0], mat2.shape[1])
-=======
+
 def mx_fp8_bf16(A: Tensor, B: Tensor, A_scale: Tensor, B_scale: Tensor):
     """Defines a matmul between two fp8 tensors w/ MX scales in E8MO and returns a bf16 tensor.
 
@@ -702,5 +698,4 @@
 def meta_mx_fp4_bf16(A: Tensor, B: Tensor, A_scale: Tensor, B_scale: Tensor):
     """Meta impl for mx_fp4_bf16"""
     # Assume that the contraction happens in the K dim thus M,N are perserved post bit pack
-    return torch.empty((A.size(0), B.size(1)), dtype=torch.bfloat16, device=A.device)
->>>>>>> 878ec7a8
+    return torch.empty((A.size(0), B.size(1)), dtype=torch.bfloat16, device=A.device)