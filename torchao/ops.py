--- conflicted
+++ resolved
@@ -1117,72 +1117,4 @@
     # Only support include_last_offset == True
     assert include_last_offset == True
     batch_size = offsets.shape[0] - 1
-<<<<<<< HEAD
-    return qweight.new_empty(batch_size, qweight.shape[1], dtype=out_dtype)
-
-
-def float8_linear_prepack_cpu(
-    weight: Tensor,
-    scales: Tensor,
-) -> Tensor:
-    """
-    Prepack weights for float8 linear operator on CPU.
-    Args:
-        weight: weight tensor.
-        scales: scales for weight tensor.
-    Returns:
-        packed weight, packed scales
-    """
-    return torch.ops.torchao.float8_linear_prepack_cpu.default(weight, scales)
-
-
-@register_custom_op("torchao::float8_linear_prepack_cpu")
-def _(weight: Tensor, scales: Tensor) -> Tensor:
-    return weight, scales
-
-
-def float8_linear_cpu(
-    input: Tensor,
-    input_scales: Tensor,
-    weight: Tensor,
-    weight_scales: Tensor,
-    bias: Optional[Tensor],
-    out_dtype: torch.dtype,
-):
-    """
-    float8 linear operator on CPU.
-    Args:
-        input: input tensor.
-        input_scales: scales for input tensor.
-        weight: weight tensor.
-        weight_scales: scales for weight tensor.
-        bias: optional bias tensor.
-        out_dtype: output data type.
-    Returns:
-        output tensor in out_dtype.
-    """
-    return torch.ops.torchao.float8_linear_cpu.default(
-        input,
-        input_scales,
-        weight,
-        weight_scales,
-        bias,
-        out_dtype,
-    )
-
-
-@register_custom_op("torchao::float8_linear_cpu")
-def _(
-    input: Tensor,
-    input_scales: Tensor,
-    weight: Tensor,
-    weight_scales: Tensor,
-    bias: Optional[Tensor],
-    out_dtype: torch.dtype,
-) -> Tensor:
-    assert weight.dim() in (2, 4)
-    N = weight.size(0) * weight.size(3) if weight.dim() == 4 else weight.size(0)
-    return input.new_empty(*input.shape[:-1], N, dtype=out_dtype)
-=======
-    return qweight.new_empty(batch_size, qweight.shape[1], dtype=qweight.dtype)
->>>>>>> f3fc5e75
+    return qweight.new_empty(batch_size, qweight.shape[1], dtype=out_dtype)