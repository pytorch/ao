# Copyright (c) Meta Platforms, Inc. and affiliates.
# All rights reserved.
#
# This source code is licensed under the BSD 3-Clause license found in the
# LICENSE file in the root directory of this source tree.
import functools
from typing import Optional

import torch
from torch import Tensor

lib = torch.library.Library("torchao", "FRAGMENT")
lib.define(
    "quant_llm_linear(int EXPONENT, int MANTISSA, Tensor _in_feats, Tensor _weights, Tensor _scales, int splitK) -> Tensor"
)
lib.define(
    "unpack_tensor_core_tiled_layout(Tensor packed_w, int inner_k_tiles) -> Tensor"
)
lib.define(
    "dequantize_tensor_core_tiled_layout(Tensor packed_w, Tensor scales_and_zeros, int group_size, int inner_k_tiles) -> Tensor"
)
lib.define(
    "marlin_24_gemm(Tensor x, Tensor weight_marlin, Tensor meta, Tensor s, Tensor workspace, int bits, int size_m, int size_n, int size_k) -> Tensor"
)
lib.define(
    "marlin_qqq_gemm(Tensor x, Tensor weight_marlin, Tensor s_tok, Tensor s_ch, Tensor s_group, Tensor workspace, int size_m, int size_n, int size_k) -> Tensor"
)
lib.define(
    "rowwise_scaled_linear_cutlass_s8s4(Tensor input, Tensor input_scale, Tensor weight, Tensor weight_scale, Tensor? bias=None, ScalarType? out_dtype=None) -> Tensor"
)
lib.define(
    "rowwise_scaled_linear_cutlass_s4s4(Tensor input, Tensor input_scale, Tensor weight, Tensor weight_scale, Tensor? bias=None, ScalarType? out_dtype=None) -> Tensor"
)
lib.define(
    "rowwise_scaled_linear_sparse_cutlass_f8f8(Tensor input, Tensor input_scale, Tensor weight, Tensor weight_meta, Tensor weight_scale, Tensor? bias=None, ScalarType? out_dtype=None) -> Tensor"
)
lib.define(
    "to_sparse_semi_structured_cutlass_sm9x_f8(Tensor weight) -> (Tensor, Tensor)"
)
lib.define(
    "sparse24_sm90_sparsify(Tensor input, str metadata_fmt, str activation, str sp_selection_algo, *, ScalarType? dtype = None, Tensor? scale=None) -> (Tensor, Tensor)"
)
lib.define(
    "sparse24_fp8_sm90_cutlass_gemm(Tensor a, Tensor a_mdata, Tensor b, *, Tensor? a_scale = None, Tensor? b_scale = None, int swizzle_size=8, str swizzle_axis='n', int sm_count=128) -> Tensor"
)
lib.define(
    "swizzle_mm(Tensor mat1, Tensor mat2, bool mat1_is_swizzled, bool mat2_is_swizzled) -> Tensor"
)
lib.define(
    "swizzle_scaled_mm(Tensor mat1, Tensor mat2, bool mat1_is_swizzled, bool mat2_is_swizzled, Tensor scale_a, Tensor scale_b, Tensor? bias=None, Tensor? scale_result=None, ScalarType? out_dtype=None) -> Tensor"
)
# Note: we need to add the `torch._C.Tag.needs_fixed_stride_order` tag in order for inductor
# to honor the layout constraints for `b` in the two ops below.
lib.define(
    "mx_fp8_bf16(Tensor a, Tensor b, Tensor a_scale, Tensor b_scale) -> Tensor",
    tags=[torch._C.Tag.needs_fixed_stride_order],
)
lib.define(
    "mx_fp4_bf16(Tensor a, Tensor b, Tensor a_scale, Tensor b_scale) -> Tensor",
    tags=[torch._C.Tag.needs_fixed_stride_order],
)
lib.define(
    "qscaled_dot_product(Tensor query, Tensor key, Tensor value, Tensor? attn_mask=None, float dropout_p=0.0, bool is_causal=False, float? scale=None, float q_scale=1.0, int q_zp=0, float k_scale=1.0, int k_zp=0, float v_scale=1.0, int v_zp=0, float a_scale=1.0, int a_zp=0, float o_scale=1.0, int o_zp=0) -> Tensor"
)
lib.define(
    "da8w4_linear_prepack_cpu(Tensor weight, Tensor scales, Tensor qzeros) -> (Tensor, Tensor, Tensor, Tensor)"
)
lib.define(
    "da8w4_linear_cpu(Tensor input, Tensor input_scales, Tensor input_qzeros, Tensor weight, Tensor weight_scales, Tensor weight_qzeros, Tensor compensation, Tensor? bias, ScalarType output_dtype) -> Tensor"
)
lib.define(
    "_scaled_embedding_bag(Tensor qweight, Tensor indices, Tensor offsets, Tensor weight_scale, float o_scale, int mode, bool include_last_offset, ScalarType output_dtype) -> Tensor"
)
lib.define(
    "float8_linear_prepack_cpu(Tensor weight, Tensor scales) -> (Tensor, Tensor)"
)
lib.define(
    "float8_linear_cpu(Tensor input, Tensor input_scales, Tensor weight, Tensor weight_scales, Tensor? bias, ScalarType output_dtype) -> Tensor"
)


def register_custom_op(name):
    def decorator(func):
        return torch.library.register_fake(f"{name}")(func)

    return decorator


def register_custom_op_impl(name):
    def decorator(func):
        return torch.library.custom_op(f"{name}", mutates_args=())(func)

    return decorator


@functools.lru_cache
def cached_compute_capability():
    device_props = torch.cuda.get_device_properties(torch.cuda.current_device())
    compute_capability = device_props.major * 10 + device_props.minor
    return compute_capability


def quant_llm_linear(
    EXPONENT: int,
    MANTISSA: int,
    _in_feats: Tensor,
    _weights: Tensor,
    _scales: Tensor,
    splitK: int = 1,
) -> Tensor:
    """
    Quant-LLM linear layer A @ W.T. See https://arxiv.org/abs/2401.14112 for more details.

    Arguments
        EXPONENT: number of exponent bits
        MANTISSA: number of mantissa bits
        _in_feats: input activations in FP16
        _weights: packed Floatx weights
        _scales: scale
        splitK: split K

    Returns
        output of linear layer
    """
    # Check if we're on a supported architecture (sm7.5 or higher)
    compute_capability = cached_compute_capability()
    torch._check(
        compute_capability >= 75,
        lambda: f"quant_llm_linear requires sm7.5+ GPU architecture, but current device has sm{compute_capability}",
    )
    return torch.ops.torchao.quant_llm_linear.default(
        EXPONENT, MANTISSA, _in_feats, _weights, _scales, splitK
    )


@register_custom_op("torchao::quant_llm_linear")
def _(
    EXPONENT: int,
    MANTISSA: int,
    _in_feats: Tensor,
    _weights: Tensor,
    _scales: Tensor,
    splitK: int = 1,
) -> Tensor:
    torch._check(
        _in_feats.dim() == 2,
        lambda: f"input should be a 2d tensor, got {_in_feats.dim()}D",
    )
    torch._check(
        _in_feats.dtype in (torch.float16, torch.bfloat16),
        lambda: f"weight must be FP16 or BF16, got {_in_feats.dtype}",
    )
    torch._check(
        _weights.dim() == 2,
        lambda: f"weight should be a 2d tensor, got {_weights.dim()}D",
    )
    torch._check(
        _weights.dtype is torch.uint8,
        lambda: f"weight must be UINT8, got {_weights.dtype}",
    )
    torch._check(
        _scales.dim() == 1, lambda: f"scale should be a 2d tensor, got {_scales.dim()}D"
    )
    torch._check(
        _scales.dtype in (torch.float16, torch.bfloat16),
        lambda: f"scale must be FP16 or BF16, got {_scales.dtype}",
    )

    BS, IC = _in_feats.shape
    OC, _ = _weights.shape
    N_BITS = 1 + EXPONENT + MANTISSA
    torch._check(IC // 8 * N_BITS == _weights.shape[1], lambda: "Dimensions mismatched")
    torch._check(OC == _scales.shape[0], lambda: "Dimensions mismatched")

    return _in_feats.new_empty((BS, OC))


def qscaled_dot_product(
    query: Tensor,
    key: Tensor,
    value: Tensor,
    attn_mask: Optional[Tensor] = None,
    dropout_p: float = 0.0,
    is_causal: bool = False,
    scale: Optional[float] = None,
    q_scale: float = 1.0,
    q_zp: int = 0,
    k_scale: float = 1.0,
    k_zp: int = 0,
    v_scale: float = 1.0,
    v_zp: int = 0,
    a_scale: float = 1.0,
    a_zp: int = 0,
    o_scale: float = 1.0,
    o_zp: int = 0,
) -> Tensor:
    """
    Quantized SDPA with quantized inputs and outputs.
    Arguments
        query: input query tensor,
        key: input key tensor,
        value: input value tensor,
        attn_mask: attention mask tensor,
        dropout_p: dropout probability,
        is_causal: causal flag,
        scale: scaling factor applied prior to softmax,
        q_scale: scale for query from linear quantization,
        q_zp: zero point for query from linear quantization,
        k_scale: scale for key from linear quantization,
        k_zp: zero point of key from linear quantization,
        v_scale: zero point for value from linear quantization,
        v_zp: zero point of value from linear quantization,
        a_scale: scale for attention from softmax quantization,
        a_zp: zero point for attention from softmax quantization,
        o_scale: scale for output from linear quantization,
        o_zp: zero point for output from linear quantization,
    Returns
        output of quantized SDPA
    """
    return torch.ops.torchao.qscaled_dot_product.default(
        query,
        key,
        value,
        attn_mask,
        dropout_p,
        is_causal,
        scale,
        q_scale,
        q_zp,
        k_scale,
        k_zp,
        v_scale,
        v_zp,
        a_scale,
        a_zp,
        o_scale,
        o_zp,
    )


@register_custom_op("torchao::qscaled_dot_product")
def _(
    query: Tensor,
    key: Tensor,
    value: Tensor,
    attn_mask: Optional[Tensor] = None,
    dropout_p: float = 0.0,
    is_causal: bool = False,
    scale: Optional[float] = None,
    q_scale: float = 1.0,
    q_zp: int = 0,
    k_scale: float = 1.0,
    k_zp: int = 0,
    v_scale: float = 1.0,
    v_zp: int = 0,
    a_scale: float = 1.0,
    a_zp: int = 0,
    o_scale: float = 1.0,
    o_zp: int = 0,
) -> Tensor:
    return query


def unpack_tensor_core_tiled_layout(packed_w: Tensor, inner_k_tiles: int) -> Tensor:
    """
    Unpacks weights that were packed with `torch.ops.aten._convert_weight_to_int4pack` to original tensor of shape `N x K`.

    Assumes that the packed weights were generated with `torch.ops.aten._convert_weight_to_int4pack` with `inner_k_tiles = 2 | 4 | 8`"

    Args:
        packed_w: torch.tensor: 4D tensor with shape (N / 8) x (K / (inner_k_tiles * 16)) x 32 x inner_k_tiles, dtype is torch.int32
        inner_k_tiles: int

    Returns:
        torch.tensor of shape is N x K, dtype is torch.int32

    """
    return torch.ops.torchao.unpack_tensor_core_tiled_layout.default(
        packed_w=packed_w, inner_k_tiles=inner_k_tiles
    )


@register_custom_op("torchao::unpack_tensor_core_tiled_layout")
def _(packed_w: Tensor, inner_k_tiles: int) -> Tensor:
    torch._check(
        packed_w.dim() == 4,
        lambda: f"packed weight should be a 42d tensor, got {packed_w.dim()}D",
    )
    torch._check(
        packed_w.dtype is torch.int32,
        lambda: f"weight must be INT32, got {packed_w.dtype}",
    )
    torch._check(
        inner_k_tiles == 2 or inner_k_tiles == 4 or inner_k_tiles == 8,
        lambda: "inner_k_tiles must be 2, 4, or 8",
    )
    torch._check(packed_w.size(2) == 32, lambda: "packed weight must have 32 at dim 2")
    torch._check(
        packed_w.size(3) == inner_k_tiles / 2,
        lambda: "packed weight must have inner_k_tiles/2 at dim 3",
    )
    N = packed_w.size(0) * 8
    K = packed_w.size(1) * inner_k_tiles * 16

    return torch.empty((N, K), dtype=torch.int32, device=packed_w.device)


def dequantize_tensor_core_tiled_layout(
    packed_w: Tensor, scales_and_zeros: Tensor, group_size: int, inner_k_tiles: int
) -> Tensor:
    """
    Dequantizes by:
    - Unpacking weights that were packed with `torch.ops.aten._convert_weight_to_int4pack` to original tensor of shape `N x K`
    - Upcasting to bfloat16
    - Dequantizing with the scales_and_zeros that were packed with `torchao.quantization.utils.pack_tinygemm_scales_and_zeros`

    Assumes:
    - packed weights were generated with `torch.ops.aten._convert_weight_to_int4pack` with `inner_k_tiles = 2 | 4 | 8`"
    - packed scales_and_zeros were generated with `torchao.quantization.utils.pack_tinygemm_scales_and_zeros`
    - qGroupSize is 32 | 64 | 128 | 256

    Args:
        packed_w: torch.tensor: 4D tensor with shape `(N / 8) x (K / (inner_k_tiles * 16)) x 32 x inner_k_tiles / 2`, dtype is torch.int32
        scales_and_zeros: torch.tensor: 3D tensor with shape `numQGroups x N x 2`, dtype is torch.bfloat16 where numQGroups is K / qGroupSize
        group_size: int
        inner_k_tiles: int

    Returns:
        torch.tensor of shape is N x K, dtype is torch.bfloat16

    """
    return torch.ops.torchao.dequantize_tensor_core_tiled_layout.default(
        packed_w, scales_and_zeros, group_size, inner_k_tiles
    )


@register_custom_op("torchao::dequantize_tensor_core_tiled_layout")
def _(
    packed_w: Tensor, scales_and_zeros: Tensor, group_size: int, inner_k_tiles: int
) -> Tensor:
    # packed_w preconditions
    torch._check(
        packed_w.dim() == 4,
        lambda: f"packed weight should be a 4d tensor, got {packed_w.dim()}D",
    )
    torch._check(
        packed_w.dtype is torch.int32,
        lambda: f"weight must be INT32, got {packed_w.dtype}",
    )
    torch._check(
        inner_k_tiles == 2 or inner_k_tiles == 4 or inner_k_tiles == 8,
        lambda: "inner_k_tiles must be 2, 4, or 8",
    )
    torch._check(packed_w.size(2) == 32, lambda: "packed weight must have 32 at dim 2")
    torch._check(
        packed_w.size(3) == inner_k_tiles / 2,
        lambda: "packed weight must have inner_k_tiles/2 at dim 3",
    )
    N = packed_w.size(0) * 8
    K = packed_w.size(1) * inner_k_tiles * 16

    # scales_and_zeros preconditions
    torch._check(
        scales_and_zeros.dtype is torch.bfloat16,
        lambda: "scales_and_zeros must be bfloat16",
    )
    torch._check(
        scales_and_zeros.dim() == 3,
        lambda: "scales_and_zeros must be 3D, got {scales_and_zeros.dim()}",
    )
    torch._check(
        group_size == 32 or group_size == 64 or group_size == 128 or group_size == 256,
        lambda: "qGroupSize must be 32, 64, 128, or 256",
    )
    torch._check(
        scales_and_zeros.size(0) == K // group_size,
        lambda: "scales_and_zeros must have K // qGroupSize at dim 0",
    )
    torch._check(
        scales_and_zeros.size(1) == N, lambda: "scales_and_zeros must have N at dim 1"
    )
    torch._check(
        scales_and_zeros.size(2) == 2, lambda: "scales_and_zeros must have 2 at dim 2"
    )

    return torch.empty((N, K), dtype=torch.bfloat16, device=packed_w.device)


def marlin_24_gemm(
    x: Tensor,
    weight_marlin: Tensor,
    meta: Tensor,
    s: Tensor,
    workspace: Tensor,
    bits: int,
    size_m: int,
    size_n: int,
    size_k: int,
) -> Tensor:
    """
    Sparse Marlin 2:4 matrix multiplication. Reference: https://github.com/IST-DASLab/Sparse-Marlin/tree/main
    Args:
        x: input matrix of shape `(n, k/2)` in column-major layout.
        weight_marlin: weight matrix of original shape `(m, k)` in Marlin format; see `Layer.pack()`.
        meta: metadata information for 2:4 sparsity.
        s: scales of shape `(n / groupsize / 2, m)`.
        workspace: tensor with at least `m / 128 * max_par` entries that are all zero.
        bits: number of bits for quantization.
        size_m: number of rows in input matrix.
        size_n: number of columns in weight matrix.
        size_k: number of columns in input matrix.
    Returns:
        output matrix of shape `(n, m)` in column-major layout.
    """
    return torch.ops.torchao.marlin_24_gemm.default(
        x, weight_marlin, meta, s, workspace, bits, size_m, size_n, size_k
    )


@register_custom_op("torchao::marlin_24_gemm")
def _(
    x: Tensor,
    weight_marlin: Tensor,
    meta: Tensor,
    s: Tensor,
    workspace: Tensor,
    bits: int,
    size_m: int,
    size_n: int,
    size_k: int,
) -> Tensor:
    TILE_SIZE = 16
    MIN_THREAD_N = 128
    MAX_PARALLELISM = 64

    # Verify num_bits
    torch._check(
        bits == 4 or bits == 8, lambda: f"num_bits must be 4 or 8. Got = {bits}"
    )
    pack_factor = 32 // bits

    # Verify M
    torch._check(
        size_m == x.size(0),
        lambda: f"Shape mismatch: x.size(0) = {x.size(0)}, size_m = {size_m}",
    )

    # Verify K
    torch._check(
        size_k == x.size(1),
        lambda: f"Shape mismatch: x.size(1) = {x.size(1)}, size_k = {size_k}",
    )
    torch._check(
        size_k % TILE_SIZE == 0,
        lambda: f"size_k = {size_k} is not divisible by tile_size = {TILE_SIZE}",
    )
    torch._check(
        (size_k // TILE_SIZE // 2) == weight_marlin.size(0),
        lambda: f"Shape mismatch: weight_marlin.size(0) = {weight_marlin.size(0)}, size_k = {size_k}, tile_size = {TILE_SIZE}",
    )

    # Verify N
    torch._check(
        s.size(1) == size_n, lambda: f"s.size(1) = {s.size(1)}, size_n = {size_n}"
    )
    torch._check(
        weight_marlin.size(1) % TILE_SIZE == 0,
        lambda: f"weight_marlin.size(1) = {weight_marlin.size(1)} is not divisible by tile_size = {TILE_SIZE}",
    )

    actual_size_n = (weight_marlin.size(1) // TILE_SIZE) * pack_factor
    torch._check(
        size_n == actual_size_n,
        lambda: f"size_n = {size_n}, actual_size_n = {actual_size_n}",
    )

    # Verify meta
    torch._check(
        meta.size(0) == size_k // 8 // 2 // 2,
        lambda: f"meta.size(0) = {meta.size(0)} is not size_k / 8 / 2 / 2 = {size_k // 8 // 2 // 2}",
    )
    torch._check(
        meta.size(1) == size_n * 2,
        lambda: f"meta.size(1) = {meta.size(1)} is not size_n * 2 = {size_n * 2}",
    )

    # Verify A device and strides
    torch._check(x.is_cuda, lambda: "x is not on GPU")
    torch._check(x.is_contiguous(), lambda: "x is not contiguous")

    # Verify B device and strides
    torch._check(weight_marlin.is_cuda, lambda: "weight_marlin is not on GPU")
    torch._check(
        weight_marlin.is_contiguous(), lambda: "weight_marlin is not contiguous"
    )

    # Verify meta device and strides
    torch._check(meta.is_cuda, lambda: "meta is not on GPU")
    torch._check(meta.is_contiguous(), lambda: "meta is not contiguous")

    # Verify scales device and strides
    torch._check(s.is_cuda, lambda: "s is not on GPU")
    torch._check(s.is_contiguous(), lambda: "s is not contiguous")

    # Verify groupsize
    groupsize = -1
    if s.size(0) > 1:
        torch._check(
            size_k % s.size(0) == 0,
            lambda: f"size_k = {size_k} is not divisible by s.size(0) = {s.size(0)}",
        )
        groupsize = size_k // s.size(0)
        groupsize //= 2  # Because of 24
    torch._check(
        groupsize == -1 or groupsize == 64,
        lambda: f"Unexpected groupsize = {groupsize}",
    )

    # Verify workspace size
    torch._check(
        size_n % MIN_THREAD_N == 0,
        lambda: f"size_n = {size_n} is not divisible by min_thread_n = {MIN_THREAD_N}",
    )
    min_workspace_size = (size_n // MIN_THREAD_N) * MAX_PARALLELISM
    torch._check(
        workspace.numel() >= min_workspace_size,
        lambda: f"workspace.numel = {workspace.numel()} is below min_workspace_size = {min_workspace_size}",
    )

    return torch.empty((x.size(0), s.size(1)), dtype=x.dtype, device=x.device)


def marlin_qqq_gemm(
    x: Tensor,
    weight_marlin: Tensor,
    s_tok: Tensor,
    s_ch: Tensor,
    s_group: Tensor,
    workspace: Tensor,
    size_m: int,
    size_n: int,
    size_k: int,
) -> Tensor:
    """
    Marlin for W4A8 mixed precision matrix multiplication.
    See https://arxiv.org/pdf/2406.09904 for more details.
    Reference: https://github.com/HandH1998/QQQ/tree/main
    Args:
        x: `torch.int8` input matrix of shape `(m, k)` in standard row-major layout.
        weight_marlin: `torch.int32` weight matrix of original shape `(k, n)` in the specified format.
        s_tok: `torch.float32` activation per-token quantization scales of shape `(m, 1)`.
        s_ch: `torch.float32` weight per-channel quantization scales of shape `(1, n)`.
        s_group: `torch.half` weight per-group quantization scales of shape `(m / groupsize, n)`, it should be empty when group_size != -1.
        workspace: `torch.int32` tensor with at least `n / 128 * max_par` entries that are all zero.
        size_m: number of rows in input matrix.
        size_n: number of columns in weight matrix.
        size_k: number of columns in input matrix.
    Returns:
        `torch.half` out matrix of shape `(m, n)` in standard row-major layout.
    """
    return torch.ops.torchao.marlin_qqq_gemm.default(
        x, weight_marlin, s_tok, s_ch, s_group, workspace, size_m, size_n, size_k
    )


@register_custom_op("torchao::marlin_qqq_gemm")
def _(
    x: Tensor,
    weight_marlin: Tensor,
    s_tok: Tensor,
    s_ch: Tensor,
    s_group: Tensor,
    workspace: Tensor,
    size_m: int,
    size_n: int,
    size_k: int,
) -> Tensor:
    TILE_SIZE = 16
    MIN_THREAD_N = 64
    MAX_PARALLELISM = 16
    PACK_FACTOR = 32 // 4

    # Verify M
    torch._check(
        size_m == x.size(0),
        lambda: f"Shape mismatch: x.size(0) = {x.size(0)}, size_m = {size_m}",
    )
    torch._check(
        size_m == s_tok.numel(),
        lambda: f"Shape mismatch: s_tok.numel() = {s_tok.numel()}, size_m = {size_m}",
    )

    # Verify K
    torch._check(
        size_k == x.size(1),
        lambda: f"Shape mismatch: x.size(1) = {x.size(1)}, size_k = {size_k}",
    )
    torch._check(
        size_k % TILE_SIZE == 0,
        lambda: f"size_k = {size_k} is not divisible by tile_size = {TILE_SIZE}",
    )
    torch._check(
        (size_k // TILE_SIZE) == weight_marlin.size(0),
        lambda: f"Shape mismatch: weight_marlin.size(0) = {weight_marlin.size(0)}, size_k = {size_k}, tile_size = {TILE_SIZE}",
    )

    # Verify groupsize
    groupsize = -1 if s_group.numel() == 0 else size_k // s_group.size(0)
    torch._check(groupsize in [-1, 128], lambda: f"Unexpected groupsize = {groupsize}")

    # Verify N
    torch._check(
        s_ch.numel() == size_n,
        lambda: f"Shape mismatch: s_ch.numel() = {s_ch.numel()}, size_n = {size_n}",
    )
    torch._check(
        weight_marlin.size(1) % TILE_SIZE == 0,
        lambda: f"weight_marlin.size(1) = {weight_marlin.size(1)} is not divisible by tile_size = {TILE_SIZE}",
    )
    if groupsize != -1:
        torch._check(
            s_group.size(1) == size_n,
            lambda: f"Shape mismatch: s_group.size(1) = {s_group.size(1)}, size_n = {size_n}",
        )
        torch._check(
            size_k % s_group.size(0) == 0,
            lambda: f"size_k = {size_k} is not divisible by s_group.size(0) = {s_group.size(0)}",
        )

    actual_size_n = (weight_marlin.size(1) // TILE_SIZE) * PACK_FACTOR
    torch._check(
        size_n == actual_size_n,
        lambda: f"Shape mismatch: size_n = {size_n}, actual_size_n = {actual_size_n}",
    )

    # Verify A device and strides
    torch._check(x.is_cuda, lambda: "x is not on GPU")
    torch._check(x.is_contiguous(), lambda: "x is not contiguous")

    # Verify B device and strides
    torch._check(weight_marlin.is_cuda, lambda: "weight_marlin is not on GPU")
    torch._check(
        weight_marlin.is_contiguous(), lambda: "weight_marlin is not contiguous"
    )

    # Verify s_tok device, strides and dtype
    torch._check(s_tok.is_cuda, lambda: "s_tok is not on GPU")
    torch._check(s_tok.is_contiguous(), lambda: "s_tok is not contiguous")
    torch._check(s_tok.dtype == torch.float32, lambda: "s_tok's dtype is not float32")

    # Verify s_ch device, strides and dtype
    torch._check(s_ch.is_cuda, lambda: "s_ch is not on GPU")
    torch._check(s_ch.is_contiguous(), lambda: "s_ch is not contiguous")
    torch._check(s_ch.dtype == torch.float32, lambda: "s_ch's dtype is not float32")

    # Verify s_group device, strides and dtype
    torch._check(s_group.is_cuda, lambda: "s_group is not on GPU")
    torch._check(s_group.is_contiguous(), lambda: "s_group is not contiguous")
    torch._check(s_group.dtype == torch.float16, "s_group's dtype is not float16")

    # Verify workspace size
    torch._check(
        size_n % MIN_THREAD_N == 0,
        lambda: f"size_n = {size_n} is not divisible by min_thread_n = {MIN_THREAD_N}",
    )
    min_workspace_size = (size_n // MIN_THREAD_N) * MAX_PARALLELISM
    torch._check(
        workspace.numel() >= min_workspace_size,
        lambda: f"workspace.numel() = {workspace.numel()} is below min_workspace_size = {min_workspace_size}",
    )

    return torch.empty((size_m, size_n), dtype=torch.float16, device=x.device)


def rowwise_scaled_linear_cutlass_s8s4(
    input: Tensor,
    input_scale: Tensor,
    weight: Tensor,
    weight_scale: Tensor,
    bias: Optional[Tensor] = None,
    out_dtype: Optional[torch.dtype] = None,
) -> Tensor:
    """
    CUTLASS-based row-wise scaled W4A8 linear operator.
    Args:
        input: quantized input tensor, in row-major layout.
        input_scale: scale factors for input tensor, has to be tensor of the same shape as the input tensor, minus the last dimension.
        weight: quantized weight matrix, in row-major layout.
        weight_scale: scale factors for weight tensor, one value per row of weight matrix (thus also tensor of the same shape as the weight tensor, minus the last dimension).
        bias: an optional vector of size equal to number of rows of weight tensor, or None.
        out_dtype: optional data type for output tensor.
    Returns:
        output: result tensor, in row-major layout.
    """

    return torch.ops.torchao.rowwise_scaled_linear_cutlass_s8s4.default(
        input,
        input_scale,
        weight,
        weight_scale,
        bias,
        out_dtype,
    )


@register_custom_op("torchao::rowwise_scaled_linear_cutlass_s8s4")
def _(
    input: Tensor,
    input_scale: Tensor,
    weight: Tensor,
    weight_scale: Tensor,
    bias: Optional[Tensor] = None,
    out_dtype: Optional[torch.dtype] = None,
) -> Tensor:
    # No checks here, as detailed checks are performed by the
    # operator itself.

    dtype = out_dtype if out_dtype is not None else input_scale.dtype
    device = input.device
    return torch.empty((*input.shape[:-1], weight.shape[0]), dtype=dtype, device=device)


def rowwise_scaled_linear_cutlass_s4s4(
    input: Tensor,
    input_scale: Tensor,
    weight: Tensor,
    weight_scale: Tensor,
    bias: Optional[Tensor] = None,
    out_dtype: Optional[torch.dtype] = None,
) -> Tensor:
    """
    CUTLASS-based row-wise scaled W4A4 linear operator.
    Args:
        input: quantized input tensor, in row-major layout.
        input_scale: scale factors for input tensor, has to be tensor of the same shape as the input tensor, minus the last dimension.
        weight: quantized weight matrix, in row-major layout.
        weight_scale: scale factors for weight tensor, one value per row of weight matrix (thus also tensor of the same shape as the weight tensor, minus the last dimension).
        bias: an optional vector of size equal to number of rows of weight tensor, or None.
        out_dtype: optional data type for output tensor.
    Returns:
        output: result tensor, in row-major layout.
    """

    return torch.ops.torchao.rowwise_scaled_linear_cutlass_s4s4.default(
        input, input_scale, weight, weight_scale, bias, out_dtype
    )


@register_custom_op("torchao::rowwise_scaled_linear_cutlass_s4s4")
def _(
    input: Tensor,
    input_scale: Tensor,
    weight: Tensor,
    weight_scale: Tensor,
    bias: Optional[Tensor] = None,
    out_dtype: Optional[torch.dtype] = None,
) -> Tensor:
    # No checks here, as detailed checks are performed by the
    # operator itself.

    dtype = out_dtype if out_dtype is not None else input_scale.dtype
    device = input.device
    return torch.empty((*input.shape[:-1], weight.shape[0]), dtype=dtype, device=device)


def rowwise_scaled_linear_sparse_cutlass_f8f8(
    input: Tensor,
    input_scale: Tensor,
    weight: Tensor,
    weight_meta: Tensor,
    weight_scale: Tensor,
    bias: Optional[Tensor] = None,
    out_dtype: Optional[torch.dtype] = None,
) -> Tensor:
    """
    CUTLASS-based row-wise scaled F8F8 linear operator, for sparsified weight case.
    Args:
        input: quantized input tensor, in row-major layout.
        input_scale: scale factors for input tensor, has to be tensor of the same shape as the input tensor, minus the last dimension.
        weight: sparsified quantized weight matrix, in row-major layout.
        weight_meta: sparsify metadata for weight tensor.
        weight_scale: scale factors for weight tensor, one value per row of weight matrix (thus also tensor of the same shape as the weight tensor, minus the last dimension).
        bias: an optional vector of size equal to number of rows of weight tensor, or None.
        out_dtype: optional data type for output tensor.
    Returns:
        output: result tensor, in row-major layout.
    """

    return torch.ops.torchao.rowwise_scaled_linear_sparse_cutlass_f8f8.default(
        input, input_scale, weight, weight_meta, weight_scale, bias, out_dtype
    )


@register_custom_op("torchao::rowwise_scaled_linear_sparse_cutlass_f8f8")
def _(
    input: Tensor,
    input_scale: Tensor,
    weight: Tensor,
    weight_meta: Tensor,
    weight_scale: Tensor,
    bias: Optional[Tensor] = None,
    out_dtype: Optional[torch.dtype] = None,
) -> Tensor:
    # No checks here, as detailed checks are performed by the
    # operator itself.

    dtype = out_dtype if out_dtype is not None else input_scale.dtype
    device = input.device
    return torch.empty((*input.shape[:-1], weight.shape[0]), dtype=dtype, device=device)


def to_sparse_semi_structured_cutlass_sm9x_f8(
    weight: Tensor,
) -> (Tensor, Tensor):
    """
    CUTLASS-based conversion from sparsified input tensor to corresponding compressed tensor, along with corresponding metadata tensor.
    Args:
        weight: input tensor, in row-major layout.
    Returns:
        weight_compressed: compressed weight tensor, with sparsity eliminated, in row-major layout.
        weight_meta: metadata tensor, describing the sparsity structure of the input tensor, also in row-major layout.
    """

    return torch.ops.torchao.to_sparse_semi_structured_cutlass_sm9x_f8.default(weight)


@register_custom_op("torchao::to_sparse_semi_structured_cutlass_sm9x_f8")
def _(
    weight: Tensor,
) -> (Tensor, Tensor):
    # No checks here, as detailed checks are performed by the
    # operator itself.

    return (
        weight.new_empty(weight[0], weight[1] // 2),
        weight.new_empty(weight[0], max(weight[1] // 8, 16), dtype=torch.char),
    )


def sparse24_sm90_sparsify(
    input_tensor: Tensor,
    metadata_format: str,
    activation: str,
    algorithm: str,
    dtype=None,
    scale=None,
) -> (Tensor, Tensor):
    return torch.ops.torchao.sparse24_sm90_sparsify(
        input_tensor, metadata_format, activation, algorithm, dtype=dtype, scale=scale
    )


@register_custom_op("torchao::sparse24_sm90_sparsify")
def _(
    input_tensor: Tensor,
    metadata_format: str,
    activation: str,
    algorithm: str,
    dtype=None,
    scale=None,
):
    out_dtype = dtype if dtype is not None else input_tensor.dtype
    return (
        torch.empty(
            (input_tensor.shape[0], input_tensor.shape[1] // 2),
            dtype=out_dtype,
            device=input_tensor.device,
        ),
        torch.empty(
            (input_tensor.shape[0], input_tensor.shape[1] // 8),
            dtype=torch.uint8,
            device=input_tensor.device,
        ),
    )


def sparse24_fp8_sm90_cutlass_gemm(
    a: Tensor,
    meta: Tensor,
    b: Tensor,
    a_scale: Optional[Tensor] = None,
    b_scale: Optional[Tensor] = None,
    swizzle_size: int = 8,
    swizzle_axis: str = "n",
    sm_count: int = 128,
) -> Tensor:
    return torch.ops.torchao.sparse24_fp8_sm90_cutlass_gemm(
        a,
        meta,
        b,
        a_scale=a_scale,
        b_scale=b_scale,
        swizzle_size=swizzle_size,
        swizzle_axis=swizzle_axis,
        sm_count=sm_count,
    )


@register_custom_op("torchao::sparse24_fp8_sm90_cutlass_gemm")
def _(
    a: Tensor,
    meta: Tensor,
    b: Tensor,
    a_scale: Optional[Tensor] = None,
    b_scale: Optional[Tensor] = None,
    swizzle_size: int = 8,
    swizzle_axis: str = "n",
    sm_count: int = 128,
):
    return torch.empty((a.shape[0], b.shape[1]), dtype=torch.bfloat16, device=a.device)


def swizzle_mm(
    mat1: Tensor, mat2: Tensor, mat1_is_swizzled: bool, mat2_is_swizzled: bool
) -> Tensor:
    """
    Similar to torch.mm but Tensor inputs can be SwizzleTensor instances.

    """
    return torch.ops.torchao.swizzle_mm.default(
        mat1, mat2, mat1_is_swizzled, mat2_is_swizzled
    )


@register_custom_op("torchao::swizzle_mm")
def _(
    mat1: Tensor, mat2: Tensor, mat1_is_swizzled: bool, mat2_is_swizzled: bool
) -> Tensor:
    return mat1.new_empty(mat1.shape[0], mat2.shape[1])


def swizzle_scaled_mm(
    mat1: Tensor,
    mat2: Tensor,
    mat1_is_swizzled: bool,
    mat2_is_swizzled: bool,
    scale_a: Tensor,
    scale_b: Tensor,
    bias: Optional[Tensor],
    scale_result: Optional[Tensor],
    out_dtype: Optional[torch.dtype],
) -> Tensor:
    """
    Similar to torch.mm but Tensor inputs can be SwizzleTensor instances.

    """
    return torch.ops.torchao.swizzle_scaled_mm.default(
        mat1,
        mat2,
        mat1_is_swizzled,
        mat2_is_swizzled,
        scale_a,
        scale_b,
        bias,
        scale_result,
        out_dtype,
    )


@register_custom_op("torchao::swizzle_scaled_mm")
def _(
    mat1: Tensor,
    mat2: Tensor,
    mat1_is_swizzled: bool,
    mat2_is_swizzled: bool,
    scale_a: Tensor,
    scale_b: Tensor,
    bias: Optional[Tensor],
    scale_result: Optional[Tensor],
    out_dtype: Optional[torch.dtype],
) -> Tensor:
    return mat1.new_empty(mat1.shape[0], mat2.shape[1])


@functools.lru_cache()
def _get_dtypes():
    """TODO: when e8m0 is hardened and major release lets remove uint8 support"""
    if hasattr(torch, "float8_e8m0fnu"):
        return (torch.uint8, torch.float8_e8m0fnu)
    return (torch.uint8,)


def _check_scale_dtypes(A_scale, B_scale):
    allowed_dtypes = _get_dtypes()

    torch._check(
        A_scale.dtype in allowed_dtypes,
        lambda: f"A_scale tensor must be uint8 or float8_e8m0fnu, got {A_scale.dtype}",
    )
    torch._check(
        B_scale.dtype in allowed_dtypes,
        lambda: f"B_scale tensor must be uint8 or float8_e8m0fnu, got {B_scale.dtype}",
    )


@register_custom_op("torchao::mx_fp8_bf16")
def meta_mx_fp8_bf16(A: Tensor, B: Tensor, A_scale: Tensor, B_scale: Tensor):
    """Meta impl for mx_fp8_bf16"""
    return torch.empty((A.size(0), B.size(1)), dtype=torch.bfloat16, device=A.device)


def mx_fp4_bf16(A: Tensor, B: Tensor, A_scale: Tensor, B_scale: Tensor):
    """Defines a matmul between two fp4 tensors w/ MX scales in E8MO and returns a bf16 tensor.

    The expected format is fp4_e2m1 specified:
    https://www.opencompute.org/documents/ocp-microscaling-formats-mx-v1-0-spec-final.pdf (Section 5.3.3)

    Note: The mx scales are E8MO tensors stored in uint8 tensors (for now).
        The layout of the scales is very particular, see:
        https://docs.nvidia.com/cuda/cublas/index.html#d-block-scaling-factors-layout


    Args:
        A: fp4 tensor (2 fp4 elements are packed into 1 byte -> elem0|elem1)
        B: fp4 tensor (2 fp4 elements are packed into 1 byte -> elem0|elem1)
        A_scale: E8M0 scale tensor for A with groupsize=32 in swizzled layout
        B_scale: E8M0 scale tensor for B with groupsize=32 in swizzled layout

    Returns:
        MXN bf16 Tensor

    """
    _check_scale_dtypes(A_scale, B_scale)
    return torch.ops.torchao.mx_fp4_bf16.default(A, B, A_scale, B_scale)


@register_custom_op("torchao::mx_fp4_bf16")
def meta_mx_fp4_bf16(A: Tensor, B: Tensor, A_scale: Tensor, B_scale: Tensor):
    """Meta impl for mx_fp4_bf16"""
    # Assume that the contraction happens in the K dim thus M,N are perserved post bit pack
    return torch.empty((A.size(0), B.size(1)), dtype=torch.bfloat16, device=A.device)


def da8w4_linear_prepack_cpu(
    weight: Tensor,
    scales: Tensor,
    qzeros: Tensor,
) -> Tensor:
    """
    Prepack weights for DA8W4 linear operator on CPU.
    Args:
        weight: weight tensor.
        scales: scales for weight tensor.
        qzeros: zero points for weight tensor.
    Returns:
        packed weight, scales, and zero points.
    """
    return torch.ops.torchao.da8w4_linear_prepack_cpu.default(weight, scales, qzeros)


@register_custom_op("torchao::da8w4_linear_prepack_cpu")
def _(weight: Tensor, scales: Tensor, qzeros: Tensor) -> Tensor:
    return weight, scales, qzeros, torch.Tensor()


def da8w4_linear_cpu(
    input: Tensor,
    input_scales: Tensor,
    input_qzeros: Tensor,
    weight: Tensor,
    weight_scales: Tensor,
    weight_qzeros: Tensor,
    compensation: Tensor,
    bias: Optional[Tensor],
    out_dtype: torch.dtype,
):
    """
    DA8W4 linear operator on CPU.
    Args:
        input: input tensor.
        input_scales: scales for input tensor.
        input_qzeros: zero points for input tensor.
        weight: weight tensor.
        weight_scales: scales for weight tensor.
        weight_qzeros: zero points for weight tensor.
        compensation: compensation tensor for weight.
        bias: optional bias tensor.
        out_dtype: output data type.
    Returns:
        output tensor in out_dtype.
    """
    return torch.ops.torchao.da8w4_linear_cpu.default(
        input,
        input_scales,
        input_qzeros,
        weight,
        weight_scales,
        weight_qzeros,
        compensation,
        bias,
        out_dtype,
    )


@register_custom_op("torchao::da8w4_linear_cpu")
def _(
    input: Tensor,
    input_scales: Tensor,
    input_qzeros: Tensor,
    weight: Tensor,
    weight_scales: Tensor,
    weight_qzeros: Tensor,
    compensation: Tensor,
    bias: Optional[Tensor],
    out_dtype: torch.dtype,
) -> Tensor:
    assert weight.dim() == 4
    N = weight.size(0) * weight.size(3) * 2
    return input.new_empty(*input.shape[:-1], N, dtype=out_dtype)


@register_custom_op("torchao::_scaled_embedding_bag")
def _(
    qweight: Tensor,
    indices: Tensor,
    offsets: Tensor,
    w_scales: Tensor,
    o_scale: float,
    mode: int,
    include_last_offset: bool,
    out_dtype: torch.dtype,
) -> Tensor:
    # Only support include_last_offset == True
    assert include_last_offset == True
    batch_size = offsets.shape[0] - 1
<<<<<<< HEAD
    return qweight.new_empty(batch_size, qweight.shape[1], dtype=out_dtype)
=======
    # Only support out_dtype == torch.float32
    # Next setp: support more out_dtype
    out_dtype = torch.float32
    return qweight.new_empty(batch_size, qweight.shape[1], dtype=out_dtype)


def float8_linear_prepack_cpu(
    weight: Tensor,
    scales: Tensor,
) -> Tensor:
    """
    Prepack weights for float8 linear operator on CPU.
    Args:
        weight: weight tensor.
        scales: scales for weight tensor.
    Returns:
        packed weight, packed scales
    """
    return torch.ops.torchao.float8_linear_prepack_cpu.default(weight, scales)


@register_custom_op("torchao::float8_linear_prepack_cpu")
def _(weight: Tensor, scales: Tensor) -> Tensor:
    return weight, scales


def float8_linear_cpu(
    input: Tensor,
    input_scales: Tensor,
    weight: Tensor,
    weight_scales: Tensor,
    bias: Optional[Tensor],
    out_dtype: torch.dtype,
):
    """
    float8 linear operator on CPU.
    Args:
        input: input tensor.
        input_scales: scales for input tensor.
        weight: weight tensor.
        weight_scales: scales for weight tensor.
        bias: optional bias tensor.
        out_dtype: output data type.
    Returns:
        output tensor in out_dtype.
    """
    return torch.ops.torchao.float8_linear_cpu.default(
        input,
        input_scales,
        weight,
        weight_scales,
        bias,
        out_dtype,
    )


@register_custom_op("torchao::float8_linear_cpu")
def _(
    input: Tensor,
    input_scales: Tensor,
    weight: Tensor,
    weight_scales: Tensor,
    bias: Optional[Tensor],
    out_dtype: torch.dtype,
) -> Tensor:
    assert weight.dim() in (2, 4)
    N = weight.size(0) * weight.size(3) if weight.dim() == 4 else weight.size(0)
    return input.new_empty(*input.shape[:-1], N, dtype=out_dtype)
>>>>>>> 7d91f118
<|MERGE_RESOLUTION|>--- conflicted
+++ resolved
@@ -1123,12 +1123,6 @@
     # Only support include_last_offset == True
     assert include_last_offset == True
     batch_size = offsets.shape[0] - 1
-<<<<<<< HEAD
-    return qweight.new_empty(batch_size, qweight.shape[1], dtype=out_dtype)
-=======
-    # Only support out_dtype == torch.float32
-    # Next setp: support more out_dtype
-    out_dtype = torch.float32
     return qweight.new_empty(batch_size, qweight.shape[1], dtype=out_dtype)
 
 
@@ -1193,5 +1187,4 @@
 ) -> Tensor:
     assert weight.dim() in (2, 4)
     N = weight.size(0) * weight.size(3) if weight.dim() == 4 else weight.size(0)
-    return input.new_empty(*input.shape[:-1], N, dtype=out_dtype)
->>>>>>> 7d91f118
+    return input.new_empty(*input.shape[:-1], N, dtype=out_dtype)