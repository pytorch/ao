--- conflicted
+++ resolved
@@ -1,6 +1,10 @@
 import torch
-from torch.testing._internal.common_utils import IS_FBCODE
-if not IS_FBCODE:
+_IS_FBCODE = (
+    hasattr(torch._utils_internal, "IS_FBSOURCE") and
+    torch._utils_internal.IS_FBSOURCE
+)
+
+if not _IS_FBCODE:
     from . import _C
     from . import ops
 
@@ -10,18 +14,6 @@
     autoquant,
 )
 from . import dtypes
-<<<<<<< HEAD
-=======
-import torch
-_IS_FBCODE = (
-    hasattr(torch._utils_internal, "IS_FBSOURCE") and
-    torch._utils_internal.IS_FBSOURCE
-)
-
-if not _IS_FBCODE:
-    from . import _C
-    from . import ops
->>>>>>> ad12663c
 
 __all__ = [
     "dtypes",
