--- conflicted
+++ resolved
@@ -48,11 +48,7 @@
     quantize_,
 )
 
-<<<<<<< HEAD
-from . import dtypes, swizzle, testing
-=======
-from . import dtypes, optim, testing
->>>>>>> 711fa080
+from . import dtypes, optim, swizzle, testing
 
 __all__ = [
     "dtypes",
