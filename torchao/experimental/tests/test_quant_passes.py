# Copyright (c) Meta Platforms, Inc. and affiliates.
# All rights reserved.
#
# This source code is licensed under the license found in the
# LICENSE file in the root directory of this source tree.

import unittest

import torch
from parameterized import param, parameterized
from torch.testing import FileCheck

from torchao.dtypes import QDQLayout
from torchao.experimental.quant_passes import (
    replace_q_dq_patterns_with_quantized_embedding_ops_pass,
    replace_q_dq_patterns_with_quantized_linear_ops_pass,
)
<<<<<<< HEAD
from torchao.quantization.granularity import PerAxis, PerGroup
from torchao.quantization.quant_api import (
    Int8DynamicActivationIntxWeightConfig,
=======
from torchao.quantization.granularity import PerAxis, PerGroup, PerRow
from torchao.quantization.quant_api import (
    IntxWeightOnlyConfig,
>>>>>>> 9516764a
    MappingType,
    ZeroPointDomain,
    quantize_,
)


class TestQuantPasses(unittest.TestCase):
    def test_replace_q_dq_patterns_with_quantized_linear_ops_pass(self):
        layers = []
        layer_to_weight_dtype = {}
        layer_to_weight_mapping_type = {}
        layer_to_weight_zero_point_domain = {}
        layer_to_weight_granularity = {}
        for weight_dtype in [getattr(torch, f"int{i}") for i in range(1, 9)]:
            for weight_mapping_type in [MappingType.ASYMMETRIC, MappingType.SYMMETRIC]:
                for weight_zero_point_domain in [
                    ZeroPointDomain.INT,
                    ZeroPointDomain.NONE,
                ]:
                    if (
                        weight_mapping_type == MappingType.SYMMETRIC
                        and weight_zero_point_domain == ZeroPointDomain.INT
                    ):
                        continue
                    for weight_granularity in [PerAxis(0), PerGroup(32)]:
                        for has_bias in [True, False]:
                            idx = len(layers)
                            layer_to_weight_dtype[idx] = weight_dtype
                            layer_to_weight_mapping_type[idx] = weight_mapping_type
                            layer_to_weight_zero_point_domain[idx] = (
                                weight_zero_point_domain
                            )
                            layer_to_weight_granularity[idx] = weight_granularity
                            layers.append(torch.nn.Linear(64, 64, bias=has_bias))

        activations = torch.randn(2, 1, 64, dtype=torch.float32)
        model = torch.nn.Sequential(*layers)
        for idx in range(len(layers)):
            quantize_(
                model,
                Int8DynamicActivationIntxWeightConfig(
                    weight_dtype=layer_to_weight_dtype[idx],
                    weight_mapping_type=layer_to_weight_mapping_type[idx],
                    weight_zero_point_domain=layer_to_weight_zero_point_domain[idx],
                    weight_granularity=layer_to_weight_granularity[idx],
                    layout=QDQLayout(),
                ),
                lambda m, fqn: fqn == str(idx),
            )

        eager_results = model(activations)
        exported = torch.export.export(model, (activations,), strict=True)
        exported = replace_q_dq_patterns_with_quantized_linear_ops_pass(
            exported, target="universal"
        )

        # We should not find pack op because it gets constant folded
        FileCheck().check_not("torch.ops.torchao._pack_8bit_act").run(
            exported.graph_module.code
        )

        # We should find len(layers) torchao linear ops
        FileCheck().check_count(
            "torch.ops.torchao._linear_8bit_act_", count=len(layers), exactly=True
        ).run(exported.graph_module.code)

        # We should not find Q/DQ ops
        FileCheck().check_not("torch.ops.quant.quantize_affine.default").run(
            exported.graph_module.code
        )
        FileCheck().check_not("torch.ops.quant.dequantize_affine.default").run(
            exported.graph_module.code
        )
        FileCheck().check_not("torch.ops.quant.choose_qparams_affine.default").run(
            exported.graph_module.code
        )

        # Numerics should match
        exported_results = exported.module()(activations)
        self.assertTrue(torch.allclose(exported_results, eager_results))

    @parameterized.expand(
        [
            param(weight_dtype=weight_dtype, granularity=granularity)
            for weight_dtype in [getattr(torch, f"int{i}") for i in range(1, 9)]
            for granularity in [PerAxis(0), PerGroup(32)]
        ],
        name_func=lambda f, _, params: f.__name__ + f"_{params.kwargs}",
    )
    def test_replace_q_dq_patterns_with_quantized_embedding_ops_pass(
        self, weight_dtype, granularity
    ):
        # Calling torch.export many times in a parametrized test causes
        # torch._dynamo.exc.FailOnRecompileLimitHit: recompile_limit reached error
        # Setting cache_size_limit to a large number to avoid this error
        torch._dynamo.config.cache_size_limit = 10000

        mapping_type = MappingType.ASYMMETRIC
        zero_point_domain = ZeroPointDomain.INT

        model = torch.nn.Sequential(
            *[torch.nn.Embedding(5000, 512), torch.nn.Linear(512, 512)]
        )
        indices = torch.randint(0, 5000, (4, 5, 17), dtype=torch.int32)

        quantize_(
            model,
            IntxWeightOnlyConfig(
                weight_dtype=weight_dtype,
                granularity=granularity,
                zero_point_domain=zero_point_domain,
                mapping_type=mapping_type,
                layout=QDQLayout(),
            ),
            lambda m, fqn: isinstance(m, torch.nn.Embedding),
        )
        eager_results = model(indices)

        exported = torch.export.export(model, (indices,), strict=True)
        exported = replace_q_dq_patterns_with_quantized_embedding_ops_pass(exported)

        # We should not find pack op because it gets constant folded
        FileCheck().check_not("torch.ops.torchao._pack_embedding").run(
            exported.graph_module.code
        )

        # We should find
        FileCheck().check_count(
            "torch.ops.torchao._embedding", count=1, exactly=True
        ).run(exported.graph_module.code)

        # We should not find Q/DQ ops
        FileCheck().check_not("torch.ops.quant.dequantize_affine.default").run(
            exported.graph_module.code
        )

        # Numerics should match
        exported_results = exported.module()(indices)
        self.assertTrue(torch.allclose(exported_results, eager_results))


if __name__ == "__main__":
    unittest.main()<|MERGE_RESOLUTION|>--- conflicted
+++ resolved
@@ -15,18 +15,13 @@
     replace_q_dq_patterns_with_quantized_embedding_ops_pass,
     replace_q_dq_patterns_with_quantized_linear_ops_pass,
 )
-<<<<<<< HEAD
 from torchao.quantization.granularity import PerAxis, PerGroup
 from torchao.quantization.quant_api import (
-    Int8DynamicActivationIntxWeightConfig,
-=======
-from torchao.quantization.granularity import PerAxis, PerGroup, PerRow
-from torchao.quantization.quant_api import (
     IntxWeightOnlyConfig,
->>>>>>> 9516764a
     MappingType,
     ZeroPointDomain,
     quantize_,
+    Int8DynamicActivationIntxWeightConfig,
 )
 
 
